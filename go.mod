module github.com/cloudoperators/greenhouse

<<<<<<< HEAD
go 1.22.3
=======
go 1.22
>>>>>>> b2cd2266

replace (
	// DEX import matches version v2.39.1.
	github.com/dexidp/dex => github.com/dexidp/dex v0.0.0-20240409110506-3705207f0190
	github.com/dexidp/dex/api/v2 => github.com/dexidp/dex/api/v2 v2.1.1-0.20240409110506-3705207f0190
	// Keep k8s dependencies in sync.
	k8s.io/api => k8s.io/api v0.29.5
	k8s.io/apiextensions-apiserver => k8s.io/apiextensions-apiserver v0.29.5
	k8s.io/apimachinery => k8s.io/apimachinery v0.29.5
	k8s.io/cli-runtime => k8s.io/cli-runtime v0.29.5
	k8s.io/client-go => k8s.io/client-go v0.29.5
	k8s.io/component-base => k8s.io/component-base v0.29.5
	k8s.io/kubectl => k8s.io/kubectl v0.29.5
	sigs.k8s.io/controller-runtime => sigs.k8s.io/controller-runtime v0.17.5
)

require (
	github.com/dexidp/dex v0.0.0-20240409110506-3705207f0190
	github.com/ghodss/yaml v1.0.0
	github.com/jeremywohl/flatten/v2 v2.0.0-20211013061545-07e4a09fb8e4
	github.com/juanfont/headscale v0.22.3
	github.com/oklog/run v1.1.1-0.20240127200640-eee6e044b77c
	github.com/onsi/ginkgo/v2 v2.19.0
	github.com/onsi/gomega v1.33.1
	github.com/pkg/errors v0.9.1
	github.com/prometheus/client_golang v1.19.1
	github.com/sirupsen/logrus v1.9.3
	github.com/spf13/cobra v1.8.0
	github.com/spf13/pflag v1.0.5
	github.com/wI2L/jsondiff v0.5.2
	go.uber.org/zap v1.27.0
	golang.org/x/text v0.15.0
	gopkg.in/yaml.v3 v3.0.1
	gotest.tools/v3 v3.5.1
	helm.sh/helm/v3 v3.14.4
	k8s.io/api v0.30.1
	k8s.io/apiextensions-apiserver v0.29.5
	k8s.io/apimachinery v0.30.1
	k8s.io/cli-runtime v0.29.5
	k8s.io/client-go v0.30.1
	k8s.io/kubectl v0.29.5
	k8s.io/utils v0.0.0-20240502163921-fe8a2dddb1d0
	sigs.k8s.io/controller-runtime v0.18.2
	sigs.k8s.io/e2e-framework v0.4.0
	sigs.k8s.io/yaml v1.4.0
	tailscale.com v1.38.4
)

require (
	filippo.io/edwards25519 v1.1.0 // indirect
	github.com/Microsoft/go-winio v0.6.1 // indirect
	github.com/Microsoft/hcsshim v0.11.4 // indirect
	github.com/akutz/memconn v0.1.0 // indirect
	github.com/alexbrainman/sspi v0.0.0-20210105120005-909beea2cc74 // indirect
	github.com/containerd/log v0.1.0 // indirect
	github.com/fxamacker/cbor/v2 v2.4.0 // indirect
	github.com/go-jose/go-jose/v4 v4.0.1 // indirect
	github.com/go-task/slim-sprig/v3 v3.0.0 // indirect
	github.com/google/gnostic-models v0.6.8 // indirect
	github.com/gorilla/websocket v1.5.0 // indirect
	github.com/grpc-ecosystem/grpc-gateway/v2 v2.16.0 // indirect
	github.com/hdevalence/ed25519consensus v0.1.0 // indirect
	github.com/josharian/native v1.1.1-0.20230202152459-5c7d0dd6ab86 // indirect
	github.com/jsimonetti/rtnetlink v1.3.1 // indirect
	github.com/mdlayher/netlink v1.7.1 // indirect
	github.com/mdlayher/socket v0.4.0 // indirect
	github.com/mitchellh/go-ps v1.0.0 // indirect
	github.com/moby/patternmatcher v0.6.0 // indirect
	github.com/moby/sys/sequential v0.5.0 // indirect
	github.com/mxk/go-flowrate v0.0.0-20140419014527-cca7078d478f // indirect
	github.com/opencontainers/runc v1.1.5 // indirect
	github.com/tidwall/gjson v1.17.1 // indirect
	github.com/tidwall/match v1.1.1 // indirect
	github.com/tidwall/pretty v1.2.1 // indirect
	github.com/tidwall/sjson v1.2.5 // indirect
	github.com/vladimirvivien/gexe v0.2.0 // indirect
	github.com/x448/float16 v0.8.4 // indirect
	go.opentelemetry.io/contrib/instrumentation/net/http/otelhttp v0.49.0 // indirect
	go4.org/mem v0.0.0-20220726221520-4f986261bf13 // indirect
	go4.org/netipx v0.0.0-20230303233057-f1b76eb4bb35 // indirect
	golang.org/x/mod v0.17.0 // indirect
	golang.zx2c4.com/wireguard/windows v0.5.3 // indirect
	google.golang.org/genproto/googleapis/api v0.0.0-20240318140521-94a12d6c2237 // indirect
)

require (
	cloud.google.com/go/compute v1.25.1 // indirect
	cloud.google.com/go/compute/metadata v0.2.3 // indirect
	github.com/AdaLogics/go-fuzz-headers v0.0.0-20230811130428-ced1acdcaa24 // indirect
	github.com/AppsFlyer/go-sundheit v0.5.0 // indirect
	github.com/Azure/go-ansiterm v0.0.0-20230124172434-306776ec8161 // indirect
	github.com/Azure/go-ntlmssp v0.0.0-20221128193559-754e69321358 // indirect
	github.com/BurntSushi/toml v1.3.2 // indirect
	github.com/MakeNowJust/heredoc v1.0.0 // indirect
	github.com/Masterminds/goutils v1.1.1 // indirect
	github.com/Masterminds/semver v1.5.0 // indirect
	github.com/Masterminds/semver/v3 v3.2.1 // indirect
	github.com/Masterminds/sprig/v3 v3.2.3 // indirect
	github.com/Masterminds/squirrel v1.5.4 // indirect
	github.com/asaskevich/govalidator v0.0.0-20230301143203-a9d515a09cc2 // indirect
	github.com/beevik/etree v1.3.0 // indirect
	github.com/beorn7/perks v1.0.1 // indirect
	github.com/cespare/xxhash/v2 v2.2.0 // indirect
	github.com/chai2010/gettext-go v1.0.2 // indirect
	github.com/containerd/containerd v1.7.12 // indirect
	github.com/coreos/go-oidc/v3 v3.10.0 // indirect
	github.com/cyphar/filepath-securejoin v0.2.4 // indirect
	github.com/davecgh/go-spew v1.1.1 // indirect
	github.com/dexidp/dex/api/v2 v2.1.1-0.20240409110506-3705207f0190 // indirect
	github.com/docker/cli v24.0.6+incompatible // indirect
	github.com/docker/distribution v2.8.2+incompatible // indirect
	github.com/docker/docker v24.0.9+incompatible
	github.com/docker/docker-credential-helpers v0.7.0 // indirect
	github.com/docker/go-connections v0.4.0 // indirect
	github.com/docker/go-metrics v0.0.1 // indirect
	github.com/docker/go-units v0.5.0 // indirect
	github.com/emicklei/go-restful/v3 v3.11.0 // indirect
	github.com/evanphx/json-patch v5.7.0+incompatible // indirect
	github.com/evanphx/json-patch/v5 v5.9.0 // indirect
	github.com/exponent-io/jsonpath v0.0.0-20210407135951-1de76d718b3f // indirect
	github.com/fatih/color v1.15.0 // indirect
	github.com/felixge/httpsnoop v1.0.4 // indirect
	github.com/fsnotify/fsnotify v1.7.0 // indirect
	github.com/go-asn1-ber/asn1-ber v1.5.5 // indirect
	github.com/go-errors/errors v1.4.2 // indirect
	github.com/go-gorp/gorp/v3 v3.1.0 // indirect
	github.com/go-ldap/ldap/v3 v3.4.6 // indirect
	github.com/go-logr/logr v1.4.2
	github.com/go-logr/stdr v1.2.2 // indirect
	github.com/go-logr/zapr v1.3.0 // indirect
	github.com/go-openapi/jsonpointer v0.19.6 // indirect
	github.com/go-openapi/jsonreference v0.20.2 // indirect
	github.com/go-openapi/swag v0.22.4 // indirect
	github.com/gobwas/glob v0.2.3 // indirect
	github.com/gogo/protobuf v1.3.2 // indirect
	github.com/golang/groupcache v0.0.0-20210331224755-41bb18bfe9da // indirect
	github.com/golang/protobuf v1.5.4 // indirect
	github.com/google/btree v1.1.2 // indirect
	github.com/google/go-cmp v0.6.0 // indirect
	github.com/google/gofuzz v1.2.0 // indirect
	github.com/google/pprof v0.0.0-20240424215950-a892ee059fd6 // indirect
	github.com/google/s2a-go v0.1.7 // indirect
	github.com/google/shlex v0.0.0-20191202100458-e7afc7fbc510 // indirect
	github.com/google/uuid v1.6.0
	github.com/googleapis/enterprise-certificate-proxy v0.3.2 // indirect
	github.com/googleapis/gax-go/v2 v2.12.3 // indirect
	github.com/gorilla/handlers v1.5.2 // indirect
	github.com/gorilla/mux v1.8.1 // indirect
	github.com/gosuri/uitable v0.0.4 // indirect
	github.com/gregjones/httpcache v0.0.0-20190611155906-901d90724c79 // indirect
	github.com/hashicorp/errwrap v1.1.0 // indirect
	github.com/hashicorp/go-multierror v1.1.1 // indirect
	github.com/huandu/xstrings v1.4.0 // indirect
	github.com/imdario/mergo v0.3.16 // indirect
	github.com/inconshreveable/mousetrap v1.1.0 // indirect
	github.com/jmoiron/sqlx v1.3.5 // indirect
	github.com/jonboulle/clockwork v0.4.0 // indirect
	github.com/josharian/intern v1.0.0 // indirect
	github.com/json-iterator/go v1.1.12 // indirect
	github.com/klauspost/compress v1.16.7 // indirect
	github.com/lann/builder v0.0.0-20180802200727-47ae307949d0 // indirect
	github.com/lann/ps v0.0.0-20150810152359-62de8c46ede0 // indirect
	github.com/lib/pq v1.10.9 // indirect
	github.com/liggitt/tabwriter v0.0.0-20181228230101-89fcab3d43de // indirect
	github.com/mailru/easyjson v0.7.7 // indirect
	github.com/mattermost/xml-roundtrip-validator v0.1.0 // indirect
	github.com/mattn/go-colorable v0.1.13 // indirect
	github.com/mattn/go-isatty v0.0.19 // indirect
	github.com/mattn/go-runewidth v0.0.14 // indirect
	github.com/mitchellh/copystructure v1.2.0 // indirect
	github.com/mitchellh/go-wordwrap v1.0.1 // indirect
	github.com/mitchellh/reflectwalk v1.0.2 // indirect
	github.com/moby/locker v1.0.1 // indirect
	github.com/moby/spdystream v0.2.0 // indirect
	github.com/moby/term v0.5.0 // indirect
	github.com/modern-go/concurrent v0.0.0-20180306012644-bacd9c7ef1dd // indirect
	github.com/modern-go/reflect2 v1.0.2 // indirect
	github.com/monochromegane/go-gitignore v0.0.0-20200626010858-205db1a8cc00 // indirect
	github.com/morikuni/aec v1.0.0 // indirect
	github.com/munnerz/goautoneg v0.0.0-20191010083416-a7dc8b61c822 // indirect
	github.com/opencontainers/go-digest v1.0.0 // indirect
	github.com/opencontainers/image-spec v1.1.0-rc5 // indirect
	github.com/otiai10/copy v1.14.0
	github.com/peterbourgon/diskv v2.0.1+incompatible // indirect
	github.com/prometheus/client_model v0.6.0 // indirect
	github.com/prometheus/common v0.53.0
	github.com/prometheus/procfs v0.12.0 // indirect
	github.com/rivo/uniseg v0.4.4 // indirect
	github.com/rubenv/sql-migrate v1.5.2 // indirect
	github.com/russellhaering/goxmldsig v1.4.0 // indirect
	github.com/russross/blackfriday/v2 v2.1.0 // indirect
	github.com/shopspring/decimal v1.3.1 // indirect
	github.com/spf13/cast v1.5.1 // indirect
	github.com/xeipuuv/gojsonpointer v0.0.0-20190905194746-02993c407bfb // indirect
	github.com/xeipuuv/gojsonreference v0.0.0-20180127040603-bd5ef7bd5415 // indirect
	github.com/xeipuuv/gojsonschema v1.2.0 // indirect
	github.com/xlab/treeprint v1.2.0 // indirect
	go.opencensus.io v0.24.0 // indirect
	go.opentelemetry.io/otel v1.24.0 // indirect
	go.opentelemetry.io/otel/metric v1.24.0 // indirect
	go.opentelemetry.io/otel/trace v1.24.0 // indirect
	go.starlark.net v0.0.0-20230612165344-9532f5667272 // indirect
	go.uber.org/multierr v1.11.0 // indirect
	golang.org/x/crypto v0.23.0 // indirect
	golang.org/x/exp v0.0.0-20230626212559-97b1e661b5df // indirect
	golang.org/x/net v0.25.0 // indirect
	golang.org/x/oauth2 v0.18.0 // indirect
	golang.org/x/sync v0.7.0 // indirect
	golang.org/x/sys v0.20.0 // indirect
	golang.org/x/term v0.20.0 // indirect
	golang.org/x/time v0.5.0
	golang.org/x/tools v0.21.0 // indirect
	gomodules.xyz/jsonpatch/v2 v2.4.0 // indirect
	google.golang.org/api v0.172.0 // indirect
	google.golang.org/appengine v1.6.8 // indirect
	google.golang.org/genproto/googleapis/rpc v0.0.0-20240318140521-94a12d6c2237 // indirect
	google.golang.org/grpc v1.64.0
	google.golang.org/protobuf v1.34.1
	gopkg.in/inf.v0 v0.9.1 // indirect
	gopkg.in/yaml.v2 v2.4.0 // indirect
	k8s.io/apiserver v0.29.5 // indirect
	k8s.io/component-base v0.30.1 // indirect
	k8s.io/klog/v2 v2.120.1
	k8s.io/kube-openapi v0.0.0-20240228011516-70dd3763d340 // indirect
	oras.land/oras-go v1.2.4 // indirect
	sigs.k8s.io/json v0.0.0-20221116044647-bc3834ca7abd // indirect
	sigs.k8s.io/kustomize/api v0.13.5-0.20230601165947-6ce0bf390ce3 // indirect
	sigs.k8s.io/kustomize/kyaml v0.14.3-0.20230601165947-6ce0bf390ce3 // indirect
	sigs.k8s.io/structured-merge-diff/v4 v4.4.1 // indirect
)<|MERGE_RESOLUTION|>--- conflicted
+++ resolved
@@ -1,10 +1,6 @@
 module github.com/cloudoperators/greenhouse
 
-<<<<<<< HEAD
-go 1.22.3
-=======
 go 1.22
->>>>>>> b2cd2266
 
 replace (
 	// DEX import matches version v2.39.1.
