module github.com/cloudoperators/greenhouse

go 1.24.0

replace (
	// DEX import matches version v2.41.1.
	github.com/dexidp/dex => github.com/dexidp/dex v0.0.0-20240807174518-43956db7fd75
	github.com/dexidp/dex/api/v2 => github.com/dexidp/dex/api/v2 v2.3.0
	// Keep k8s dependencies in sync.
	k8s.io/api => k8s.io/api v0.32.3
	k8s.io/apiextensions-apiserver => k8s.io/apiextensions-apiserver v0.32.3
	k8s.io/apimachinery => k8s.io/apimachinery v0.32.4
	k8s.io/cli-runtime => k8s.io/cli-runtime v0.32.3
	k8s.io/client-go => k8s.io/client-go v0.32.3
	k8s.io/component-base => k8s.io/component-base v0.32.3
	k8s.io/kubectl => k8s.io/kubectl v0.32.3
	sigs.k8s.io/controller-runtime => sigs.k8s.io/controller-runtime v0.20.4
)

require (
	github.com/cenkalti/backoff/v5 v5.0.2
	github.com/dexidp/dex v0.0.0-20240807174518-43956db7fd75
	github.com/go-jose/go-jose/v4 v4.0.5
	github.com/jeremywohl/flatten/v2 v2.0.0-20211013061545-07e4a09fb8e4
	github.com/oklog/run v1.1.1-0.20240127200640-eee6e044b77c
	github.com/onsi/ginkgo/v2 v2.23.4
	github.com/onsi/gomega v1.37.0
	github.com/open-policy-agent/cert-controller v0.12.0
	github.com/pkg/errors v0.9.1
	github.com/prometheus/client_golang v1.22.0
	github.com/spf13/cobra v1.9.1
	github.com/spf13/pflag v1.0.6
	github.com/stretchr/testify v1.10.0
	github.com/vladimirvivien/gexe v0.5.0
	github.com/wI2L/jsondiff v0.6.1
	go.uber.org/zap v1.27.0
	golang.org/x/text v0.24.0
	gopkg.in/yaml.v3 v3.0.1
	helm.sh/helm/v3 v3.17.3
	k8s.io/api v0.32.3
	k8s.io/apiextensions-apiserver v0.32.3
	k8s.io/apimachinery v0.32.4
	k8s.io/cli-runtime v0.32.3
	k8s.io/client-go v0.32.3
	k8s.io/kubectl v0.32.3
	k8s.io/utils v0.0.0-20250321185631-1f6e0b77f77e
	sigs.k8s.io/controller-runtime v0.20.4
	sigs.k8s.io/kind v0.27.0
	sigs.k8s.io/yaml v1.4.0
)

require (
	cloud.google.com/go/auth v0.9.2 // indirect
	cloud.google.com/go/auth/oauth2adapt v0.2.4 // indirect
	dario.cat/mergo v1.0.1 // indirect
	filippo.io/edwards25519 v1.1.0 // indirect
	github.com/Microsoft/hcsshim v0.12.6 // indirect
	github.com/blang/semver/v4 v4.0.0 // indirect
	github.com/containerd/errdefs v0.3.0 // indirect
	github.com/containerd/log v0.1.0 // indirect
	github.com/containerd/platforms v0.2.1 // indirect
	github.com/cpuguy83/go-md2man/v2 v2.0.6 // indirect
	github.com/creack/pty v1.1.23 // indirect
	github.com/distribution/reference v0.6.0 // indirect
	github.com/fsnotify/fsnotify v1.7.0 // indirect
	github.com/fxamacker/cbor/v2 v2.7.0 // indirect
	github.com/ghodss/yaml v1.0.0 // indirect
	github.com/go-sql-driver/mysql v1.8.1 // indirect
	github.com/go-task/slim-sprig/v3 v3.0.0 // indirect
	github.com/google/gnostic-models v0.6.9-0.20230804172637-c7be7c783f49 // indirect
	github.com/gorilla/websocket v1.5.3 // indirect
	github.com/grpc-ecosystem/grpc-gateway/v2 v2.22.0 // indirect
	github.com/kylelemons/godebug v1.1.0 // indirect
	github.com/mattn/go-sqlite3 v1.14.22 // indirect
	github.com/miekg/dns v1.1.58 // indirect
	github.com/mxk/go-flowrate v0.0.0-20140419014527-cca7078d478f // indirect
	github.com/pmezard/go-difflib v1.0.1-0.20181226105442-5d4384ee4fb2 // indirect
	github.com/sergi/go-diff v1.3.1 // indirect
	github.com/sirupsen/logrus v1.9.3 // indirect
	github.com/stretchr/objx v0.5.2 // indirect
	github.com/tidwall/gjson v1.18.0 // indirect
	github.com/tidwall/match v1.1.1 // indirect
	github.com/tidwall/pretty v1.2.1 // indirect
	github.com/tidwall/sjson v1.2.5 // indirect
	github.com/x448/float16 v0.8.4 // indirect
	go.opentelemetry.io/contrib/instrumentation/net/http/otelhttp v0.54.0 // indirect
<<<<<<< HEAD
	go.uber.org/atomic v1.11.0 // indirect
=======
	go.uber.org/automaxprocs v1.6.0 // indirect
>>>>>>> 6aef990e
	gopkg.in/evanphx/json-patch.v4 v4.12.0 // indirect
	gotest.tools/v3 v3.5.1 // indirect
)

require (
	cloud.google.com/go/compute/metadata v0.5.2 // indirect
	github.com/AdaLogics/go-fuzz-headers v0.0.0-20240806141605-e8a1dd7889d6 // indirect
	github.com/AppsFlyer/go-sundheit v0.6.0 // indirect
	github.com/Azure/go-ansiterm v0.0.0-20230124172434-306776ec8161 // indirect
	github.com/Azure/go-ntlmssp v0.0.0-20221128193559-754e69321358 // indirect
	github.com/BurntSushi/toml v1.4.1-0.20240526193622-a339e1f7089c // indirect
	github.com/MakeNowJust/heredoc v1.0.0 // indirect
	github.com/Masterminds/goutils v1.1.1 // indirect
	github.com/Masterminds/semver v1.5.0 // indirect
	github.com/Masterminds/semver/v3 v3.3.0 // indirect
	github.com/Masterminds/sprig/v3 v3.3.0 // indirect
	github.com/Masterminds/squirrel v1.5.4 // indirect
	github.com/asaskevich/govalidator v0.0.0-20230301143203-a9d515a09cc2 // indirect
	github.com/beevik/etree v1.4.1 // indirect
	github.com/beorn7/perks v1.0.1 // indirect
	github.com/cespare/xxhash/v2 v2.3.0 // indirect
	github.com/chai2010/gettext-go v1.0.3 // indirect
	github.com/containerd/containerd v1.7.24 // indirect
	github.com/coreos/go-oidc/v3 v3.11.0 // indirect
	github.com/cyphar/filepath-securejoin v0.3.6 // indirect
	github.com/davecgh/go-spew v1.1.2-0.20180830191138-d8f796af33cc // indirect
	github.com/dexidp/dex/api/v2 v2.1.1-0.20240807174518-43956db7fd75 // indirect
	github.com/docker/cli v27.2.0+incompatible // indirect
	github.com/docker/distribution v2.8.3+incompatible // indirect
	github.com/docker/docker v27.2.0+incompatible // indirect
	github.com/docker/docker-credential-helpers v0.8.2 // indirect
	github.com/docker/go-connections v0.5.0 // indirect
	github.com/docker/go-metrics v0.0.1 // indirect
	github.com/emicklei/go-restful/v3 v3.12.1 // indirect
	github.com/evanphx/json-patch v5.9.0+incompatible // indirect
	github.com/evanphx/json-patch/v5 v5.9.11 // indirect
	github.com/exponent-io/jsonpath v0.0.0-20210407135951-1de76d718b3f // indirect
	github.com/fatih/color v1.17.0 // indirect
	github.com/felixge/httpsnoop v1.0.4 // indirect
	github.com/go-asn1-ber/asn1-ber v1.5.7 // indirect
	github.com/go-errors/errors v1.5.1 // indirect
	github.com/go-gorp/gorp/v3 v3.1.0 // indirect
	github.com/go-ldap/ldap/v3 v3.4.8 // indirect
	github.com/go-logr/logr v1.4.2
	github.com/go-logr/stdr v1.2.2 // indirect
	github.com/go-logr/zapr v1.3.0 // indirect
	github.com/go-openapi/jsonpointer v0.21.0 // indirect
	github.com/go-openapi/jsonreference v0.21.0 // indirect
	github.com/go-openapi/swag v0.23.0 // indirect
	github.com/gobwas/glob v0.2.3 // indirect
	github.com/gogo/protobuf v1.3.2 // indirect
	github.com/golang/groupcache v0.0.0-20210331224755-41bb18bfe9da // indirect
	github.com/golang/protobuf v1.5.4 // indirect
	github.com/google/btree v1.1.3 // indirect
	github.com/google/go-cmp v0.7.0 // indirect
	github.com/google/gofuzz v1.2.0 // indirect
	github.com/google/pprof v0.0.0-20250403155104-27863c87afa6 // indirect
	github.com/google/s2a-go v0.1.8 // indirect
	github.com/google/shlex v0.0.0-20191202100458-e7afc7fbc510 // indirect
	github.com/google/uuid v1.6.0 // indirect
	github.com/googleapis/enterprise-certificate-proxy v0.3.3 // indirect
	github.com/googleapis/gax-go/v2 v2.13.0 // indirect
	github.com/gorilla/handlers v1.5.2 // indirect
	github.com/gorilla/mux v1.8.1 // indirect
	github.com/gosuri/uitable v0.0.4 // indirect
	github.com/gregjones/httpcache v0.0.0-20190611155906-901d90724c79 // indirect
	github.com/hashicorp/errwrap v1.1.0 // indirect
	github.com/hashicorp/go-multierror v1.1.1 // indirect
	github.com/huandu/xstrings v1.5.0 // indirect
	github.com/inconshreveable/mousetrap v1.1.0 // indirect
	github.com/jmoiron/sqlx v1.4.0 // indirect
	github.com/jonboulle/clockwork v0.4.0 // indirect
	github.com/josharian/intern v1.0.0 // indirect
	github.com/json-iterator/go v1.1.12 // indirect
	github.com/klauspost/compress v1.18.0 // indirect
	github.com/lann/builder v0.0.0-20180802200727-47ae307949d0 // indirect
	github.com/lann/ps v0.0.0-20150810152359-62de8c46ede0 // indirect
	github.com/lib/pq v1.10.9 // indirect
	github.com/liggitt/tabwriter v0.0.0-20181228230101-89fcab3d43de // indirect
	github.com/mailru/easyjson v0.7.7 // indirect
	github.com/mattermost/xml-roundtrip-validator v0.1.0 // indirect
	github.com/mattn/go-colorable v0.1.13 // indirect
	github.com/mattn/go-isatty v0.0.20 // indirect
	github.com/mattn/go-runewidth v0.0.16 // indirect
	github.com/mitchellh/copystructure v1.2.0 // indirect
	github.com/mitchellh/go-wordwrap v1.0.1 // indirect
	github.com/mitchellh/reflectwalk v1.0.2 // indirect
	github.com/moby/locker v1.0.1 // indirect
	github.com/moby/spdystream v0.5.0 // indirect
	github.com/moby/term v0.5.0 // indirect
	github.com/modern-go/concurrent v0.0.0-20180306012644-bacd9c7ef1dd // indirect
	github.com/modern-go/reflect2 v1.0.2 // indirect
	github.com/monochromegane/go-gitignore v0.0.0-20200626010858-205db1a8cc00 // indirect
	github.com/munnerz/goautoneg v0.0.0-20191010083416-a7dc8b61c822 // indirect
	github.com/opencontainers/go-digest v1.0.0 // indirect
	github.com/opencontainers/image-spec v1.1.0 // indirect
	github.com/peterbourgon/diskv v2.0.1+incompatible // indirect
	github.com/prometheus/client_model v0.6.1 // indirect
	github.com/prometheus/common v0.62.0 // indirect
	github.com/prometheus/procfs v0.15.1 // indirect
	github.com/rivo/uniseg v0.4.7 // indirect
	github.com/rubenv/sql-migrate v1.7.1 // indirect
	github.com/russellhaering/goxmldsig v1.4.0 // indirect
	github.com/russross/blackfriday/v2 v2.1.0 // indirect
	github.com/shopspring/decimal v1.4.0 // indirect
	github.com/spf13/cast v1.7.0 // indirect
	github.com/xeipuuv/gojsonpointer v0.0.0-20190905194746-02993c407bfb // indirect
	github.com/xeipuuv/gojsonreference v0.0.0-20180127040603-bd5ef7bd5415 // indirect
	github.com/xeipuuv/gojsonschema v1.2.0 // indirect
	github.com/xlab/treeprint v1.2.0 // indirect
	go.opencensus.io v0.24.0 // indirect
	go.opentelemetry.io/otel v1.32.0 // indirect
	go.opentelemetry.io/otel/metric v1.32.0 // indirect
	go.opentelemetry.io/otel/trace v1.32.0 // indirect
	go.uber.org/multierr v1.11.0 // indirect
	golang.org/x/crypto v0.37.0 // indirect
	golang.org/x/exp v0.0.0-20250408133849-7e4ce0ab07d0
	golang.org/x/net v0.39.0 // indirect
	golang.org/x/oauth2 v0.24.0 // indirect
	golang.org/x/sync v0.13.0 // indirect
	golang.org/x/sys v0.32.0 // indirect
	golang.org/x/term v0.31.0 // indirect
	golang.org/x/time v0.11.0
	golang.org/x/tools v0.32.0 // indirect
	gomodules.xyz/jsonpatch/v2 v2.4.0 // indirect
	google.golang.org/api v0.195.0 // indirect
	google.golang.org/genproto/googleapis/rpc v0.0.0-20241202173237-19429a94021a // indirect
	google.golang.org/grpc v1.70.0 // indirect
	google.golang.org/protobuf v1.36.5 // indirect
	gopkg.in/inf.v0 v0.9.1 // indirect
	gopkg.in/yaml.v2 v2.4.0 // indirect
	k8s.io/apiserver v0.32.3 // indirect
	k8s.io/component-base v0.32.3 // indirect
	k8s.io/klog/v2 v2.130.1
	k8s.io/kube-openapi v0.0.0-20241105132330-32ad38e42d3f // indirect
	oras.land/oras-go v1.2.6 // indirect
	sigs.k8s.io/json v0.0.0-20241010143419-9aa6b5e7a4b3 // indirect
	sigs.k8s.io/kustomize/api v0.18.0 // indirect
	sigs.k8s.io/kustomize/kyaml v0.18.1 // indirect
	sigs.k8s.io/structured-merge-diff/v4 v4.4.2 // indirect
)<|MERGE_RESOLUTION|>--- conflicted
+++ resolved
@@ -84,11 +84,8 @@
 	github.com/tidwall/sjson v1.2.5 // indirect
 	github.com/x448/float16 v0.8.4 // indirect
 	go.opentelemetry.io/contrib/instrumentation/net/http/otelhttp v0.54.0 // indirect
-<<<<<<< HEAD
+	go.uber.org/automaxprocs v1.6.0 // indirect
 	go.uber.org/atomic v1.11.0 // indirect
-=======
-	go.uber.org/automaxprocs v1.6.0 // indirect
->>>>>>> 6aef990e
 	gopkg.in/evanphx/json-patch.v4 v4.12.0 // indirect
 	gotest.tools/v3 v3.5.1 // indirect
 )
