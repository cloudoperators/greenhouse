--- conflicted
+++ resolved
@@ -51,14 +51,7 @@
       # https://github.com/sigstore/cosign-installer
       - name: Install cosign
         if: github.event_name != 'pull_request'
-<<<<<<< HEAD
-        uses: sigstore/cosign-installer@v3.8.0
-
-=======
         uses: sigstore/cosign-installer@v3.8.1
-        with:
-          cosign-release: 'v2.2.3'
->>>>>>> 981c1cae
       
       # Set up QEMU for cross-platform builds
       - name: Set up QEMU
