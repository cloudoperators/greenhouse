--- conflicted
+++ resolved
@@ -46,8 +46,4 @@
         with:
           author_name: CRD API Docs Bot
           author_email: crd_api_docs_bot@github.com
-<<<<<<< HEAD
-          message: "Automatic Generation of CRD API Docs"
-=======
-          message: "Automatic generation of CRD API Docs"
->>>>>>> 7dbd55fc
+          message: "Automatic generation of CRD API Docs"