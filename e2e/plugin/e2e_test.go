--- conflicted
+++ resolved
@@ -258,11 +258,7 @@
 		By("Updating plugin preset with cluster overview")
 		Eventually(func(g Gomega) {
 			err = adminClient.Get(ctx, client.ObjectKeyFromObject(testPluginPreset), testPluginPreset)
-<<<<<<< HEAD
-			Expect(err).ToNot(HaveOccurred())
-=======
 			g.Expect(err).ToNot(HaveOccurred(), "failed to get the PluginPreset")
->>>>>>> d6df58a2
 			testPluginPreset.Spec.ClusterOptionOverrides = []greenhousev1alpha1.ClusterOptionOverride{
 				{
 					ClusterName: remoteClusterName,
@@ -275,13 +271,8 @@
 				},
 			}
 			err = adminClient.Update(ctx, testPluginPreset)
-<<<<<<< HEAD
-			Expect(err).ToNot(HaveOccurred())
-		}).Should(Succeed(), "PluginPreset should be updated successfully")
-=======
 			g.Expect(err).ToNot(HaveOccurred(), "failed to update the PluginPreset")
 		}).Should(Succeed(), "there should be no error updating the PluginPreset")
->>>>>>> d6df58a2
 
 		By("Check the replicas in deployment")
 		Eventually(func(g Gomega) {
