--- conflicted
+++ resolved
@@ -10,26 +10,13 @@
 	"testing"
 	"time"
 
-	fluxmeta "github.com/fluxcd/pkg/apis/meta"
 	. "github.com/onsi/ginkgo/v2"
 	. "github.com/onsi/gomega"
-<<<<<<< HEAD
-	. "github.com/onsi/gomega/gstruct"
-	"helm.sh/helm/v3/pkg/action"
-	"helm.sh/helm/v3/pkg/release"
-	appsv1 "k8s.io/api/apps/v1"
-	apiextensionsv1 "k8s.io/apiextensions-apiserver/pkg/apis/apiextensions/v1"
-	"k8s.io/apimachinery/pkg/api/meta"
-	metav1 "k8s.io/apimachinery/pkg/apis/meta/v1"
-	"k8s.io/apimachinery/pkg/types"
-=======
->>>>>>> 93932ba4
 	"sigs.k8s.io/controller-runtime/pkg/client"
 	logf "sigs.k8s.io/controller-runtime/pkg/log"
 	"sigs.k8s.io/controller-runtime/pkg/log/zap"
 
 	greenhouseapis "github.com/cloudoperators/greenhouse/api"
-	greenhousemetav1alpha1 "github.com/cloudoperators/greenhouse/api/meta/v1alpha1"
 	greenhousev1alpha1 "github.com/cloudoperators/greenhouse/api/v1alpha1"
 	"github.com/cloudoperators/greenhouse/e2e/plugin/scenarios"
 	"github.com/cloudoperators/greenhouse/e2e/shared"
@@ -108,143 +95,6 @@
 	})
 
 	It("should deploy the plugin with flux", func() {
-<<<<<<< HEAD
-		By("Creating plugin definition")
-		testPluginDefinition := fixtures.PreparePodInfoPluginDefinition(env.TestNamespace)
-		err := adminClient.Create(ctx, testPluginDefinition)
-		Expect(err).ToNot(HaveOccurred())
-
-		DeferCleanup(func() {
-			By("Deleting the plugin definition")
-			test.EventuallyDeleted(ctx, adminClient, testPluginDefinition)
-		})
-
-		By("Checking the plugin definition is ready")
-		pluginDefinitionList := &greenhousev1alpha1.ClusterPluginDefinitionList{}
-		err = adminClient.List(ctx, pluginDefinitionList)
-		Expect(err).NotTo(HaveOccurred())
-		Expect(len(pluginDefinitionList.Items)).To(BeEquivalentTo(1))
-
-		By("Checking the helmrepository is ready")
-		Eventually(func(g Gomega) {
-			helmRepositoryList := &sourcecontroller.HelmRepositoryList{}
-			err = adminClient.List(ctx, helmRepositoryList)
-			g.Expect(err).NotTo(HaveOccurred())
-			g.Expect(len(helmRepositoryList.Items)).To(BeEquivalentTo(1))
-			g.Expect(helmRepositoryList.Items[0].Spec.URL).To(Equal("oci://ghcr.io/stefanprodan/charts"), "the helm repository URL should match the expected value")
-		})
-
-		By("Prepare the plugin")
-		testPlugin := fixtures.PreparePlugin("test-podinfo-plugin", env.TestNamespace,
-			test.WithPluginDefinition(testPluginDefinition.Name),
-			test.WithReleaseName("test-podinfo-plugin"),
-			test.WithReleaseNamespace(env.TestNamespace),
-			test.WithPluginOptionValue("replicaCount", &apiextensionsv1.JSON{Raw: []byte("1")}, nil))
-
-		By("Add labels to remote cluster")
-		remoteCluster := &greenhousev1alpha1.Cluster{}
-		err = adminClient.Get(ctx, client.ObjectKey{Name: remoteClusterName, Namespace: env.TestNamespace}, remoteCluster)
-		Expect(err).ToNot(HaveOccurred())
-		remoteCluster.Labels = map[string]string{
-			"app": "test-cluster",
-		}
-		err = adminClient.Update(ctx, remoteCluster)
-		Expect(err).ToNot(HaveOccurred())
-
-		By("Creating the plugin preset")
-		testPluginPreset := &greenhousev1alpha1.PluginPreset{
-			ObjectMeta: metav1.ObjectMeta{
-				Name:      "test-podinfo-plugin-preset",
-				Namespace: env.TestNamespace,
-				Labels: map[string]string{
-					"greenhouse.sap/deployment-tool": "flux",
-				},
-				Annotations: map[string]string{
-					"greenhouse.sap/propagate-labels": "greenhouse.sap/deployment-tool",
-				},
-			},
-			Spec: greenhousev1alpha1.PluginPresetSpec{
-				Plugin: testPlugin.Spec,
-				ClusterSelector: metav1.LabelSelector{
-					MatchLabels: map[string]string{
-						"app": "test-cluster",
-					},
-				},
-			},
-		}
-		err = adminClient.Create(ctx, testPluginPreset)
-		Expect(client.IgnoreAlreadyExists(err)).ToNot(HaveOccurred())
-
-		DeferCleanup(func() {
-			By("Deleting the plugin preset")
-			test.EventuallyDeleted(ctx, adminClient, testPluginPreset)
-		})
-
-		By("Checking the plugin has been created")
-		Eventually(func(g Gomega) {
-			err = adminClient.Get(ctx,
-				types.NamespacedName{
-					Name:      testPluginPreset.Name + "-" + remoteClusterName,
-					Namespace: env.TestNamespace,
-				}, testPlugin)
-			g.Expect(err).NotTo(HaveOccurred())
-			g.Expect(testPlugin.Labels).To(HaveKeyWithValue("greenhouse.sap/deployment-tool", "flux"), "plugin should have the greenhouse.sap/deployment-tool label set to flux")
-		}).Should(Succeed())
-
-		By("Checking the helmRelease is created")
-		Eventually(func(g Gomega) {
-			helmReleaseList := &helmcontroller.HelmReleaseList{}
-			err = adminClient.List(ctx, helmReleaseList)
-			g.Expect(err).NotTo(HaveOccurred())
-			g.Expect(helmReleaseList.Items).To(HaveLen(1))
-		}).Should(Succeed())
-
-		By("Checking the deployment is created on the remote cluster")
-		Eventually(func(g Gomega) {
-			deploymentList := &appsv1.DeploymentList{}
-			err = remoteClient.List(ctx, deploymentList, client.InNamespace(env.TestNamespace))
-			g.Expect(err).NotTo(HaveOccurred())
-			g.Expect(len(deploymentList.Items)).To(BeEquivalentTo(1), "there should be exactly one deployment")
-			g.Expect(deploymentList.Items[0].Spec.Replicas).To(PointTo(Equal(int32(1))), "the deployment should have 1 replica")
-		}).Should(Succeed())
-
-		By("Checking the HelmRelease Ready condition is True")
-		Eventually(func(g Gomega) {
-			helmRelease := &helmcontroller.HelmRelease{}
-			err = adminClient.Get(ctx, client.ObjectKeyFromObject(testPlugin), helmRelease)
-			g.Expect(err).ToNot(HaveOccurred(), "failed to get the HelmRelease")
-			releaseReady := meta.FindStatusCondition(helmRelease.Status.Conditions, fluxmeta.ReadyCondition)
-			g.Expect(releaseReady).ToNot(BeNil(), "HelmRelease Ready condition must be set")
-			g.Expect(helmRelease.Status.ObservedGeneration).To(BeNumerically(">=", helmRelease.Generation), "HelmRelease status must be current")
-			g.Expect(releaseReady.Status).To(Equal(metav1.ConditionTrue), "HelmRelease Ready condition must be true")
-			g.Expect(releaseReady.Reason).To(Equal("InstallSucceeded"), "HelmRelease Ready condition should have the correct Reason")
-		}).Should(Succeed())
-
-		By("ensuring Plugin status has been updated")
-		Eventually(func(g Gomega) {
-			err := adminClient.Get(ctx, client.ObjectKeyFromObject(testPlugin), testPlugin)
-			g.Expect(err).ToNot(HaveOccurred(), "failed to get the Plugin")
-
-			clusterAccess := testPlugin.Status.StatusConditions.GetConditionByType(greenhousev1alpha1.ClusterAccessReadyCondition)
-			g.Expect(clusterAccess).ToNot(BeNil(), "Plugin clusterAccess condition must be set")
-			g.Expect(clusterAccess.Status).To(Equal(metav1.ConditionTrue), "Plugin clusterAccess condition must be true")
-
-			reconcileFailed := testPlugin.Status.StatusConditions.GetConditionByType(greenhousev1alpha1.HelmReconcileFailedCondition)
-			g.Expect(reconcileFailed).ToNot(BeNil(), "Plugin reconcileFailed condition must be set")
-			g.Expect(reconcileFailed.Status).To(Equal(metav1.ConditionFalse), "Plugin reconcileFailed condition must be false")
-
-			ready := testPlugin.Status.StatusConditions.GetConditionByType(greenhousemetav1alpha1.ReadyCondition)
-			g.Expect(ready).ToNot(BeNil(), "Plugin Ready condition must be set")
-			g.Expect(ready.Status).To(Equal(metav1.ConditionTrue), "Plugin Ready condition must be true")
-
-			statusUpToDate := testPlugin.Status.StatusConditions.GetConditionByType(greenhousev1alpha1.StatusUpToDateCondition)
-			g.Expect(statusUpToDate).ToNot(BeNil(), "Plugin StatusUpToDate condition must be set")
-			g.Expect(statusUpToDate.Status).To(Equal(metav1.ConditionTrue), "Plugin statusUpToDate condition must be true")
-
-			g.Expect(testPlugin.Status.ExposedServices).To(BeEmpty(), "exposed services in plugin status should be empty")
-		}).Should(Succeed())
-=======
 		scenarios.FluxControllerPodInfoByPlugin(ctx, adminClient, remoteClient, env, remoteClusterName)
->>>>>>> 93932ba4
 	})
 })