--- conflicted
+++ resolved
@@ -29,9 +29,6 @@
     - jsonPath: .metadata.creationTimestamp
       name: Age
       type: date
-    - jsonPath: .status.statusConditions.conditions[?(@.type == "Ready")].status
-      name: Ready
-      type: string
     name: v1alpha1
     schema:
       openAPIV3Schema:
@@ -173,11 +170,7 @@
             properties:
               statusConditions:
                 description: StatusConditions contain the different conditions that
-<<<<<<< HEAD
-                  constitute the status of the Organization
-=======
                   constitute the status of the Organization.
->>>>>>> 62c37782
                 properties:
                   conditions:
                     items:
