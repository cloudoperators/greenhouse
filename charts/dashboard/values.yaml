--- conflicted
+++ resolved
@@ -3,12 +3,8 @@
 
 image:
   repository: ghcr.io/cloudoperators/juno-app-greenhouse
-<<<<<<< HEAD
   digest: sha256:your-image-digest-here
-  tag: 0.2.0
-=======
   tag: 0.3.2
->>>>>>> edcddd3b
   pullPolicy: IfNotPresent
 
 replicas: 2
