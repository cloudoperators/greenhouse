# SPDX-FileCopyrightText: 2024 SAP SE or an SAP affiliate company and Greenhouse contributors
# SPDX-License-Identifier: Apache-2.0

apiVersion: v2
name: greenhouse
description: A Helm chart for deploying greenhouse
type: application
<<<<<<< HEAD
version: 0.2.1
=======
version: 0.2.5
>>>>>>> 24f813d9
appVersion: "0.1.0"

dependencies:
  - condition: idproxy.enabled
    name: idproxy
    repository: "file://../idproxy"
    version: 0.2.0
  - condition: cors-proxy.enabled
    name: cors-proxy
    repository: "file://../cors-proxy"
    version: 0.2.0
  - condition: headscale.enabled
    name: headscale
    version: 0.1.3
    repository: "file://../headscale"
  - condition: tailscale-proxy.enabled
    name: tailscale-proxy
    version: 0.1.0
    repository: "file://../tailscale-proxy"
  - name: manager
    version: 0.1.6
    repository: "file://../manager"
  - name: ui
    version: 0.1.2
    repository: "file://../ui"
  - name: demo
    version: 0.1.1
    repository: "file://../demo"<|MERGE_RESOLUTION|>--- conflicted
+++ resolved
@@ -5,11 +5,7 @@
 name: greenhouse
 description: A Helm chart for deploying greenhouse
 type: application
-<<<<<<< HEAD
-version: 0.2.1
-=======
 version: 0.2.5
->>>>>>> 24f813d9
 appVersion: "0.1.0"
 
 dependencies:
