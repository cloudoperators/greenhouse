--- conflicted
+++ resolved
@@ -5,11 +5,7 @@
 name: greenhouse
 description: A Helm chart for deploying greenhouse
 type: application
-<<<<<<< HEAD
-version: 0.1.20
-=======
 version: 0.2.0
->>>>>>> 7dbd55fc
 appVersion: "0.1.0"
 
 dependencies:
