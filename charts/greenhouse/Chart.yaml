--- conflicted
+++ resolved
@@ -4,12 +4,8 @@
 apiVersion: v2
 name: greenhouse
 description: A Helm chart for deploying greenhouse
-type: application
-<<<<<<< HEAD
+  type: application
 version: 0.1.18
-=======
-version: 0.1.17
->>>>>>> 2a620756
 appVersion: "0.1.0"
 
 dependencies:
