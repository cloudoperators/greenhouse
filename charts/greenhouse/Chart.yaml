# SPDX-FileCopyrightText: 2024 SAP SE or an SAP affiliate company and Greenhouse contributors
# SPDX-License-Identifier: Apache-2.0

apiVersion: v2
name: greenhouse
description: A Helm chart for deploying greenhouse
type: application
<<<<<<< HEAD
version: 0.7.3
=======
version: 0.8.1
>>>>>>> 2db5d130
appVersion: "0.1.0"

dependencies:
  - condition: idproxy.enabled
    name: idproxy
    repository: "file://../idproxy"
    version: 0.2.1
  - condition: cors-proxy.enabled
    name: cors-proxy
    repository: "file://../cors-proxy"
    version: 0.2.0
  - name: manager
    version: 0.1.7
    repository: "file://../manager"
  - condition: dashboard.enabled
    name: dashboard
    version: 0.1.0
    repository: "file://../dashboard"
  - name: demo
    version: 0.1.1
    repository: "file://../demo"
    condition: demo.enabled
  - name: postgresql-ng
    version: 1.2.7
    repository: "oci://ghcr.io/sapcc/helm-charts"
    condition: postgresql.enabled<|MERGE_RESOLUTION|>--- conflicted
+++ resolved
@@ -5,11 +5,7 @@
 name: greenhouse
 description: A Helm chart for deploying greenhouse
 type: application
-<<<<<<< HEAD
-version: 0.7.3
-=======
 version: 0.8.1
->>>>>>> 2db5d130
 appVersion: "0.1.0"
 
 dependencies:
