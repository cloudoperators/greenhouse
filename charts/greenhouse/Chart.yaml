--- conflicted
+++ resolved
@@ -5,11 +5,7 @@
 name: greenhouse
 description: A Helm chart for deploying greenhouse
 type: application
-<<<<<<< HEAD
-version: 0.2.8
-=======
 version: 0.3.0
->>>>>>> 62f12bd1
 appVersion: "0.1.0"
 
 dependencies:
