// SPDX-FileCopyrightText: 2024 SAP SE or an SAP affiliate company and Greenhouse contributors
// SPDX-License-Identifier: Apache-2.0

package helm

import (
	"bytes"
	"context"
	"crypto/sha256"
	"encoding/hex"
	"encoding/json"
	"errors"
	"fmt"
	"os"
	"path/filepath"
	"slices"
	"sort"
	"time"

	"helm.sh/helm/v3/pkg/action"
	"helm.sh/helm/v3/pkg/chart"
	"helm.sh/helm/v3/pkg/chart/loader"
	"helm.sh/helm/v3/pkg/cli"
	"helm.sh/helm/v3/pkg/kube"
	"helm.sh/helm/v3/pkg/registry"
	"helm.sh/helm/v3/pkg/release"
	"helm.sh/helm/v3/pkg/storage/driver"
	"helm.sh/helm/v3/pkg/strvals"
	corev1 "k8s.io/api/core/v1"
	apiextensionsv1 "k8s.io/apiextensions-apiserver/pkg/apis/apiextensions/v1"
	apierrors "k8s.io/apimachinery/pkg/api/errors"
	metav1 "k8s.io/apimachinery/pkg/apis/meta/v1"
	"k8s.io/apimachinery/pkg/types"
	"k8s.io/cli-runtime/pkg/genericclioptions"
	"sigs.k8s.io/controller-runtime/pkg/client"
	"sigs.k8s.io/controller-runtime/pkg/log"
	"sigs.k8s.io/yaml"

	greenhousev1alpha1 "github.com/cloudoperators/greenhouse/pkg/apis/greenhouse/v1alpha1"
	"github.com/cloudoperators/greenhouse/pkg/clientutil"
	"github.com/cloudoperators/greenhouse/pkg/metrics"
)

func init() {
	// Setting the name of the app for managedFields in the Kubernetes client
	kube.ManagedFieldsManager = greenhouseFieldManager
}

var (
	settings = cli.New()

	// IsHelmDebug is configured via a flag and enables extensive debug logging for Helm actions.
	IsHelmDebug bool
)

// driftDetectionInterval is the interval after which a drift detection is performed.
const driftDetectionInterval = 60 * time.Minute

// InstallOrUpgradeHelmChartFromPlugin installs a new or upgrades an existing Helm release for the given PluginDefinition and Plugin.
func InstallOrUpgradeHelmChartFromPlugin(ctx context.Context, local client.Client, restClientGetter genericclioptions.RESTClientGetter, pluginDefinition *greenhousev1alpha1.PluginDefinition, plugin *greenhousev1alpha1.Plugin) error {
	// Early return if the pluginDefinition is not helm based
	if pluginDefinition.Spec.HelmChart == nil {
		metrics.UpdateMetrics(plugin, metrics.MetricResultError, metrics.MetricReasonHelmChartIsNotDefined)
		return fmt.Errorf("no helm chart defined in pluginDefinition.Spec.HelmChart for pluginDefinition %s", plugin.Spec.PluginDefinition)
	}
	latestRelease, isReleaseExists, err := isReleaseExistsForPlugin(ctx, restClientGetter, plugin)
	if err != nil {
		return err
	}
	// A release does not exist. Install it.
	if !isReleaseExists {
		log.FromContext(ctx).Info("installing release for plugin", "namespace", plugin.Spec.ReleaseNamespace, "name", plugin.Name)
		_, err = installRelease(ctx, local, restClientGetter, pluginDefinition, plugin, false)
		metrics.UpdateMetrics(plugin, metrics.MetricResultError, metrics.MetricReasonInstallFailed)
		return err
	}
	helmChart, err := locateChartForPlugin(restClientGetter, pluginDefinition)
	if err != nil {
		metrics.UpdateMetrics(plugin, metrics.MetricResultError, metrics.MetricReasonUpgradeFailed)
		return err
	}
	// Avoid attempts to upgrade a failed release and attempt to resurrect it.
	if latestRelease.Info != nil && latestRelease.Info.Status == release.StatusFailed {
		log.FromContext(ctx).Info("attempting to reset release status", "current status", latestRelease.Info.Status.String())
		if err := ResetHelmReleaseStatusToDeployed(restClientGetter, plugin); err != nil {
			metrics.UpdateMetrics(plugin, metrics.MetricResultError, metrics.MetricReasonUpgradeFailed)
			return err
		}
	}
	// Avoid upgrading a currently pending release.
	if releaseStatus, ok := isCanReleaseBeUpgraded(latestRelease); !ok {
		metrics.UpdateMetrics(plugin, metrics.MetricResultError, metrics.MetricReasonUpgradeFailed)
		return fmt.Errorf("cannot upgrade release %s/%s in status %s", latestRelease.Namespace, latestRelease.Name, releaseStatus.String())
	}
	log.FromContext(ctx).Info("upgrading release", "namespace", plugin.Spec.ReleaseNamespace, "name", plugin.Name)

	c, err := clientutil.NewK8sClientFromRestClientGetter(restClientGetter)
	if err != nil {
		metrics.UpdateMetrics(plugin, metrics.MetricResultError, metrics.MetricReasonUpgradeFailed)
		return err
	}

	if err := replaceCustomResourceDefinitions(ctx, c, helmChart.CRDObjects(), true); err != nil {
		metrics.UpdateMetrics(plugin, metrics.MetricResultError, metrics.MetricReasonUpgradeFailed)
		return err
	}

	if err := upgradeRelease(ctx, local, restClientGetter, pluginDefinition, plugin); err != nil {
		metrics.UpdateMetrics(plugin, metrics.MetricResultError, metrics.MetricReasonUpgradeFailed)
		return err
	}

	return nil
}

// ChartTest executes Helm chart tests and logs test pod logs if a test fails.
func ChartTest(ctx context.Context, restClientGetter genericclioptions.RESTClientGetter, plugin *greenhousev1alpha1.Plugin) (hasTestHook bool, testPodLogs string, err error) {
	cfg, err := newHelmAction(restClientGetter, plugin.Spec.ReleaseNamespace)
	if err != nil {
		return hasTestHook, "", err
	}
<<<<<<< HEAD

	testAction := action.NewReleaseTesting(cfg)
	// Used for fetching logs from test pods
	testAction.Namespace = plugin.Spec.ReleaseNamespace
	results, err := testAction.Run(plugin.Name)
=======
	rta := action.NewReleaseTesting(cfg)
	rta.Timeout = GetHelmTimeout() // set a timeout for the release testing to avoid waiting forever
	results, err := rta.Run(plugin.Name)
>>>>>>> adfa1bba
	if err != nil {
		release, getErr := getLatestRelease(cfg, plugin.Name)
		if getErr != nil {
			log.FromContext(ctx).Error(getErr, "Failed to get latest release", "plugin", plugin.Name)
		} else {
			var err2 error
			testPodLogs, err2 = printTestPodLogs(ctx, testAction, release)
			if err2 != nil {
				log.FromContext(ctx).Error(err2, "Failed to retrieve test pod logs", "plugin", plugin.Name)
			}
		}
		return hasTestHook, testPodLogs, err
	}

	if results != nil && results.Hooks != nil {
		hasTestHook = slices.ContainsFunc(results.Hooks, func(h *release.Hook) bool {
			return slices.Contains(h.Events, release.HookTest)
		})
	}

	return hasTestHook, "", nil
}

func getLatestRelease(cfg *action.Configuration, releaseName string) (*release.Release, error) {
	getAction := action.NewGet(cfg)
	return getAction.Run(releaseName)
}

func printTestPodLogs(ctx context.Context, testAction *action.ReleaseTesting, rel *release.Release) (string, error) {
	var logBuffer bytes.Buffer
	if err := testAction.GetPodLogs(&logBuffer, rel); err != nil {
		return "", fmt.Errorf("error fetching test pod logs for release %s in namespace %s: %w", rel.Name, rel.Namespace, err)
	}

	logContent := logBuffer.String()
	if logContent == "" {
		log.FromContext(ctx).Info("No logs found for test pods", "release", rel.Name, "namespace", rel.Namespace)
	}

	return logContent, nil
}

// UninstallHelmRelease removes the Helm release for the given Plugin.
func UninstallHelmRelease(ctx context.Context, restClientGetter genericclioptions.RESTClientGetter, plugin *greenhousev1alpha1.Plugin) (releaseNotFound bool, err error) {
	cfg, err := newHelmAction(restClientGetter, plugin.Spec.ReleaseNamespace)
	if err != nil {
		return false, err
	}
	_, isReleaseExists, err := isReleaseExistsForPlugin(ctx, restClientGetter, plugin)
	if err != nil {
		return false, err
	}
	settings.RESTClientGetter()
	if !isReleaseExists {
		return true, nil
	}
	uninstallAction := action.NewUninstall(cfg)
	uninstallAction.KeepHistory = false
	_, err = uninstallAction.Run(plugin.Name)
	return false, err
}

// DiffChartToDeployedResources returns whether the Kubernetes objects, as specified in the Helm chart manifest, differ from the deployed state.
func DiffChartToDeployedResources(ctx context.Context, local client.Client, restClientGetter genericclioptions.RESTClientGetter, pluginDefinition *greenhousev1alpha1.PluginDefinition, plugin *greenhousev1alpha1.Plugin) (diffs DiffObjectList, isDrift bool, err error) {
	// Shortcut: If the Helm chart was changed we can skip below templating and diffing.
	var pluginStatusHelmChart string
	if plugin.Status.HelmReleaseStatus != nil && plugin.Status.HelmChart != nil {
		pluginStatusHelmChart = plugin.Status.HelmChart.String()
	}
	if pluginDefinition.Spec.HelmChart.String() != pluginStatusHelmChart {
		log.FromContext(ctx).Info("observed helm chart differs from pluginDefinition helm chart", "pluginDefinition", pluginDefinition.Spec.HelmChart.String(), "plugin", pluginStatusHelmChart)
		return nil, true, nil
	}

	helmRelease, exists, err := isReleaseExistsForPlugin(ctx, restClientGetter, plugin)
	switch {
	case err != nil:
		return nil, false, err
	case !exists:
		// the release should exist if the Status.HelmReleaseStatus was set
		// early return if the release was deleted
		return nil, true, nil
		// check if the release has the current pluginDefinition version set as description
		// this description is used to reconcile the version of the Plugin
	case helmRelease.Info.Description != pluginDefinition.Spec.Version:
		log.FromContext(ctx).Info("deployed helm chart version differs from pluginDefinition helm chart", "pluginDefinition", helmRelease.Info.Description, "plugin", pluginDefinition.Spec.Version)
		return nil, true, nil
	}

	helmTemplateRelease, err := TemplateHelmChartFromPlugin(ctx, local, restClientGetter, pluginDefinition, plugin)
	if err != nil {
		return nil, false, err
	}

	diffObjects, err := diffAgainstRelease(restClientGetter, plugin.Spec.ReleaseNamespace, helmTemplateRelease, helmRelease)
	if err != nil {
		return nil, false, err
	}
	diffCrds, err := diffAgainstRemoteCRDs(restClientGetter, helmRelease)
	if err != nil {
		return nil, false, err
	}
	diffObjects = append(diffObjects, diffCrds...)
	if len(diffObjects) > 0 {
		log.FromContext(ctx).Info("diff between manifest and release detected", "resources", diffObjects.String())
		return diffObjects, false, nil
	}

	c := plugin.Status.StatusConditions.GetConditionByType(greenhousev1alpha1.HelmDriftDetectedCondition)
	// Skip the drift detection if last DriftDetection Status Change or last Deployment was less than driftDetectionInterval ago
	switch {
	case c == nil: // HelmDriftDetectedCondition is not set
		return nil, false, nil
	case time.Since(plugin.Status.HelmReleaseStatus.LastDeployed.Time) < driftDetectionInterval: // Skip as last deployment was less than driftDetectionInterval ago
		return nil, false, nil
	case c.Status != metav1.ConditionUnknown && time.Since(c.LastTransitionTime.Time) < driftDetectionInterval: // Skip as HelmDriftDetectedCondition transitioned less than driftDetectionInterval ago
		return nil, false, nil
	}

	// Skip the drift detection if nothing changed with plugin option values.
	if plugin.Status.HelmReleaseStatus.PluginOptionChecksum != "" {
		currentPluginOptionChecksum, err := CalculatePluginOptionChecksum(ctx, local, plugin)
		if err == nil && plugin.Status.HelmReleaseStatus.PluginOptionChecksum == currentPluginOptionChecksum {
			return nil, false, nil
		}
	}

	diffObjects, err = diffAgainstLiveObjects(restClientGetter, plugin.Spec.ReleaseNamespace, helmTemplateRelease.Manifest)
	if err != nil {
		return nil, false, err
	}
	if len(diffObjects) == 0 {
		return nil, false, nil
	}
	log.FromContext(ctx).Info("drift between deployed resources and manifest detected", "resources", diffObjects.String())
	return diffObjects, true, nil
}

// ResetHelmReleaseStatusToDeployed resets the status of the release to deployed using a rollback.
func ResetHelmReleaseStatusToDeployed(restClientGetter genericclioptions.RESTClientGetter, plugin *greenhousev1alpha1.Plugin) error {
	r, err := getLatestUpgradeableRelease(restClientGetter, plugin)
	if err != nil {
		return err
	}

	cfg, err := newHelmAction(restClientGetter, plugin.Spec.ReleaseNamespace)
	if err != nil {
		return err
	}
	rollbackAction := action.NewRollback(cfg)
	rollbackAction.Version = r.Version
	rollbackAction.DisableHooks = true
	rollbackAction.Wait = true
	rollbackAction.Timeout = GetHelmTimeout()
	rollbackAction.MaxHistory = 5
	return rollbackAction.Run(r.Name)
}

// getLatestUpgradeableRelease returns the latest released that can be upgraded or an error.
func getLatestUpgradeableRelease(restClientGetter genericclioptions.RESTClientGetter, plugin *greenhousev1alpha1.Plugin) (*release.Release, error) {
	cfg, err := newHelmAction(restClientGetter, plugin.Spec.ReleaseNamespace)
	if err != nil {
		return nil, err
	}
	var latest *release.Release
	releases, err := action.NewHistory(cfg).Run(plugin.Name)
	if err != nil {
		return nil, fmt.Errorf("error retrieving releases: %w", err)
	}
	for _, r := range releases {
		if _, canUpgrade := isCanReleaseBeUpgraded(r); canUpgrade {
			if latest == nil {
				latest = r
				continue
			}
			if r.Version > latest.Version {
				latest = r
			}
		}
	}
	if latest == nil {
		return nil, fmt.Errorf("no release found to rollback to for plugin %s/%s", plugin.Spec.ReleaseNamespace, plugin.Name)
	}
	return latest, nil
}

// isReleaseExistsForPlugin checks whether a Helm release exists for the given Plugin.
func isReleaseExistsForPlugin(ctx context.Context, restClientGetter genericclioptions.RESTClientGetter, plugin *greenhousev1alpha1.Plugin) (*release.Release, bool, error) {
	helmRelease, err := GetReleaseForHelmChartFromPlugin(ctx, restClientGetter, plugin)
	if err != nil {
		switch errors.Is(err, driver.ErrReleaseNotFound) {
		case true:
			return nil, false, nil
		default:
			return nil, false, err
		}
	}
	return helmRelease, true, nil
}

// GetReleaseForHelmChartFromPlugin returns the Helm release for the given Plugin or an error.
func GetReleaseForHelmChartFromPlugin(_ context.Context, restClientGetter genericclioptions.RESTClientGetter, plugin *greenhousev1alpha1.Plugin) (*release.Release, error) {
	cfg, err := newHelmAction(restClientGetter, plugin.Spec.ReleaseNamespace)
	if err != nil {
		return nil, err
	}
	return action.NewGet(cfg).Run(plugin.Name)
}

// TemplateHelmChartFromPlugin returns the rendered manifest or an error.
func TemplateHelmChartFromPlugin(ctx context.Context, local client.Client, restClientGetter genericclioptions.RESTClientGetter, pluginDefinition *greenhousev1alpha1.PluginDefinition, plugin *greenhousev1alpha1.Plugin) (*release.Release, error) {
	helmRelease, err := installRelease(ctx, local, restClientGetter, pluginDefinition, plugin, true)
	if err != nil {
		return nil, err
	}
	return helmRelease, nil
}

type ChartLoaderFunc func(name string) (*chart.Chart, error)

var ChartLoader ChartLoaderFunc = loader.Load

func locateChartForPlugin(restClientGetter genericclioptions.RESTClientGetter, pluginDefinition *greenhousev1alpha1.PluginDefinition) (*chart.Chart, error) {
	cfg, err := newHelmAction(restClientGetter, corev1.NamespaceAll)
	if err != nil {
		return nil, err
	}

	// FIXME: we need to instantiate a action to set the registry in the ChartPathOptions
	cpo := &action.NewShowWithConfig(action.ShowChart, cfg).ChartPathOptions

	chartName := configureChartPathOptions(cpo, pluginDefinition.Spec.HelmChart)
	chartPath, err := cpo.LocateChart(chartName, settings)
	if err != nil {
		return nil, err
	}
	return ChartLoader(chartPath)
}

// configureChartPathOptions configures the ChartPathOptions and chartName considering OCI repositories.
func configureChartPathOptions(cpo *action.ChartPathOptions, c *greenhousev1alpha1.HelmChartReference) string {
	cpo.RepoURL = c.Repository
	cpo.Version = c.Version
	chartName := c.Name
	// Handle OCI.
	if registry.IsOCI(c.Repository) {
		cpo.RepoURL = ""
		chartName = fmt.Sprintf("%s/%s", c.Repository, c.Name)
	}
	return chartName
}

func upgradeRelease(ctx context.Context, local client.Client, restClientGetter genericclioptions.RESTClientGetter, pluginDefinition *greenhousev1alpha1.PluginDefinition, plugin *greenhousev1alpha1.Plugin) error {
	cfg, err := newHelmAction(restClientGetter, plugin.Spec.ReleaseNamespace)
	if err != nil {
		return err
	}
	upgradeAction := action.NewUpgrade(cfg)
	upgradeAction.Namespace = plugin.Spec.ReleaseNamespace
	upgradeAction.DependencyUpdate = true
	upgradeAction.MaxHistory = 5
	upgradeAction.Timeout = GetHelmTimeout() // set a timeout for the upgrade to not be stuck in pending state
	upgradeAction.Description = pluginDefinition.Spec.Version

	helmChart, err := loadHelmChart(&upgradeAction.ChartPathOptions, pluginDefinition.Spec.HelmChart, settings)
	if err != nil {
		return err
	}

	c, err := clientutil.NewK8sClientFromRestClientGetter(restClientGetter)
	if err != nil {
		return err
	}

	helmValues, err := getValuesForHelmChart(ctx, local, helmChart, plugin)
	if err != nil {
		return err
	}
	if err := replaceCustomResourceDefinitions(ctx, c, helmChart.CRDObjects(), true); err != nil {
		return err
	}

	// Do the Kubernetes version check beforehand to reflect incompatibilities in the Plugin status before attempting an installation or upgrade.
	if err := verifyKubeVersionIsCompatible(helmChart, cfg.Capabilities); err != nil {
		return err
	}
	helmChart.Metadata.KubeVersion = ""
	_, err = upgradeAction.RunWithContext(ctx, plugin.Name, helmChart, helmValues)
	return err
}

func installRelease(ctx context.Context, local client.Client, restClientGetter genericclioptions.RESTClientGetter, pluginDefinition *greenhousev1alpha1.PluginDefinition, plugin *greenhousev1alpha1.Plugin, isDryRun bool) (*release.Release, error) {
	cfg, err := newHelmAction(restClientGetter, plugin.Spec.ReleaseNamespace)
	if err != nil {
		return nil, err
	}
	installAction := action.NewInstall(cfg)
	installAction.ReleaseName = plugin.Name
	installAction.Namespace = plugin.Spec.ReleaseNamespace
	installAction.Timeout = GetHelmTimeout() // set a timeout for the installation to not be stuck in pending state
	installAction.CreateNamespace = true
	installAction.DependencyUpdate = true
	installAction.DryRun = isDryRun
	installAction.ClientOnly = isDryRun
	installAction.Description = pluginDefinition.Spec.Version

	helmChart, err := loadHelmChart(&installAction.ChartPathOptions, pluginDefinition.Spec.HelmChart, settings)
	if err != nil {
		return nil, err
	}

	c, err := clientutil.NewK8sClientFromRestClientGetter(restClientGetter)
	if err != nil {
		return nil, err
	}

	if err := replaceCustomResourceDefinitions(ctx, c, helmChart.CRDObjects(), false); err != nil {
		return nil, err
	}
	helmValues, err := getValuesForHelmChart(ctx, local, helmChart, plugin)
	if err != nil {
		return nil, err
	}

	// Do the Kubernetes version check beforehand to reflect incompatibilities in the Plugin status before attempting an installation or upgrade.
	if err := verifyKubeVersionIsCompatible(helmChart, cfg.Capabilities); err != nil {
		return nil, err
	}
	helmChart.Metadata.KubeVersion = ""
	return installAction.RunWithContext(ctx, helmChart, helmValues)
}

func loadHelmChart(chartPathOptions *action.ChartPathOptions, reference *greenhousev1alpha1.HelmChartReference, settings *cli.EnvSettings) (*chart.Chart, error) {
	name := filepath.Base(reference.Name)
	chartPath := settings.RepositoryCache + "/" + name + "-" + reference.Version + ".tgz"

	if _, err := os.Stat(chartPath); errors.Is(err, os.ErrNotExist) {
		chartName := configureChartPathOptions(chartPathOptions, reference)
		chartPath, err = chartPathOptions.LocateChart(chartName, settings)
		if err != nil {
			return nil, err
		}
	}

	return ChartLoader(chartPath)
}

func newHelmAction(restClientGetter genericclioptions.RESTClientGetter, namespace string) (*action.Configuration, error) {
	cfg := &action.Configuration{}
	settings.SetNamespace(namespace)
	if err := cfg.Init(restClientGetter, namespace, "secrets", debug); err != nil {
		return nil, err
	}

	registryClient, err := registry.NewClient(
		registry.ClientOptDebug(IsHelmDebug),
		registry.ClientOptEnableCache(true),
		registry.ClientOptWriter(os.Stderr),
		registry.ClientOptCredentialsFile(settings.RegistryConfig),
	)
	if err != nil {
		return nil, err
	}
	cfg.RegistryClient = registryClient
	caps, err := getCapabilities(cfg)
	if err != nil {
		return nil, err
	}
	cfg.Capabilities = caps
	return cfg, nil
}

func debug(format string, v ...interface{}) {
	if IsHelmDebug {
		format = "[debug] " + format
		log.FromContext(context.Background()).Info(fmt.Sprintf(format, v...))
	}
}

/*
convertFlatValuesToHelmValues shall converts flat values for a Helm chart yaml-compatible structure.
Example:
The input

	global.image.registry=foobar

is transformed to

	global:
	  image:
	    registry: foobar
*/
func convertFlatValuesToHelmValues(values []greenhousev1alpha1.PluginOptionValue) (map[string]interface{}, error) {
	if values == nil {
		return make(map[string]interface{}, 0), nil
	}
	helmValues := make(map[string]interface{}, 0)
	for _, v := range values {
		if err := strvals.ParseJSON(fmt.Sprintf("%s=%s", v.Name, v.ValueJSON()), helmValues); err != nil {
			return nil, err
		}
	}
	return helmValues, nil
}

// Taken from: https://github.com/helm/helm/blob/v3.10.3/pkg/cli/values/options.go#L99-L116
func mergeMaps(a, b map[string]interface{}) map[string]interface{} {
	out := make(map[string]interface{}, len(a))
	for k, v := range a {
		out[k] = v
	}
	for k, v := range b {
		if v, ok := v.(map[string]interface{}); ok {
			if bv, ok := out[k]; ok {
				if bv, ok := bv.(map[string]interface{}); ok {
					out[k] = mergeMaps(bv, v)
					continue
				}
			}
		}
		out[k] = v
	}
	return out
}

// getValuesForHelmChart returns a set of values to be used for Helm operations.
// The order is important as the values defined in the Helm chart can be overridden by the values defined in the Plugin.
func getValuesForHelmChart(ctx context.Context, c client.Client, helmChart *chart.Chart, plugin *greenhousev1alpha1.Plugin) (map[string]interface{}, error) {
	// Copy the values from the Helm chart ensuring a non-nil map.
	helmValues := mergeMaps(make(map[string]interface{}), helmChart.Values)
	// Get values defined in plugin.
	pluginValues, err := getValuesFromPlugin(ctx, c, plugin)
	if err != nil {
		return nil, err
	}
	helmPluginValues, err := convertFlatValuesToHelmValues(pluginValues)
	if err != nil {
		return nil, err
	}
	helmValues = mergeMaps(helmValues, helmPluginValues)
	return helmValues, nil
}

func getValuesFromPlugin(ctx context.Context, c client.Client, plugin *greenhousev1alpha1.Plugin) ([]greenhousev1alpha1.PluginOptionValue, error) {
	namedValues := make([]greenhousev1alpha1.PluginOptionValue, len(plugin.Spec.OptionValues))
	copy(namedValues, plugin.Spec.OptionValues)
	for idx, val := range namedValues {
		// Values already provided on plain text don't need to be extracted.
		if val.ValueFrom == nil {
			continue
		}
		// Retrieve value from secret.
		if val.ValueFrom.Secret != nil {
			valFromSecret, err := getValueFromSecret(ctx, c, plugin.GetNamespace(), val.ValueFrom.Secret.Name, val.ValueFrom.Secret.Key)
			if err != nil {
				return nil, err
			}
			raw, err := json.Marshal(valFromSecret)
			if err != nil {
				return nil, err
			}
			namedValues[idx].Value = &apiextensionsv1.JSON{Raw: raw}
		}
	}
	return namedValues, nil
}

func getValueFromSecret(ctx context.Context, c client.Client, secretNamespace, secretName, secretKey string) (string, error) {
	var secret = new(corev1.Secret)
	if err := c.Get(ctx, types.NamespacedName{Namespace: secretNamespace, Name: secretName}, secret); err != nil {
		return "", err
	}
	if secret.Data == nil {
		return "", fmt.Errorf("secret %s/%s is empty", secretNamespace, secretName)
	}
	valByte, ok := secret.Data[secretKey]
	if !ok {
		return "", fmt.Errorf("secret %s/%s does not contain key %s", secretNamespace, secretName, secretKey)
	}
	return string(valByte), nil
}

func isCanReleaseBeUpgraded(r *release.Release) (release.Status, bool) {
	if r.Info == nil {
		return release.StatusUnknown, false
	}
	// Allow the upgrade to the first release, even if it failed.
	if r.Version == 1 {
		return r.Info.Status, !r.Info.Status.IsPending()
	}
	// The release must neither be pending nor failed.
	return r.Info.Status, !r.Info.Status.IsPending() && r.Info.Status != release.StatusFailed
}

func replaceCustomResourceDefinitions(ctx context.Context, c client.Client, crdList []chart.CRD, isUpgrade bool) error {
	if len(crdList) == 0 {
		return nil
	}
	for _, crdFile := range crdList {
		if crdFile.File == nil || crdFile.File.Data == nil {
			continue
		}
		// Read the manifest to an object.
		crd := &apiextensionsv1.CustomResourceDefinition{}
		if err := yaml.Unmarshal(crdFile.File.Data, crd); err != nil {
			return err
		}

		// Attempt to get the CRD from the cluster.
		var curObj = new(apiextensionsv1.CustomResourceDefinition)
		if err := c.Get(ctx, types.NamespacedName{Namespace: "", Name: crd.GetName()}, curObj); err != nil {
			if apierrors.IsNotFound(err) {
				// On install or dryRun: let Helm handle the installation if the CRD doesn't exist yet.
				if !isUpgrade {
					continue
				}
				// On upgrade: re-create the CRD based on helm chart if the CRD was deleted.
				if err := c.Create(ctx, crd); err != nil {
					return err
				}
				continue
			}
			return err
		}

		// An update is used intentionally instead of a patch as esp. the last-applied-configuration annotation
		// can exceed the maximum characters and might have been pruned.
		// The update requires carrying over the resourceVersion from the currently deployed object.
		// TODO: Check max. last-applied-configuration annotation and prune if necessary.
		crd.SetResourceVersion(curObj.GetResourceVersion())
		if err := c.Update(ctx, crd); err != nil {
			return err
		}
	}
	return nil
}

// CalculatePluginOptionChecksum calculates a hash of plugin option values.
// Secret-type option values are extracted first and all values are sorted to ensure that order is not important when comparing checksums.
func CalculatePluginOptionChecksum(ctx context.Context, c client.Client, plugin *greenhousev1alpha1.Plugin) (string, error) {
	values, err := getValuesFromPlugin(ctx, c, plugin)
	if err != nil {
		return "", err
	}
	// Sort the option values by Name to ensure consistent ordering.
	sort.Slice(values, func(i, j int) bool {
		return values[i].Name < values[j].Name
	})

	buf := make([]byte, 0)
	for _, v := range values {
		buf = append(buf, []byte(v.Name)...)
		buf = append(buf, v.Value.Raw...)
	}

	checksum := sha256.Sum256(buf)
	return hex.EncodeToString(checksum[:]), nil
}<|MERGE_RESOLUTION|>--- conflicted
+++ resolved
@@ -119,17 +119,12 @@
 	if err != nil {
 		return hasTestHook, "", err
 	}
-<<<<<<< HEAD
 
 	testAction := action.NewReleaseTesting(cfg)
+	testAction.Timeout = GetHelmTimeout() // set a timeout for the release testing to avoid waiting forever
 	// Used for fetching logs from test pods
 	testAction.Namespace = plugin.Spec.ReleaseNamespace
 	results, err := testAction.Run(plugin.Name)
-=======
-	rta := action.NewReleaseTesting(cfg)
-	rta.Timeout = GetHelmTimeout() // set a timeout for the release testing to avoid waiting forever
-	results, err := rta.Run(plugin.Name)
->>>>>>> adfa1bba
 	if err != nil {
 		release, getErr := getLatestRelease(cfg, plugin.Name)
 		if getErr != nil {
