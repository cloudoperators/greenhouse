--- conflicted
+++ resolved
@@ -106,14 +106,7 @@
 
 		installCRDs := clientutil.GetEnvOrDefault("TEST_INSTALL_CRDS", "true") == "true"
 		installWebhooks := len(allRegisterWebhookFuncs) > 0 && os.Getenv("TEST_INSTALL_WEBHOOKS") != "false"
-<<<<<<< HEAD
-		useExistingGreenhouseCluster := clientutil.GetEnvOrDefault("TEST_USE_EXISTING_GREENHOUSE_CLUSTER", "false") == "true"
-		if useExistingGreenhouseCluster {
-			// we are making use of https://pkg.go.dev/sigs.k8s.io/controller-runtime/pkg/envtest#pkg-constants to prevent starting a new control plane
-			os.Setenv("USE_EXISTING_CLUSTER", "true")
-			installCRDs = false
-			installWebhooks = false
-=======
+
 		if useExistingGreenhouseCluster {
 			// we are making use of https://pkg.go.dev/sigs.k8s.io/controller-runtime/pkg/envtest#pkg-constants to prevent starting a new control plane
 			kubeconfig := os.Getenv("KUBECONFIG")
@@ -126,7 +119,6 @@
 			_, isHasEnvKubebuilderAssets := os.LookupEnv("KUBEBUILDER_ASSETS")
 			Expect(isHasEnvKubebuilderAssets).
 				To(BeTrue(), "the environment variable KUBEBUILDER_ASSETS must be set to run the tests against local envtest")
->>>>>>> 33be026c
 		}
 
 		Cfg, K8sClient, testEnv, KubeConfig = StartControlPlane("", installCRDs, installWebhooks)
@@ -252,9 +244,6 @@
 
 	// create raw kubeconfig
 	var kubeConfig []byte
-<<<<<<< HEAD
-	if testEnv.UseExistingCluster != nil && *testEnv.UseExistingCluster {
-=======
 	// we extract the kubeconfig from env var if we are using an existing cluster
 	if useExistingGreenhouseCluster {
 		kubeConfigLocation := os.Getenv("KUBECONFIG")
@@ -263,7 +252,6 @@
 		Expect(err).NotTo(HaveOccurred())
 	} else {
 		// we add a user to the control plane to easily get a kubeconfig
->>>>>>> 33be026c
 		user, err := testEnv.ControlPlane.AddUser(envtest.User{
 			Name:   "test-admin",
 			Groups: []string{"system:masters"},
@@ -271,16 +259,6 @@
 		Expect(err).NotTo(HaveOccurred())
 		kubeConfig, err = user.KubeConfig()
 		Expect(err).NotTo(HaveOccurred())
-<<<<<<< HEAD
-	} else {
-		// TODO: need to at least also consider --kubeconfig flag, as the testEnv uses config.GetConfig()
-		kubeConfigLocation := os.Getenv("KUBECONFIG")
-		Expect(kubeConfigLocation).NotTo(BeEmpty(), "the environment variable KUBECONFIG must be set")
-		kubeConfig, err = os.ReadFile(kubeConfigLocation)
-		Expect(err).NotTo(HaveOccurred())
-
-=======
->>>>>>> 33be026c
 	}
 
 	// utility to export kubeconfig and use it e.g. on a breakpoint to inspect resources during testing
