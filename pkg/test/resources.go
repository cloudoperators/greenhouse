// SPDX-FileCopyrightText: 2024 SAP SE or an SAP affiliate company and Greenhouse contributors
// SPDX-License-Identifier: Apache-2.0

package test

import (
	"context"

	. "github.com/onsi/ginkgo/v2"
	. "github.com/onsi/gomega"
	"sigs.k8s.io/controller-runtime/pkg/client"

	corev1 "k8s.io/api/core/v1"
	rbacv1 "k8s.io/api/rbac/v1"
	apiextensionsv1 "k8s.io/apiextensions-apiserver/pkg/apis/apiextensions/v1"
	metav1 "k8s.io/apimachinery/pkg/apis/meta/v1"
	"k8s.io/apimachinery/pkg/util/rand"

	greenhouseapis "github.com/cloudoperators/greenhouse/pkg/apis"
	greenhousev1alpha1 "github.com/cloudoperators/greenhouse/pkg/apis/greenhouse/v1alpha1"
	"github.com/cloudoperators/greenhouse/pkg/clientutil"
)

type TestSetup struct {
	client.Client
	namespace string
}

func (t *TestSetup) Namespace() string {
	return t.namespace
}

// RandomizeName returns the name with a random alphanumeric suffix
func (t *TestSetup) RandomizeName(name string) string {
	return name + "-" + rand.String(8)
}

// NewTestSetup creates a new TestSetup object and a new namespace on the cluster for the test
func NewTestSetup(ctx context.Context, c client.Client, name string) *TestSetup {
	suffix := rand.String(8)

	t := &TestSetup{
		Client:    c,
		namespace: name + "-" + suffix,
	}

	// Create test namespace
	Expect(t.Create(Ctx, &corev1.Namespace{ObjectMeta: metav1.ObjectMeta{Name: t.namespace}})).To(Succeed(), "there should be no error creating the test case namespace")
	return t
}

// WithAccessMode sets the ClusterAccessMode on a Cluster
func WithAccessMode(mode greenhousev1alpha1.ClusterAccessMode) func(*greenhousev1alpha1.Cluster) {
	return func(c *greenhousev1alpha1.Cluster) {
		c.Spec.AccessMode = mode
	}
}

// WithLabel sets the label on a Cluster
func WithLabel(key, value string) func(*greenhousev1alpha1.Cluster) {
	return func(c *greenhousev1alpha1.Cluster) {
		if c.Labels == nil {
			c.Labels = make(map[string]string, 1)
		}
		c.Labels[key] = value
	}
}

// OnboardCluster creates a new Cluster and Kubernetes secret for a remote cluster and creates the namespace used for TestSetup on the remote cluster
func (t *TestSetup) OnboardCluster(ctx context.Context, name string, kubeCfg []byte, opts ...func(*greenhousev1alpha1.Cluster)) *greenhousev1alpha1.Cluster {
	GinkgoHelper()
	cluster := t.CreateCluster(ctx, name, opts...)

	var testClusterK8sSecret = &corev1.Secret{
		TypeMeta: metav1.TypeMeta{
			Kind:       "Secret",
			APIVersion: corev1.GroupName,
		},
		ObjectMeta: metav1.ObjectMeta{
			Name:      cluster.Name,
			Namespace: t.Namespace(),
		},
		Type: greenhouseapis.SecretTypeKubeConfig,
		Data: map[string][]byte{
			greenhouseapis.GreenHouseKubeConfigKey: kubeCfg,
		},
	}
	Expect(t.Create(ctx, testClusterK8sSecret)).Should(Succeed(), "there should be no error creating the kubeconfig secret during onboarding")

	restClientGetter, err := clientutil.NewRestClientGetterFromSecret(testClusterK8sSecret, t.Namespace())
	Expect(err).NotTo(HaveOccurred(), "there should be no error creating the rest client getter from the kubeconfig secret during onboarding")

	k8sClientForRemoteCluster, err := clientutil.NewK8sClientFromRestClientGetter(restClientGetter)
	Expect(err).NotTo(HaveOccurred(), "there should be no error creating the k8s client from the rest client getter during onboarding")

	var namespace = &corev1.Namespace{
		ObjectMeta: metav1.ObjectMeta{
			Name: t.Namespace(),
		}}
	Expect(k8sClientForRemoteCluster.Create(ctx, namespace)).To(Succeed(), "there should be no error creating the namespace during onboarding")

	return cluster
}

// CreateCluster creates a new Cluster resource without creating a Secret
func (t *TestSetup) CreateCluster(ctx context.Context, name string, opts ...func(*greenhousev1alpha1.Cluster)) *greenhousev1alpha1.Cluster {
	GinkgoHelper()
	cluster := &greenhousev1alpha1.Cluster{
		TypeMeta: metav1.TypeMeta{
			Kind:       "Cluster",
			APIVersion: greenhousev1alpha1.GroupVersion.String(),
		},
		ObjectMeta: metav1.ObjectMeta{
			Name:      name,
			Namespace: t.Namespace(),
		},
		Spec: greenhousev1alpha1.ClusterSpec{
			AccessMode: greenhousev1alpha1.ClusterAccessModeDirect,
		},
	}

	for _, o := range opts {
		o(cluster)
	}

	Expect(t.Create(ctx, cluster)).To(Succeed(), "there should be no error creating the cluster during onboarding")
	return cluster
}

// CreateOrganization creates a Organization within the TestSetup and returns the created Organization resource.
func (t *TestSetup) CreateOrganization(ctx context.Context, name string, opts ...func(*greenhousev1alpha1.Organization)) *greenhousev1alpha1.Organization {
	GinkgoHelper()
	org := &greenhousev1alpha1.Organization{
		TypeMeta: metav1.TypeMeta{
			Kind:       "Organization",
			APIVersion: greenhousev1alpha1.GroupVersion.String(),
		},
		ObjectMeta: metav1.ObjectMeta{
			Name: name,
		},
	}
<<<<<<< HEAD

	for _, opt := range opts {
		opt(org)
	}

=======
	for _, o := range opts {
		o(org)
	}
>>>>>>> 24f813d9
	Expect(t.Create(ctx, org)).Should(Succeed(), "there should be no error creating the Organization")
	return org
}

// WithVersion sets the version of a PluginDefinition
func WithVersion(version string) func(*greenhousev1alpha1.PluginDefinition) {
	return func(pd *greenhousev1alpha1.PluginDefinition) {
		pd.Spec.Version = version
	}
}

// WithHelmChart sets the HelmChart of a PluginDefinition
func WithHelmChart(chart *greenhousev1alpha1.HelmChartReference) func(*greenhousev1alpha1.PluginDefinition) {
	return func(pd *greenhousev1alpha1.PluginDefinition) {
		pd.Spec.HelmChart = chart
	}
}

// CreatePluginDefinition creates and returns a PluginDefinition object. Opts can be used to set the desired state of the PluginDefinition.
func (t *TestSetup) CreatePluginDefinition(ctx context.Context, name string, opts ...func(*greenhousev1alpha1.PluginDefinition)) *greenhousev1alpha1.PluginDefinition {
	GinkgoHelper()
	pd := &greenhousev1alpha1.PluginDefinition{
		TypeMeta: metav1.TypeMeta{
			Kind:       "PluginDefinition",
			APIVersion: greenhousev1alpha1.GroupVersion.String(),
		},
		ObjectMeta: metav1.ObjectMeta{
			Name:      t.RandomizeName(name),
			Namespace: t.Namespace(),
		},
		Spec: greenhousev1alpha1.PluginDefinitionSpec{
			Description: "TestPluginDefinition",
			Version:     "1.0.0",
			HelmChart: &greenhousev1alpha1.HelmChartReference{
				Name:       "./../../test/fixtures/myChart",
				Repository: "dummy",
				Version:    "1.0.0",
			},
		},
	}
	for _, o := range opts {
		o(pd)
	}

	Expect(t.Create(ctx, pd)).Should(Succeed(), "there should be no error creating the PluginDefinition")
	return pd
}

// WithPluginDefinition sets the PluginDefinition of a Plugin
func WithPluginDefinition(pluginDefinition string) func(*greenhousev1alpha1.Plugin) {
	return func(p *greenhousev1alpha1.Plugin) {
		p.Spec.PluginDefinition = pluginDefinition
	}
}

// WithReleaseNamespace sets the ReleaseNamespace of a Plugin
func WithReleaseNamespace(releaseNamespace string) func(*greenhousev1alpha1.Plugin) {
	return func(p *greenhousev1alpha1.Plugin) {
		p.Spec.ReleaseNamespace = releaseNamespace
	}
}

// WithCluster sets the Cluster for a Plugin
func WithCluster(cluster string) func(*greenhousev1alpha1.Plugin) {
	return func(p *greenhousev1alpha1.Plugin) {
		p.Spec.ClusterName = cluster
	}
}

// WithPluginOptionValue sets the value of a PluginOptionValue
func WithPluginOptionValue(name string, value *apiextensionsv1.JSON, valueFrom *greenhousev1alpha1.ValueFromSource) func(*greenhousev1alpha1.Plugin) {
	GinkgoHelper()
	return func(p *greenhousev1alpha1.Plugin) {
		if value != nil && valueFrom != nil {
			Fail("value and valueFrom are mutually exclusive")
		}
		for i, v := range p.Spec.OptionValues {
			if v.Name == name {
				v.Value = value
				v.ValueFrom = valueFrom
				p.Spec.OptionValues[i] = v
				return
			}
			p.Spec.OptionValues = append(p.Spec.OptionValues, greenhousev1alpha1.PluginOptionValue{
				Name:      name,
				Value:     value,
				ValueFrom: valueFrom,
			})
		}
	}
}

func (t *TestSetup) NewPlugin(ctx context.Context, name string, opts ...func(*greenhousev1alpha1.Plugin)) *greenhousev1alpha1.Plugin {
	GinkgoHelper()
	plugin := &greenhousev1alpha1.Plugin{
		TypeMeta: metav1.TypeMeta{
			Kind:       "Plugin",
			APIVersion: greenhousev1alpha1.GroupVersion.String(),
		},
		ObjectMeta: metav1.ObjectMeta{
			Name:      t.RandomizeName(name),
			Namespace: t.Namespace(),
		},
	}
	for _, o := range opts {
		o(plugin)
	}
	return plugin
}

// CreatePlugin creates and returns a Plugin object. Opts can be used to set the desired state of the Plugin.
func (t *TestSetup) CreatePlugin(ctx context.Context, name string, opts ...func(*greenhousev1alpha1.Plugin)) *greenhousev1alpha1.Plugin {
	GinkgoHelper()
	plugin := t.NewPlugin(ctx, name, opts...)
	Expect(t.Create(ctx, plugin)).Should(Succeed(), "there should be no error creating the Plugin")
	return plugin
}

// WithRules overrides the default rules of a TeamRole
func WithRules(rules []rbacv1.PolicyRule) func(*greenhousev1alpha1.TeamRole) {
	return func(tr *greenhousev1alpha1.TeamRole) {
		tr.Spec.Rules = rules
	}
}

// WithAggregationRule sets the AggregationRule on a TeamRole
func WithAggregationRule(aggregationRule *rbacv1.AggregationRule) func(*greenhousev1alpha1.TeamRole) {
	return func(tr *greenhousev1alpha1.TeamRole) {
		tr.Spec.AggregationRule = aggregationRule
	}
}

// WithLabels sets the .spec.Labels on a TeamRole
func WithLabels(labels map[string]string) func(*greenhousev1alpha1.TeamRole) {
	return func(tr *greenhousev1alpha1.TeamRole) {
		tr.Spec.Labels = labels
	}
}

func (t *TestSetup) NewTeamRole(ctx context.Context, name string, opts ...func(*greenhousev1alpha1.TeamRole)) *greenhousev1alpha1.TeamRole {
	tr := &greenhousev1alpha1.TeamRole{
		TypeMeta: metav1.TypeMeta{
			Kind:       "TeamRole",
			APIVersion: greenhousev1alpha1.GroupVersion.String(),
		},
		ObjectMeta: metav1.ObjectMeta{
			Name:      t.RandomizeName(name),
			Namespace: t.Namespace(),
		},
		Spec: greenhousev1alpha1.TeamRoleSpec{
			Rules: []rbacv1.PolicyRule{
				{
					Verbs:     []string{"get"},
					APIGroups: []string{"*"},
					Resources: []string{"*"},
				},
			},
		},
	}
	for _, opt := range opts {
		opt(tr)
	}
	return tr
}

// CreateTeamRole returns a TeamRole object. Opts can be used to set the desired state of the TeamRole.
func (t *TestSetup) CreateTeamRole(ctx context.Context, name string, opts ...func(*greenhousev1alpha1.TeamRole)) *greenhousev1alpha1.TeamRole {
	GinkgoHelper()
	tr := t.NewTeamRole(ctx, name, opts...)
	Expect(t.Create(ctx, tr)).Should(Succeed(), "there should be no error creating the TeamRole")
	return tr
}

func WithTeamRoleRef(roleRef string) func(*greenhousev1alpha1.TeamRoleBinding) {
	return func(trb *greenhousev1alpha1.TeamRoleBinding) {
		trb.Spec.TeamRoleRef = roleRef
	}
}

func WithTeamRef(teamRef string) func(*greenhousev1alpha1.TeamRoleBinding) {
	return func(trb *greenhousev1alpha1.TeamRoleBinding) {
		trb.Spec.TeamRef = teamRef
	}
}

func WithClusterName(clusterName string) func(*greenhousev1alpha1.TeamRoleBinding) {
	return func(trb *greenhousev1alpha1.TeamRoleBinding) {
		trb.Spec.ClusterName = clusterName
	}
}

func WithClusterSelector(selector metav1.LabelSelector) func(*greenhousev1alpha1.TeamRoleBinding) {
	return func(trb *greenhousev1alpha1.TeamRoleBinding) {
		trb.Spec.ClusterSelector = selector
	}
}

func WithNamespaces(namespaces ...string) func(*greenhousev1alpha1.TeamRoleBinding) {
	return func(trb *greenhousev1alpha1.TeamRoleBinding) {
		trb.Spec.Namespaces = namespaces
	}
}

// CreateTeamRoleBinding returns a TeamRoleBinding object. Opts can be used to set the desired state of the TeamRoleBinding.
func (t *TestSetup) CreateTeamRoleBinding(ctx context.Context, name string, opts ...func(*greenhousev1alpha1.TeamRoleBinding)) *greenhousev1alpha1.TeamRoleBinding {
	GinkgoHelper()
	trb := &greenhousev1alpha1.TeamRoleBinding{
		TypeMeta: metav1.TypeMeta{
			Kind:       "TeamRoleBinding",
			APIVersion: greenhousev1alpha1.GroupVersion.String(),
		},
		ObjectMeta: metav1.ObjectMeta{
			Name:      t.RandomizeName(name),
			Namespace: t.Namespace(),
		},
		Spec: greenhousev1alpha1.TeamRoleBindingSpec{},
	}
	for _, o := range opts {
		o(trb)
	}

	Expect(t.Create(ctx, trb)).Should(Succeed(), "there should be no error creating the TeamRoleBinding")
	return trb
}

func WithMappedIDPGroup(group string) func(*greenhousev1alpha1.Team) {
	return func(t *greenhousev1alpha1.Team) {
		t.Spec.MappedIDPGroup = group
	}
}

// CreateTeam returns a Team object. Opts can be used to set the desired state of the Team.st
func (t *TestSetup) CreateTeam(ctx context.Context, name string, opts ...func(*greenhousev1alpha1.Team)) *greenhousev1alpha1.Team {
	GinkgoHelper()
	team := &greenhousev1alpha1.Team{
		TypeMeta: metav1.TypeMeta{
			Kind:       "Team",
			APIVersion: greenhousev1alpha1.GroupVersion.String(),
		},
		ObjectMeta: metav1.ObjectMeta{
			Name:      t.RandomizeName(name),
			Namespace: t.Namespace(),
		},
	}
	for _, opt := range opts {
		opt(team)
	}
	Expect(t.Create(ctx, team)).Should(Succeed(), "there should be no error creating the Team")
	return team
}

// WithSecretType sets the type of the Secret
func WithSecretType(secretType corev1.SecretType) func(*corev1.Secret) {
	return func(s *corev1.Secret) {
		s.Type = secretType
	}
}

// WithSecretData sets the data of the Secret
func WithSecretData(data map[string][]byte) func(*corev1.Secret) {
	return func(s *corev1.Secret) {
		s.Data = data
	}
}

// CreateSecret returns a Secret object. Opts can be used to set the desired state of the Secret.
func (t *TestSetup) CreateSecret(ctx context.Context, name string, opts ...func(*corev1.Secret)) *corev1.Secret {
	GinkgoHelper()
	secret := &corev1.Secret{
		TypeMeta: metav1.TypeMeta{
			Kind:       "Secret",
			APIVersion: corev1.GroupName,
		},
		ObjectMeta: metav1.ObjectMeta{
			Name:      name,
			Namespace: t.Namespace(),
		},
	}
	for _, opt := range opts {
		opt(secret)
	}
	Expect(t.Create(ctx, secret)).Should(Succeed(), "there should be no error creating the Secret")
	return secret
}<|MERGE_RESOLUTION|>--- conflicted
+++ resolved
@@ -139,17 +139,9 @@
 			Name: name,
 		},
 	}
-<<<<<<< HEAD
-
-	for _, opt := range opts {
-		opt(org)
-	}
-
-=======
 	for _, o := range opts {
 		o(org)
 	}
->>>>>>> 24f813d9
 	Expect(t.Create(ctx, org)).Should(Succeed(), "there should be no error creating the Organization")
 	return org
 }
