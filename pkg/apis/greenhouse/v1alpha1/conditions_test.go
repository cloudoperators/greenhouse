--- conflicted
+++ resolved
@@ -353,9 +353,4 @@
 		Expect(condition1.Equal(condition2)).To(BeTrue())
 
 	})
-<<<<<<< HEAD
-	
-=======
-
->>>>>>> 01113c6a
 })