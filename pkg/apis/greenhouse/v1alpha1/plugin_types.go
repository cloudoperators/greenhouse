--- conflicted
+++ resolved
@@ -10,16 +10,8 @@
 
 // PluginSpec defines the desired state of Plugin
 type PluginSpec struct {
-<<<<<<< HEAD
-	// DisplayName provides a human-readable label for the plugin
-	DisplayName string `json:"displayName,omitempty"`
-
-	// Description provides additional details of the plugin.
-	Description string `json:"description,omitempty"`
-=======
 	// PluginDefinition is the name of the PluginDefinition this instance is for.
 	PluginDefinition string `json:"pluginDefinition"`
->>>>>>> 4aff66cb
 
 	// DisplayName is an optional name for the Plugin to be displayed in the Greenhouse UI.
 	// This is especially helpful to distinguish multiple instances of a PluginDefinition in the same context.
@@ -36,21 +28,6 @@
 	ClusterName string `json:"clusterName,omitempty"`
 }
 
-<<<<<<< HEAD
-	// Weight configures the order in which Plugins are shown in the Greenhouse UI.
-	// Defaults to alphabetical sorting if not provided or on conflict.
-	Weight *int32 `json:"weight,omitempty"`
-
-	// Icon specifies the icon to be used for this plugin in the Greenhouse UI.
-	// Icons can be either:
-	// - A string representing a juno icon in camel case from this list: https://github.com/sapcc/juno/blob/main/libs/juno-ui-components/src/components/Icon/Icon.component.js#L6-L52
-	// - A publicly accessable image reference to a .png, .jpg or .jpeg file. Will be displayed 100x100px
-	Icon string `json:"icon,omitempty"`
-
-	// DocMarkDownUrl specifies the URL to the markdown documentation file for this plugin.
-	// Source needs to allow all CORS origins.
-	DocMarkDownUrl string `json:"docMarkDownUrl,omitempty"`
-=======
 // PluginOptionValue is the value for a PluginOption.
 type PluginOptionValue struct {
 	// Name of the values.
@@ -59,7 +36,6 @@
 	Value *apiextensionsv1.JSON `json:"value,omitempty"`
 	// ValueFrom references a potentially confidential value in another source.
 	ValueFrom *ValueFromSource `json:"valueFrom,omitempty"`
->>>>>>> 4aff66cb
 }
 
 // ValueJSON returns the value as JSON.
