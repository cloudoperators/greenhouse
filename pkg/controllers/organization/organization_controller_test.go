--- conflicted
+++ resolved
@@ -9,7 +9,6 @@
 	corev1 "k8s.io/api/core/v1"
 	metav1 "k8s.io/apimachinery/pkg/apis/meta/v1"
 	"k8s.io/apimachinery/pkg/types"
-	"k8s.io/client-go/util/retry"
 
 	greenhousev1alpha1 "github.com/cloudoperators/greenhouse/pkg/apis/greenhouse/v1alpha1"
 	"github.com/cloudoperators/greenhouse/pkg/test"
@@ -73,20 +72,10 @@
 			}).Should(Succeed(), "Admin team should be created with valid IDPGroup")
 
 			By("updating MappedOrgAdminIDPGroup in Organization")
-<<<<<<< HEAD
-			err := retry.RetryOnConflict(retry.DefaultBackoff, func() error {
-				if err := setup.Get(test.Ctx, types.NamespacedName{Name: testOrg.Name, Namespace: testOrg.Namespace}, testOrg); err != nil {
-					return err
-				}
-				testOrg.Spec.MappedOrgAdminIDPGroup = anotherIdpGroupName
-				return setup.Update(test.Ctx, testOrg)
-			})
-=======
 			err := setup.Get(test.Ctx, types.NamespacedName{Name: testOrgName, Namespace: ""}, testOrg)
 			Expect(err).ToNot(HaveOccurred(), "there should be no error getting the organization")
 			testOrg.Spec.MappedOrgAdminIDPGroup = otherValidIdpGroupName
 			err = setup.Update(test.Ctx, testOrg)
->>>>>>> 0835c210
 			Expect(err).ToNot(HaveOccurred(), "there must be no error updating the organization")
 
 			Eventually(func(g Gomega) {
