--- conflicted
+++ resolved
@@ -68,21 +68,13 @@
 			Eventually(func(g Gomega) {
 				err := setup.Get(test.Ctx, types.NamespacedName{Name: testOrgName + "-admin", Namespace: testOrgName}, team)
 				g.Expect(err).ToNot(HaveOccurred(), "there should be no error getting org admin team")
-<<<<<<< HEAD
-				g.Expect(team.Spec.MappedIDPGroup).To(Equal(someIdpGroupName), "Admin team should be creted with valid IDPGroup")
-=======
 				g.Expect(team.Spec.MappedIDPGroup).To(Equal(validIdpGroupName), "Admin team should be creted with valid IDPGroup")
->>>>>>> 62c37782
 			}).Should(Succeed(), "Admin team should be created with valid IDPGroup")
 
 			By("updating MappedOrgAdminIDPGroup in Organization")
 			err := setup.Get(test.Ctx, types.NamespacedName{Name: testOrgName, Namespace: ""}, testOrg)
 			Expect(err).ToNot(HaveOccurred(), "there should be no error getting the organization")
-<<<<<<< HEAD
-			testOrg.Spec.MappedOrgAdminIDPGroup = anotherIdpGroupName
-=======
 			testOrg.Spec.MappedOrgAdminIDPGroup = otherValidIdpGroupName
->>>>>>> 62c37782
 			err = setup.Update(test.Ctx, testOrg)
 			Expect(err).ToNot(HaveOccurred(), "there must be no error updating the organization")
 
