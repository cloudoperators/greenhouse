// SPDX-FileCopyrightText: 2024 SAP SE or an SAP affiliate company and Greenhouse contributors
// SPDX-License-Identifier: Apache-2.0

package organization_test

import (
	"context"
	"net/http/httptest"
	"testing"

	"github.com/dexidp/dex/storage/sql"
	"github.com/testcontainers/testcontainers-go"
	"github.com/testcontainers/testcontainers-go/wait"

	. "github.com/onsi/ginkgo/v2"
	. "github.com/onsi/gomega"
	"github.com/stretchr/testify/mock"

	"github.com/cloudoperators/greenhouse/pkg/admission"
	organizationpkg "github.com/cloudoperators/greenhouse/pkg/controllers/organization"
	dexstore "github.com/cloudoperators/greenhouse/pkg/dex/store"
	"github.com/cloudoperators/greenhouse/pkg/mocks"
	"github.com/cloudoperators/greenhouse/pkg/scim"
	"github.com/cloudoperators/greenhouse/pkg/test"

	"github.com/testcontainers/testcontainers-go/modules/postgres"
)

const (
	mockDB  = "mock"
	mockUSR = "mock"
	mockPWD = "mock_pwd"
)

var (
	groupsServer *httptest.Server
	mockPgTc     *postgres.PostgresContainer
)

func TestOrganization(t *testing.T) {
	RegisterFailHandler(Fail)
	RunSpecs(t, "OrganizationControllerSuite")
}

var _ = BeforeSuite(func() {
	var err error
	ctx := context.Background()
	By("mocking SCIM server")
	groupsServer = scim.ReturnDefaultGroupResponseMockServer()
<<<<<<< HEAD

	mockPgTc, err = startPgTC(ctx)
	Expect(err).NotTo(HaveOccurred())

	host, err := mockPgTc.Host(ctx)
	Expect(err).NotTo(HaveOccurred())

	port, err := mockPgTc.MappedPort(ctx, "5432/tcp")
	Expect(err).NotTo(HaveOccurred())

	netDB := sql.NetworkDB{
		Host:     host,
		Port:     uint16(port.Int()),
		User:     mockUSR,
		Password: mockPWD,
		Database: mockDB,
	}

	test.RegisterController("organizationController", (&organizationpkg.OrganizationReconciler{Namespace: "default", NetworkDB: netDB}).SetupWithManager)
=======
	dexter := dexMocks()
	test.RegisterController("organizationController", (&organizationpkg.OrganizationReconciler{Namespace: "default", Dexter: dexter}).SetupWithManager)
>>>>>>> a3f1211b
	test.RegisterWebhook("orgWebhook", admission.SetupOrganizationWebhookWithManager)
	test.RegisterWebhook("teamWebhook", admission.SetupTeamWebhookWithManager)
	test.RegisterWebhook("pluginDefinitionWebhook", admission.SetupPluginDefinitionWebhookWithManager)
	test.RegisterWebhook("pluginWebhook", admission.SetupPluginWebhookWithManager)
	test.RegisterWebhook("teamRoleWebhook", admission.SetupTeamRoleWebhookWithManager)
	test.TestBeforeSuite()
})

var _ = AfterSuite(func() {
	By("tearing down the test environment")
	groupsServer.Close()
	err := testcontainers.TerminateContainer(mockPgTc)
	Expect(err).NotTo(HaveOccurred())

	test.TestAfterSuite()
})

<<<<<<< HEAD
func startPgTC(ctx context.Context) (*postgres.PostgresContainer, error) {
	return postgres.Run(ctx, "postgres:16-alpine",
		postgres.WithDatabase(mockDB),
		postgres.WithUsername(mockUSR),
		postgres.WithPassword(mockPWD),
		testcontainers.WithWaitStrategy(
			// First, we wait for the container to log readiness twice.
			// This is because it will restart itself after the first startup.
			wait.ForLog("database system is ready to accept connections").WithOccurrence(2),
			// Then, we wait for docker to actually serve the port on localhost.
			// For non-linux OSes like Mac and Windows, Docker or Rancher Desktop will have to start a separate proxy.
			// Without this, the tests will be flaky on those OSes!
			wait.ForListeningPort("5432/tcp"),
		))
=======
func dexMocks() dexstore.Dexter {
	dexter := &mocks.MockDexter{}
	dexter.On("CreateUpdateConnector", mock.Anything, mock.Anything, mock.Anything, mock.Anything, mock.Anything).Return(nil)
	dexter.On("CreateUpdateOauth2Client", mock.Anything, mock.Anything, mock.Anything, mock.Anything).Return(nil)
	dexter.On("GetBackend").Return(dexstore.K8s)
	return dexter
>>>>>>> a3f1211b
}<|MERGE_RESOLUTION|>--- conflicted
+++ resolved
@@ -4,13 +4,8 @@
 package organization_test
 
 import (
-	"context"
 	"net/http/httptest"
 	"testing"
-
-	"github.com/dexidp/dex/storage/sql"
-	"github.com/testcontainers/testcontainers-go"
-	"github.com/testcontainers/testcontainers-go/wait"
 
 	. "github.com/onsi/ginkgo/v2"
 	. "github.com/onsi/gomega"
@@ -22,19 +17,10 @@
 	"github.com/cloudoperators/greenhouse/pkg/mocks"
 	"github.com/cloudoperators/greenhouse/pkg/scim"
 	"github.com/cloudoperators/greenhouse/pkg/test"
-
-	"github.com/testcontainers/testcontainers-go/modules/postgres"
-)
-
-const (
-	mockDB  = "mock"
-	mockUSR = "mock"
-	mockPWD = "mock_pwd"
 )
 
 var (
 	groupsServer *httptest.Server
-	mockPgTc     *postgres.PostgresContainer
 )
 
 func TestOrganization(t *testing.T) {
@@ -43,34 +29,10 @@
 }
 
 var _ = BeforeSuite(func() {
-	var err error
-	ctx := context.Background()
 	By("mocking SCIM server")
 	groupsServer = scim.ReturnDefaultGroupResponseMockServer()
-<<<<<<< HEAD
-
-	mockPgTc, err = startPgTC(ctx)
-	Expect(err).NotTo(HaveOccurred())
-
-	host, err := mockPgTc.Host(ctx)
-	Expect(err).NotTo(HaveOccurred())
-
-	port, err := mockPgTc.MappedPort(ctx, "5432/tcp")
-	Expect(err).NotTo(HaveOccurred())
-
-	netDB := sql.NetworkDB{
-		Host:     host,
-		Port:     uint16(port.Int()),
-		User:     mockUSR,
-		Password: mockPWD,
-		Database: mockDB,
-	}
-
-	test.RegisterController("organizationController", (&organizationpkg.OrganizationReconciler{Namespace: "default", NetworkDB: netDB}).SetupWithManager)
-=======
 	dexter := dexMocks()
 	test.RegisterController("organizationController", (&organizationpkg.OrganizationReconciler{Namespace: "default", Dexter: dexter}).SetupWithManager)
->>>>>>> a3f1211b
 	test.RegisterWebhook("orgWebhook", admission.SetupOrganizationWebhookWithManager)
 	test.RegisterWebhook("teamWebhook", admission.SetupTeamWebhookWithManager)
 	test.RegisterWebhook("pluginDefinitionWebhook", admission.SetupPluginDefinitionWebhookWithManager)
@@ -82,33 +44,14 @@
 var _ = AfterSuite(func() {
 	By("tearing down the test environment")
 	groupsServer.Close()
-	err := testcontainers.TerminateContainer(mockPgTc)
-	Expect(err).NotTo(HaveOccurred())
 
 	test.TestAfterSuite()
 })
 
-<<<<<<< HEAD
-func startPgTC(ctx context.Context) (*postgres.PostgresContainer, error) {
-	return postgres.Run(ctx, "postgres:16-alpine",
-		postgres.WithDatabase(mockDB),
-		postgres.WithUsername(mockUSR),
-		postgres.WithPassword(mockPWD),
-		testcontainers.WithWaitStrategy(
-			// First, we wait for the container to log readiness twice.
-			// This is because it will restart itself after the first startup.
-			wait.ForLog("database system is ready to accept connections").WithOccurrence(2),
-			// Then, we wait for docker to actually serve the port on localhost.
-			// For non-linux OSes like Mac and Windows, Docker or Rancher Desktop will have to start a separate proxy.
-			// Without this, the tests will be flaky on those OSes!
-			wait.ForListeningPort("5432/tcp"),
-		))
-=======
 func dexMocks() dexstore.Dexter {
 	dexter := &mocks.MockDexter{}
 	dexter.On("CreateUpdateConnector", mock.Anything, mock.Anything, mock.Anything, mock.Anything, mock.Anything).Return(nil)
 	dexter.On("CreateUpdateOauth2Client", mock.Anything, mock.Anything, mock.Anything, mock.Anything).Return(nil)
 	dexter.On("GetBackend").Return(dexstore.K8s)
 	return dexter
->>>>>>> a3f1211b
 }