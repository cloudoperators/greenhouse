--- conflicted
+++ resolved
@@ -31,16 +31,10 @@
 
 	releaseNamespace = "test-namespace"
 
-<<<<<<< HEAD
-	clusterA = "cluster-a"
-	clusterB = "cluster-b"
-	clusterC = "cluster-c"
-=======
 	clusterA             = "cluster-a"
 	clusterB             = "cluster-b"
 	clusterC             = "cluster-c"
 	otherTestClusterName = "other-test-cluster"
->>>>>>> 71bdf164
 
 	preventDeletionAnnotation = "greenhouse.sap/prevent-deletion"
 )
@@ -313,77 +307,6 @@
 		}).Should(Succeed(), "the PluginPreset should be reconciled")
 	})
 
-<<<<<<< HEAD
-	It("should create a Plugin with required options taken from PluginPreset overrides", func() {
-		By("creating PluginDefinition with required option values")
-		pluginDefinition := pluginDefinitionWithRequiredOption()
-		Expect(test.K8sClient.Create(test.Ctx, pluginDefinition)).To(Succeed(), "failed to create PluginDefinition")
-		test.EventuallyCreated(test.Ctx, test.K8sClient, pluginDefinition)
-
-		By("creating a PluginPreset with overrides")
-		pluginPreset := pluginPreset(pluginPresetName+"-override1", clusterA)
-		pluginPreset.Spec.Plugin.PluginDefinition = pluginDefinition.Name
-		pluginPreset.Spec.ClusterOptionOverrides = append(pluginPreset.Spec.ClusterOptionOverrides, greenhousev1alpha1.ClusterOptionOverride{
-			ClusterName: clusterA,
-			Overrides: []greenhousev1alpha1.PluginOptionValue{
-				{
-					Name:  "test-required-option-1",
-					Value: test.MustReturnJSONFor(5),
-				},
-			},
-		})
-		Expect(test.K8sClient.Create(test.Ctx, pluginPreset)).To(Succeed(), "failed to create PluginPreset")
-		test.EventuallyCreated(test.Ctx, test.K8sClient, pluginPreset)
-
-		By("checking that Plugin has been created with overridden required option")
-		pluginObjectKey := types.NamespacedName{Name: pluginPresetName + "-override1-" + clusterA, Namespace: test.TestNamespace}
-		plugin := &greenhousev1alpha1.Plugin{}
-		Eventually(func() error {
-			return test.K8sClient.Get(test.Ctx, pluginObjectKey, plugin)
-		}).Should(Succeed(), "the Plugin should be created successfully")
-		Expect(plugin.Spec.OptionValues).To(ContainElement(pluginPreset.Spec.ClusterOptionOverrides[0].Overrides[0]),
-			"ClusterOptionOverrides should be applied to the Plugin OptionValues")
-
-		By("removing plugin preset")
-		err := test.K8sClient.Get(test.Ctx, client.ObjectKeyFromObject(pluginPreset), pluginPreset)
-		Expect(err).ShouldNot(HaveOccurred(), "unexpected error getting PluginPreset")
-		_, err = clientutil.Patch(test.Ctx, test.K8sClient, pluginPreset, func() error {
-			delete(pluginPreset.Annotations, preventDeletionAnnotation)
-			return nil
-		})
-		Expect(err).ToNot(HaveOccurred(), "failed to remove prevent-deletion annotation from PluginPreset")
-		test.EventuallyDeleted(test.Ctx, test.K8sClient, pluginPreset)
-	})
-
-	It("should save an error when Plugin creation failed due to required options being unset", func() {
-		By("creating a PluginPreset based on PluginDefinition with required option")
-		pluginPreset := pluginPreset(pluginPresetName+"-missing1", clusterA)
-		pluginPreset.Spec.Plugin.PluginDefinition = pluginDefinitionWithRequiredOptionName
-		Expect(test.K8sClient.Create(test.Ctx, pluginPreset)).To(Succeed(), "failed to create PluginPreset")
-		test.EventuallyCreated(test.Ctx, test.K8sClient, pluginPreset)
-
-		By("checking that Plugin creation error has been saved to PluginPreset")
-		Eventually(func(g Gomega) {
-			presetObjectKey := types.NamespacedName{Name: pluginPresetName + "-missing1", Namespace: test.TestNamespace}
-			g.Expect(test.K8sClient.Get(test.Ctx, presetObjectKey, pluginPreset)).To(Succeed())
-			pluginFailedCondition := pluginPreset.Status.GetConditionByType(greenhousev1alpha1.PluginFailedCondition)
-			g.Expect(pluginFailedCondition).ToNot(BeNil())
-			g.Expect(pluginFailedCondition.Status).To(Equal(metav1.ConditionTrue))
-			g.Expect(pluginFailedCondition.Reason).To(Equal(greenhousev1alpha1.PluginReconcileFailed))
-			expectedPluginName := pluginPresetName + "-missing1-" + clusterA
-			g.Expect(pluginFailedCondition.Message).To(ContainSubstring(expectedPluginName + ": Required value: Option 'test-required-option-1' is required by PluginDefinition 'plugin-definition-with-required-option'"))
-		}).Should(Succeed(), "Plugin creation error not found in PluginPreset")
-
-		By("removing plugin preset")
-		err := test.K8sClient.Get(test.Ctx, client.ObjectKeyFromObject(pluginPreset), pluginPreset)
-		Expect(err).ShouldNot(HaveOccurred(), "unexpected error getting PluginPreset")
-		_, err = clientutil.Patch(test.Ctx, test.K8sClient, pluginPreset, func() error {
-			delete(pluginPreset.Annotations, preventDeletionAnnotation)
-			return nil
-		})
-		Expect(err).ToNot(HaveOccurred(), "failed to remove prevent-deletion annotation from PluginPreset")
-		test.EventuallyDeleted(test.Ctx, test.K8sClient, pluginPreset)
-=======
 	It("should reconcile PluginStatuses for PluginPreset", func() {
 		By("onboarding another Cluster")
 		err := test.K8sClient.Create(test.Ctx, cluster(otherTestClusterName))
@@ -483,7 +406,77 @@
 		})
 		Expect(err).ToNot(HaveOccurred(), "failed to patch PluginPreset")
 		test.EventuallyDeleted(test.Ctx, test.K8sClient, testPluginPreset)
->>>>>>> 71bdf164
+	})
+
+	It("should create a Plugin with required options taken from PluginPreset overrides", func() {
+		By("creating PluginDefinition with required option values")
+		pluginDefinition := pluginDefinitionWithRequiredOption()
+		Expect(test.K8sClient.Create(test.Ctx, pluginDefinition)).To(Succeed(), "failed to create PluginDefinition")
+		test.EventuallyCreated(test.Ctx, test.K8sClient, pluginDefinition)
+
+		By("creating a PluginPreset with overrides")
+		pluginPreset := pluginPreset(pluginPresetName+"-override1", clusterA)
+		pluginPreset.Spec.Plugin.PluginDefinition = pluginDefinition.Name
+		pluginPreset.Spec.ClusterOptionOverrides = append(pluginPreset.Spec.ClusterOptionOverrides, greenhousev1alpha1.ClusterOptionOverride{
+			ClusterName: clusterA,
+			Overrides: []greenhousev1alpha1.PluginOptionValue{
+				{
+					Name:  "test-required-option-1",
+					Value: test.MustReturnJSONFor(5),
+				},
+			},
+		})
+		Expect(test.K8sClient.Create(test.Ctx, pluginPreset)).To(Succeed(), "failed to create PluginPreset")
+		test.EventuallyCreated(test.Ctx, test.K8sClient, pluginPreset)
+
+		By("checking that Plugin has been created with overridden required option")
+		pluginObjectKey := types.NamespacedName{Name: pluginPresetName + "-override1-" + clusterA, Namespace: test.TestNamespace}
+		plugin := &greenhousev1alpha1.Plugin{}
+		Eventually(func() error {
+			return test.K8sClient.Get(test.Ctx, pluginObjectKey, plugin)
+		}).Should(Succeed(), "the Plugin should be created successfully")
+		Expect(plugin.Spec.OptionValues).To(ContainElement(pluginPreset.Spec.ClusterOptionOverrides[0].Overrides[0]),
+			"ClusterOptionOverrides should be applied to the Plugin OptionValues")
+
+		By("removing plugin preset")
+		err := test.K8sClient.Get(test.Ctx, client.ObjectKeyFromObject(pluginPreset), pluginPreset)
+		Expect(err).ShouldNot(HaveOccurred(), "unexpected error getting PluginPreset")
+		_, err = clientutil.Patch(test.Ctx, test.K8sClient, pluginPreset, func() error {
+			delete(pluginPreset.Annotations, preventDeletionAnnotation)
+			return nil
+		})
+		Expect(err).ToNot(HaveOccurred(), "failed to remove prevent-deletion annotation from PluginPreset")
+		test.EventuallyDeleted(test.Ctx, test.K8sClient, pluginPreset)
+	})
+
+	It("should save an error when Plugin creation failed due to required options being unset", func() {
+		By("creating a PluginPreset based on PluginDefinition with required option")
+		pluginPreset := pluginPreset(pluginPresetName+"-missing1", clusterA)
+		pluginPreset.Spec.Plugin.PluginDefinition = pluginDefinitionWithRequiredOptionName
+		Expect(test.K8sClient.Create(test.Ctx, pluginPreset)).To(Succeed(), "failed to create PluginPreset")
+		test.EventuallyCreated(test.Ctx, test.K8sClient, pluginPreset)
+
+		By("checking that Plugin creation error has been saved to PluginPreset")
+		Eventually(func(g Gomega) {
+			presetObjectKey := types.NamespacedName{Name: pluginPresetName + "-missing1", Namespace: test.TestNamespace}
+			g.Expect(test.K8sClient.Get(test.Ctx, presetObjectKey, pluginPreset)).To(Succeed())
+			pluginFailedCondition := pluginPreset.Status.GetConditionByType(greenhousev1alpha1.PluginFailedCondition)
+			g.Expect(pluginFailedCondition).ToNot(BeNil())
+			g.Expect(pluginFailedCondition.Status).To(Equal(metav1.ConditionTrue))
+			g.Expect(pluginFailedCondition.Reason).To(Equal(greenhousev1alpha1.PluginReconcileFailed))
+			expectedPluginName := pluginPresetName + "-missing1-" + clusterA
+			g.Expect(pluginFailedCondition.Message).To(ContainSubstring(expectedPluginName + ": Required value: Option 'test-required-option-1' is required by PluginDefinition 'plugin-definition-with-required-option'"))
+		}).Should(Succeed(), "Plugin creation error not found in PluginPreset")
+
+		By("removing plugin preset")
+		err := test.K8sClient.Get(test.Ctx, client.ObjectKeyFromObject(pluginPreset), pluginPreset)
+		Expect(err).ShouldNot(HaveOccurred(), "unexpected error getting PluginPreset")
+		_, err = clientutil.Patch(test.Ctx, test.K8sClient, pluginPreset, func() error {
+			delete(pluginPreset.Annotations, preventDeletionAnnotation)
+			return nil
+		})
+		Expect(err).ToNot(HaveOccurred(), "failed to remove prevent-deletion annotation from PluginPreset")
+		test.EventuallyDeleted(test.Ctx, test.K8sClient, pluginPreset)
 	})
 })
 
