// SPDX-FileCopyrightText: 2024 SAP SE or an SAP affiliate company and Greenhouse contributors
// SPDX-License-Identifier: Apache-2.0

package cluster

import (
	"context"
	"fmt"
	"sigs.k8s.io/controller-runtime/pkg/controller/controllerutil"
	"time"

	authenticationv1 "k8s.io/api/authentication/v1"
	corev1 "k8s.io/api/core/v1"
	rbacv1 "k8s.io/api/rbac/v1"
	metav1 "k8s.io/apimachinery/pkg/apis/meta/v1"
	"k8s.io/apimachinery/pkg/types"
	"k8s.io/client-go/kubernetes"
	clientcmdapi "k8s.io/client-go/tools/clientcmd/api"
	"k8s.io/utils/ptr"
	"sigs.k8s.io/controller-runtime/pkg/client"
	"sigs.k8s.io/controller-runtime/pkg/log"

	greenhouseapis "github.com/cloudoperators/greenhouse/pkg/apis"
	greenhousev1alpha1 "github.com/cloudoperators/greenhouse/pkg/apis/greenhouse/v1alpha1"
	"github.com/cloudoperators/greenhouse/pkg/clientutil"
)

var defaultRequeueInterval = 10 * time.Minute

const (
	CRoleKind = "ClusterRole"
	CRoleRef  = "cluster-admin"
)

type KubeConfigHelper struct {
	Host           string
	CAData         []byte
	BearerToken    string
	Username       string
	Namespace      string
	TLSServerName  string
	ProxyURL       string
	ClientCertData []byte
	ClientKeyData  []byte
}

// RestConfigToAPIConfig converts a rest config to a clientcmdapi.Config
func (kubeconfig *KubeConfigHelper) RestConfigToAPIConfig(clusterName string) clientcmdapi.Config {
	clientConfig := clientcmdapi.NewConfig()
	clientConfig.Clusters[clusterName] = &clientcmdapi.Cluster{
		Server:                   kubeconfig.Host,
		CertificateAuthorityData: kubeconfig.CAData,
		TLSServerName:            kubeconfig.TLSServerName,
		ProxyURL:                 kubeconfig.ProxyURL,
	}
	clientConfig.Contexts[clusterName] = &clientcmdapi.Context{
		Cluster:   clusterName,
		AuthInfo:  kubeconfig.Username,
		Namespace: kubeconfig.Namespace,
	}
	clientConfig.CurrentContext = clusterName
	if kubeconfig.BearerToken != "" {
		clientConfig.AuthInfos[kubeconfig.Username] = &clientcmdapi.AuthInfo{
			Token: kubeconfig.BearerToken,
		}
	}
	if kubeconfig.ClientCertData != nil && kubeconfig.ClientKeyData != nil {
		clientConfig.AuthInfos[kubeconfig.Username] = &clientcmdapi.AuthInfo{
			ClientCertificateData: kubeconfig.ClientCertData,
			ClientKeyData:         kubeconfig.ClientKeyData,
		}
	}
	return *clientConfig
}

func reconcileNamespaceInRemoteCluster(ctx context.Context, k8sClient client.Client, cluster *greenhousev1alpha1.Cluster) error {
	var namespace = new(corev1.Namespace)
	namespace.Name = cluster.GetNamespace()
	result, err := clientutil.CreateOrPatch(ctx, k8sClient, namespace, func() error {
		return nil
	})
	if err != nil {
		return err
	}
	switch result {
	case clientutil.OperationResultCreated:
		log.FromContext(ctx).Info("created namespace", "cluster", cluster.Name, "namespace", namespace.Name)
		// TODO: emit event on cluster
	case clientutil.OperationResultUpdated:
		log.FromContext(ctx).Info("updated namespace", "cluster", cluster.Name, "namespace", namespace.Name)
		// TODO: emit event on cluster
	}
	return nil
}

func deleteServiceAccountInRemoteCluster(ctx context.Context, k8sClient client.Client, cluster *greenhousev1alpha1.Cluster) error {
	serviceAccount := &corev1.ServiceAccount{
		ObjectMeta: metav1.ObjectMeta{
			Name:      serviceAccountName,
			Namespace: cluster.GetNamespace(),
		},
	}
	err := k8sClient.Delete(ctx, serviceAccount)
	return client.IgnoreNotFound(err)
}

func reconcileServiceAccountInRemoteCluster(ctx context.Context, k8sClient client.Client, cluster *greenhousev1alpha1.Cluster) error {
	var serviceAccount = new(corev1.ServiceAccount)
	serviceAccount.Name = serviceAccountName
	serviceAccount.Namespace = cluster.GetNamespace()
	result, err := clientutil.CreateOrPatch(ctx, k8sClient, serviceAccount, func() error {
		return nil
	})
	if err != nil {
		return err
	}
	switch result {
	case clientutil.OperationResultCreated:
		log.FromContext(ctx).Info("created serviceAccount", "cluster", serviceAccount.Name)
		// TODO: emit event on cluster
	case clientutil.OperationResultUpdated:
		log.FromContext(ctx).Info("updated serviceAccount", "cluster", serviceAccount.Name)
		// TODO: emit event on cluster
	}
	return nil
}

func reconcileClusterRoleBindingInRemoteCluster(ctx context.Context, k8sClient client.Client, cluster *greenhousev1alpha1.Cluster) error {
	clusterRoleBinding := &rbacv1.ClusterRoleBinding{
		ObjectMeta: metav1.ObjectMeta{
			Name: serviceAccountName,
		},
		Subjects: []rbacv1.Subject{
			{
				Kind:      rbacv1.ServiceAccountKind,
				Name:      serviceAccountName,
				Namespace: cluster.GetNamespace(),
			},
		},
		RoleRef: rbacv1.RoleRef{
			Kind:     CRoleKind,
			Name:     CRoleRef,
			APIGroup: rbacv1.GroupName,
		},
	}

<<<<<<< HEAD
	serviceAccount := &corev1.ServiceAccount{}
	if err := k8sClient.Get(ctx, types.NamespacedName{Namespace: cluster.GetNamespace(), Name: serviceAccountName}, serviceAccount); err != nil {
=======
	namespace := new(corev1.Namespace)
	if err := k8sClient.Get(ctx, types.NamespacedName{Namespace: "", Name: cluster.GetNamespace()}, namespace); err != nil {
>>>>>>> 433bf97a
		return err
	}

	result, err := clientutil.CreateOrPatch(ctx, k8sClient, clusterRoleBinding, func() error {
<<<<<<< HEAD
		return controllerutil.SetOwnerReference(serviceAccount, clusterRoleBinding, k8sClient.Scheme())
=======
		return nil
>>>>>>> 433bf97a
	})
	if err != nil {
		return err
	}

	switch result {
	case clientutil.OperationResultCreated:
		log.FromContext(ctx).Info("created clusterRoleBinding", "cluster", clusterRoleBinding.Name)
		// TODO: emit event on cluster
	case clientutil.OperationResultUpdated:
		log.FromContext(ctx).Info("updated clusterRoleBinding", "cluster", clusterRoleBinding.Name)
		// TODO: emit event on cluster
	}
	return nil
}

type tokenHelper struct {
	client.Client
	Proxy                              string
	RemoteClusterBearerTokenValidity   time.Duration
	RenewRemoteClusterBearerTokenAfter time.Duration
}

// ReconcileServiceAccountToken reconciles the service account token for the cluster and updates the secret containing the kube config
func (t *tokenHelper) ReconcileServiceAccountToken(ctx context.Context, restClientGetter *clientutil.RestClientGetter, cluster *greenhousev1alpha1.Cluster) error {
	// TODO: Do not rely on the status but actually check the token expiration.
	if !cluster.Status.BearerTokenExpirationTimestamp.IsZero() && cluster.Status.BearerTokenExpirationTimestamp.Time.After(time.Now().Add(t.RenewRemoteClusterBearerTokenAfter)) {
		log.FromContext(ctx).V(5).Info("bearer token is still valid", "cluster", cluster.Name, "expirationTimestamp", cluster.Status.BearerTokenExpirationTimestamp.Time)
		return nil
	}

	remoteRestConfig, err := restClientGetter.ToRESTConfig()
	if err != nil {
		return err
	}
	clientset, err := kubernetes.NewForConfig(remoteRestConfig)
	if err != nil {
		return err
	}

	tokenRequest := &authenticationv1.TokenRequest{
		Spec: authenticationv1.TokenRequestSpec{
			ExpirationSeconds: ptr.To(int64(t.RemoteClusterBearerTokenValidity / time.Second)),
		},
	}
	tokenRequestResponse, err := clientset.
		CoreV1().
		ServiceAccounts(cluster.GetNamespace()).
		CreateToken(ctx, serviceAccountName, tokenRequest, metav1.CreateOptions{})
	if err != nil {
		return err
	}

	var generatedKubeConfig []byte
	switch cluster.Spec.AccessMode {
	case greenhousev1alpha1.ClusterAccessModeDirect:
		generatedKubeConfig, err = generateNewClientKubeConfig(ctx, restClientGetter, tokenRequestResponse.Status.Token, cluster)
		if err != nil {
			return err
		}
	default:
		return fmt.Errorf("unknown access mode %s", cluster.Spec.AccessMode)
	}

	var kubeConfigSecret = new(corev1.Secret)
	if err := t.Get(ctx, types.NamespacedName{Namespace: cluster.GetNamespace(), Name: cluster.GetName()}, kubeConfigSecret); err != nil {
		return err
	}
	result, err := clientutil.CreateOrPatch(ctx, t.Client, kubeConfigSecret, func() error {
		kubeConfigSecret.Data[greenhouseapis.GreenHouseKubeConfigKey] = generatedKubeConfig
		return nil
	})
	if err != nil {
		return err
	}
	switch result {
	case clientutil.OperationResultCreated:
		log.FromContext(ctx).Info("created secret", "namespace", kubeConfigSecret.GetNamespace(), "name", kubeConfigSecret.GetName())
		// TODO: emit event on cluster
	case clientutil.OperationResultUpdated:
		log.FromContext(ctx).Info("updated secret", "namespace", kubeConfigSecret.GetNamespace(), "name", kubeConfigSecret.GetName())
		// TODO: emit event on cluster
	}

	// TODO: Do not set the status here to avoid patching the cluster mid-way.
	// This should be done in the reconcileStatus() method of the respective cluster reconciler in the end.
	_, err = clientutil.PatchStatus(ctx, t.Client, cluster, func() error {
		cluster.Status.BearerTokenExpirationTimestamp = tokenRequestResponse.Status.ExpirationTimestamp
		return nil
	})
	return err
}

// reconcileRemoteAPIServerVersion fetches the api server version from the remote cluster and reflects it in the cluster CR
func reconcileRemoteAPIServerVersion(ctx context.Context, restConfigGetter *clientutil.RestClientGetter, k8sclient client.Client, cluster *greenhousev1alpha1.Cluster) error {
	k8sVersion, err := clientutil.GetKubernetesVersion(restConfigGetter)
	if err != nil {
		return err
	}
	_, err = clientutil.PatchStatus(ctx, k8sclient, cluster, func() error {
		cluster.Status.KubernetesVersion = k8sVersion.String()
		return nil
	})
	return err
}<|MERGE_RESOLUTION|>--- conflicted
+++ resolved
@@ -6,7 +6,6 @@
 import (
 	"context"
 	"fmt"
-	"sigs.k8s.io/controller-runtime/pkg/controller/controllerutil"
 	"time"
 
 	authenticationv1 "k8s.io/api/authentication/v1"
@@ -144,22 +143,13 @@
 		},
 	}
 
-<<<<<<< HEAD
-	serviceAccount := &corev1.ServiceAccount{}
-	if err := k8sClient.Get(ctx, types.NamespacedName{Namespace: cluster.GetNamespace(), Name: serviceAccountName}, serviceAccount); err != nil {
-=======
 	namespace := new(corev1.Namespace)
 	if err := k8sClient.Get(ctx, types.NamespacedName{Namespace: "", Name: cluster.GetNamespace()}, namespace); err != nil {
->>>>>>> 433bf97a
 		return err
 	}
 
 	result, err := clientutil.CreateOrPatch(ctx, k8sClient, clusterRoleBinding, func() error {
-<<<<<<< HEAD
-		return controllerutil.SetOwnerReference(serviceAccount, clusterRoleBinding, k8sClient.Scheme())
-=======
-		return nil
->>>>>>> 433bf97a
+		return nil
 	})
 	if err != nil {
 		return err
