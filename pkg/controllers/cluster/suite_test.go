// SPDX-FileCopyrightText: 2024 SAP SE or an SAP affiliate company and Greenhouse contributors
// SPDX-License-Identifier: Apache-2.0

package cluster_test

import (
	"testing"
	"time"

	. "github.com/onsi/ginkgo/v2"
	. "github.com/onsi/gomega"

	"github.com/cloudoperators/greenhouse/pkg/admission"
	clusterpkg "github.com/cloudoperators/greenhouse/pkg/controllers/cluster"
	"github.com/cloudoperators/greenhouse/pkg/test"
)

var (
	bootstrapReconciler *clusterpkg.BootstrapReconciler
)

func TestClusterBootstrap(t *testing.T) {
	RegisterFailHandler(Fail)
	RunSpecs(t, "ClusterControllerSuite")
}

var _ = BeforeSuite(func() {

	bootstrapReconciler = &clusterpkg.BootstrapReconciler{}
	test.RegisterController("clusterBootstrap", (bootstrapReconciler).SetupWithManager)
	test.RegisterController("cluster", (&clusterpkg.RemoteClusterReconciler{
		RemoteClusterBearerTokenValidity:   10 * time.Minute,
		RenewRemoteClusterBearerTokenAfter: 9 * time.Minute,
	}).SetupWithManager)
<<<<<<< HEAD
	headscaleReconciler = &clusterpkg.HeadscaleAccessReconciler{
		HeadscaleGRPCURL:                         "willBeMocked",
		HeadscaleAPIKey:                          "willBeMocked",
		TailscaleProxy:                           tailscaleProxyURL,
		HeadscalePreAuthenticationKeyMinValidity: 5 * time.Minute,
		RemoteClusterBearerTokenValidity:         10 * time.Minute,
		RenewRemoteClusterBearerTokenAfter:       9 * time.Minute,
	}
	test.RegisterController("clusterHeadscaleAccess", (headscaleReconciler).SetupWithManager)
=======

	test.RegisterController("clusterStatus", (&clusterpkg.ClusterStatusReconciler{}).SetupWithManager)
>>>>>>> 0e0f10a7
	test.RegisterWebhook("clusterValidation", admission.SetupClusterWebhookWithManager)
	test.RegisterWebhook("secretsWebhook", admission.SetupSecretWebhookWithManager)

	test.TestBeforeSuite()
})

var _ = AfterSuite(func() {
	By("tearing down the test environment and remote cluster")
	test.TestAfterSuite()
})<|MERGE_RESOLUTION|>--- conflicted
+++ resolved
@@ -28,24 +28,12 @@
 
 	bootstrapReconciler = &clusterpkg.BootstrapReconciler{}
 	test.RegisterController("clusterBootstrap", (bootstrapReconciler).SetupWithManager)
-	test.RegisterController("cluster", (&clusterpkg.RemoteClusterReconciler{
+	test.RegisterController("clusterDirectAccess", (&clusterpkg.DirectAccessReconciler{
 		RemoteClusterBearerTokenValidity:   10 * time.Minute,
 		RenewRemoteClusterBearerTokenAfter: 9 * time.Minute,
 	}).SetupWithManager)
-<<<<<<< HEAD
-	headscaleReconciler = &clusterpkg.HeadscaleAccessReconciler{
-		HeadscaleGRPCURL:                         "willBeMocked",
-		HeadscaleAPIKey:                          "willBeMocked",
-		TailscaleProxy:                           tailscaleProxyURL,
-		HeadscalePreAuthenticationKeyMinValidity: 5 * time.Minute,
-		RemoteClusterBearerTokenValidity:         10 * time.Minute,
-		RenewRemoteClusterBearerTokenAfter:       9 * time.Minute,
-	}
-	test.RegisterController("clusterHeadscaleAccess", (headscaleReconciler).SetupWithManager)
-=======
 
 	test.RegisterController("clusterStatus", (&clusterpkg.ClusterStatusReconciler{}).SetupWithManager)
->>>>>>> 0e0f10a7
 	test.RegisterWebhook("clusterValidation", admission.SetupClusterWebhookWithManager)
 	test.RegisterWebhook("secretsWebhook", admission.SetupSecretWebhookWithManager)
 
