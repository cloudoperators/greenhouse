// SPDX-FileCopyrightText: 2024 SAP SE or an SAP affiliate company and Greenhouse contributors
// SPDX-License-Identifier: Apache-2.0

package v1alpha1

import (
	metav1 "k8s.io/apimachinery/pkg/apis/meta/v1"

	greenhouseapis "github.com/cloudoperators/greenhouse/api"
	"github.com/cloudoperators/greenhouse/internal/scim"
)

const (
	// SCIMAPIAvailableCondition reflects if there is a connection to SCIM API.
	SCIMAPIAvailableCondition greenhouseapis.ConditionType = "SCIMAPIAvailable"
	// SecretNotFoundReason is set when the secret with credentials to SCIM is not found.
	SecretNotFoundReason greenhouseapis.ConditionReason = "SecretNotFound"
	// SCIMRequestFailedReason is set when a request to SCIM failed.
	SCIMRequestFailedReason greenhouseapis.ConditionReason = "SCIMRequestFailed"
	// SCIMConfigErrorReason is set when scim config is not present in spec as it is optional
	SCIMConfigErrorReason greenhouseapis.ConditionReason = "SCIMConfigErrorReason"

	// NamespaceCreated is set when the namespace for organization is created.
	NamespaceCreated greenhouseapis.ConditionType = "NamespaceCreated"
	// OrganizationRBACConfigured is set when the RBAC for organization is configured
	OrganizationRBACConfigured greenhouseapis.ConditionType = "OrganizationRBACConfigured"
	// OrganizationDefaultTeamRolesConfigured is set when default team roles are configured
	OrganizationDefaultTeamRolesConfigured greenhouseapis.ConditionType = "OrganizationDefaultTeamRolesConfigured"
	// ServiceProxyProvisioned is set when the service proxy is provisioned
	ServiceProxyProvisioned greenhouseapis.ConditionType = "ServiceProxyProvisioned"
	// OrganizationOICDConfigured is set when the OICD is configured
	OrganizationOICDConfigured greenhouseapis.ConditionType = "OrganizationOICDConfigured"
	// DexReconcileFailed is set when dex reconcile step has failed
	DexReconcileFailed greenhouseapis.ConditionReason = "DexReconcileFailed"
	// OAuthOICDFailed is set when OAuth reconciler has failed
	OAuthOICDFailed greenhouseapis.ConditionReason = "OAuthOICDFailed"
	// DefaultConnectorRedirectsFailed is set when the default connector redirects are not updated with new organization redirect URIs
	DefaultConnectorRedirectsFailed greenhouseapis.ConditionReason = "DefaultConnectorRedirectsFailed"
	// OrganizationAdminTeamConfigured is set when the admin team is configured for organization
	OrganizationAdminTeamConfigured greenhouseapis.ConditionType = "OrganizationAdminTeamConfigured"
)

// OrganizationSpec defines the desired state of Organization
type OrganizationSpec struct {
	// DisplayName is an optional name for the organization to be displayed in the Greenhouse UI.
	// Defaults to a normalized version of metadata.name.
	DisplayName string `json:"displayName,omitempty"`

	// Authentication configures the organizations authentication mechanism.
	Authentication *Authentication `json:"authentication,omitempty"`

	// Description provides additional details of the organization.
	Description string `json:"description,omitempty"`

	// MappedOrgAdminIDPGroup is the IDP group ID identifying org admins
	MappedOrgAdminIDPGroup string `json:"mappedOrgAdminIdPGroup,omitempty"`
}

type Authentication struct {
	// OIDConfig configures the OIDC provider.
	OIDCConfig *OIDCConfig `json:"oidc,omitempty"`
	// SCIMConfig configures the SCIM client.
	SCIMConfig *SCIMConfig `json:"scim,omitempty"`
}

type OIDCConfig struct {
	// Issuer is the URL of the identity service.
	Issuer string `json:"issuer"`
	// RedirectURI is the redirect URI to be used for the OIDC flow against the upstream IdP.
	// If none is specified, the Greenhouse ID proxy will be used.
	RedirectURI string `json:"redirectURI,omitempty"`
	// ClientIDReference references the Kubernetes secret containing the client id.
	ClientIDReference SecretKeyReference `json:"clientIDReference"`
	// ClientSecretReference references the Kubernetes secret containing the client secret.
	ClientSecretReference SecretKeyReference `json:"clientSecretReference"`
	// OAuth2ClientRedirectURIs are a registered set of redirect URIs. When redirecting from the idproxy to
	// the client application, the URI requested to redirect to must be contained in this list.
	OAuth2ClientRedirectURIs []string `json:"oauth2ClientRedirectURIs,omitempty"`
}

type SCIMConfig struct {
	// URL to the SCIM server.
	BaseURL string `json:"baseURL"`
	// AuthType defined possible authentication type
	// +kubebuilder:validation:Enum=basic;token
	// +kubebuilder:default="basic"
	AuthType scim.AuthType `json:"authType,omitempty"`
	// User to be used for basic authentication.
	BasicAuthUser *ValueFromSource `json:"basicAuthUser,omitempty"`
	// Password to be used for basic authentication.
	BasicAuthPw *ValueFromSource `json:"basicAuthPw,omitempty"`
	// BearerToken to be used for bearer token authorization
	BearerToken *ValueFromSource `json:"bearerToken,omitempty"`
	// BearerPrefix to be used to defined bearer token prefix
	BearerPrefix string `json:"bearerPrefix,omitempty"`
	// BearerHeader to be used to defined bearer token header
	BearerHeader string `json:"bearerHeader,omitempty"`
}

// OrganizationStatus defines the observed state of an Organization
type OrganizationStatus struct {
	// StatusConditions contain the different conditions that constitute the status of the Organization.
	greenhouseapis.StatusConditions `json:"statusConditions,omitempty"`
}

//+kubebuilder:object:root=true
//+kubebuilder:subresource:status
//+kubebuilder:resource:scope=Cluster,shortName=org
//+kubebuilder:printcolumn:name="Description",type=string,JSONPath=`.spec.description`
//+kubebuilder:printcolumn:name="IdP admin group",type="string",JSONPath=".spec.mappedOrgAdminIdPGroup"
//+kubebuilder:printcolumn:name="Age",type="date",JSONPath=".metadata.creationTimestamp"
//+kubebuilder:printcolumn:name="Ready",type="string",JSONPath=`.status.statusConditions.conditions[?(@.type == "Ready")].status`

// Organization is the Schema for the organizations API
type Organization struct {
	metav1.TypeMeta   `json:",inline"`
	metav1.ObjectMeta `json:"metadata,omitempty"`

	Spec   OrganizationSpec   `json:"spec,omitempty"`
	Status OrganizationStatus `json:"status,omitempty"`
}

//+kubebuilder:object:root=true

// OrganizationList contains a list of Organization
type OrganizationList struct {
	metav1.TypeMeta `json:",inline"`
	metav1.ListMeta `json:"metadata,omitempty"`
	Items           []Organization `json:"items"`
}

func init() {
	SchemeBuilder.Register(&Organization{}, &OrganizationList{})
}

func (o *Organization) GetConditions() greenhouseapis.StatusConditions {
	return o.Status.StatusConditions
}

<<<<<<< HEAD
func (o *Organization) SetCondition(condition greenhouseapis.Condition) {
	o.Status.StatusConditions.SetConditions(condition)
=======
func (o *Organization) SetCondition(condition Condition) {
	o.Status.SetConditions(condition)
}

func (o *OrganizationSpec) GetSCIMConfig() *SCIMConfig {
	if o.Authentication != nil {
		return o.Authentication.SCIMConfig
	}
	return nil
>>>>>>> 6aef990e
}<|MERGE_RESOLUTION|>--- conflicted
+++ resolved
@@ -137,11 +137,7 @@
 	return o.Status.StatusConditions
 }
 
-<<<<<<< HEAD
 func (o *Organization) SetCondition(condition greenhouseapis.Condition) {
-	o.Status.StatusConditions.SetConditions(condition)
-=======
-func (o *Organization) SetCondition(condition Condition) {
 	o.Status.SetConditions(condition)
 }
 
@@ -150,5 +146,4 @@
 		return o.Authentication.SCIMConfig
 	}
 	return nil
->>>>>>> 6aef990e
 }