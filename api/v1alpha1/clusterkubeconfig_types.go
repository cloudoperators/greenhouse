--- conflicted
+++ resolved
@@ -7,11 +7,7 @@
 	metav1 "k8s.io/apimachinery/pkg/apis/meta/v1"
 	clientcmdapi "k8s.io/client-go/tools/clientcmd/api"
 
-<<<<<<< HEAD
-	greenhouseapis "github.com/cloudoperators/greenhouse/api"
-=======
 	greenhousemetav1alpha1 "github.com/cloudoperators/greenhouse/api/meta/v1alpha1"
->>>>>>> e68e377b
 )
 
 // ClusterKubeconfigSpec stores the kubeconfig data for the cluster
@@ -86,15 +82,6 @@
 
 // +kubebuilder:object:generate=true
 type ClusterKubeconfigStatus struct {
-<<<<<<< HEAD
-	Conditions greenhouseapis.StatusConditions `json:"statusConditions,omitempty"`
-}
-
-const (
-	KubeconfigCreatedCondition         greenhouseapis.ConditionType = "Created"
-	KubeconfigReconcileFailedCondition greenhouseapis.ConditionType = "ReconcileFailed"
-	KubeconfigReadyCondition           greenhouseapis.ConditionType = "Ready"
-=======
 	Conditions greenhousemetav1alpha1.StatusConditions `json:"statusConditions,omitempty"`
 }
 
@@ -102,7 +89,6 @@
 	KubeconfigCreatedCondition         greenhousemetav1alpha1.ConditionType = "Created"
 	KubeconfigReconcileFailedCondition greenhousemetav1alpha1.ConditionType = "ReconcileFailed"
 	KubeconfigReadyCondition           greenhousemetav1alpha1.ConditionType = "Ready"
->>>>>>> e68e377b
 )
 
 //+kubebuilder:object:root=true
