--- conflicted
+++ resolved
@@ -35,11 +35,7 @@
 // TeamRoleBindingStatus defines the observed state of the TeamRoleBinding
 type TeamRoleBindingStatus struct {
 	// StatusConditions contain the different conditions that constitute the status of the TeamRoleBinding.
-<<<<<<< HEAD
-	greenhouseapis.StatusConditions `json:"statusConditions,omitempty"`
-=======
 	greenhousemetav1alpha1.StatusConditions `json:"statusConditions,omitempty"`
->>>>>>> e68e377b
 	// PropagationStatus is the list of clusters the TeamRoleBinding is applied to
 	// +listType="map"
 	// +listMapKey=clusterName
@@ -51,11 +47,7 @@
 	// ClusterName is the name of the cluster the rbacv1 resources are created on.
 	ClusterName string `json:"clusterName"`
 	// Condition is the overall Status of the rbacv1 resources created on the cluster
-<<<<<<< HEAD
-	greenhouseapis.Condition `json:"condition,omitempty"`
-=======
 	greenhousemetav1alpha1.Condition `json:"condition,omitempty"`
->>>>>>> e68e377b
 }
 
 //+kubebuilder:object:root=true
@@ -87,30 +79,17 @@
 	SchemeBuilder.Register(&TeamRoleBinding{}, &TeamRoleBindingList{})
 }
 
-<<<<<<< HEAD
-func (trb *TeamRoleBinding) GetConditions() greenhouseapis.StatusConditions {
-	return trb.Status.StatusConditions
-}
-
-func (trb *TeamRoleBinding) SetCondition(condition greenhouseapis.Condition) {
-=======
 func (trb *TeamRoleBinding) GetConditions() greenhousemetav1alpha1.StatusConditions {
 	return trb.Status.StatusConditions
 }
 
 func (trb *TeamRoleBinding) SetCondition(condition greenhousemetav1alpha1.Condition) {
->>>>>>> e68e377b
 	trb.Status.SetConditions(condition)
 }
 
 // SetPropagationStatus updates the TeamRoleBinding's PropagationStatus for the Cluster
-<<<<<<< HEAD
-func (trb *TeamRoleBinding) SetPropagationStatus(cluster string, rbacReady metav1.ConditionStatus, reason greenhouseapis.ConditionReason, message string) {
-	condition := greenhouseapis.NewCondition(greenhouseapis.RBACReady, rbacReady, reason, message)
-=======
 func (trb *TeamRoleBinding) SetPropagationStatus(cluster string, rbacReady metav1.ConditionStatus, reason greenhousemetav1alpha1.ConditionReason, message string) {
 	condition := greenhousemetav1alpha1.NewCondition(RBACReady, rbacReady, reason, message)
->>>>>>> e68e377b
 	for i, ps := range trb.Status.PropagationStatus {
 		if ps.ClusterName != cluster {
 			continue
@@ -140,9 +119,6 @@
 // GetRBACName returns the name of the rbacv1.RoleBinding or rbacv1.ClusterRoleBinding that will be created on the remote cluster
 func (trb *TeamRoleBinding) GetRBACName() string {
 	return greenhouseapis.RBACPrefix + trb.GetName()
-<<<<<<< HEAD
-}
-=======
 }
 
 const (
@@ -172,5 +148,4 @@
 
 	// CreateNamespacesFailed is the condition reason for the TeamRoleBinding when the namespaces could not be created
 	CreateNamespacesFailed greenhousemetav1alpha1.ConditionReason = "CreateNamespacesFailed"
-)
->>>>>>> e68e377b
+)