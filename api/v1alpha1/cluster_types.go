--- conflicted
+++ resolved
@@ -6,11 +6,7 @@
 import (
 	metav1 "k8s.io/apimachinery/pkg/apis/meta/v1"
 
-<<<<<<< HEAD
-	greenhouseapis "github.com/cloudoperators/greenhouse/api"
-=======
 	greenhousemetav1alpha1 "github.com/cloudoperators/greenhouse/api/meta/v1alpha1"
->>>>>>> e68e377b
 )
 
 // ClusterSpec defines the desired state of the Cluster.
@@ -40,17 +36,10 @@
 	ClusterAccessModeDirect ClusterAccessMode = "direct"
 
 	// AllNodesReady reflects the readiness status of all nodes of a cluster.
-<<<<<<< HEAD
-	AllNodesReady greenhouseapis.ConditionType = "AllNodesReady"
-
-	// KubeConfigValid reflects the validity of the kubeconfig of a cluster.
-	KubeConfigValid greenhouseapis.ConditionType = "KubeConfigValid"
-=======
 	AllNodesReady greenhousemetav1alpha1.ConditionType = "AllNodesReady"
 
 	// KubeConfigValid reflects the validity of the kubeconfig of a cluster.
 	KubeConfigValid greenhousemetav1alpha1.ConditionType = "KubeConfigValid"
->>>>>>> e68e377b
 
 	// MaxTokenValidity contains maximum bearer token validity duration. It is also default value.
 	MaxTokenValidity = 72
@@ -66,11 +55,7 @@
 	// BearerTokenExpirationTimestamp reflects the expiration timestamp of the bearer token used to access the cluster.
 	BearerTokenExpirationTimestamp metav1.Time `json:"bearerTokenExpirationTimestamp,omitempty"`
 	// StatusConditions contain the different conditions that constitute the status of the Cluster.
-<<<<<<< HEAD
-	greenhouseapis.StatusConditions `json:"statusConditions,omitempty"`
-=======
 	greenhousemetav1alpha1.StatusConditions `json:"statusConditions,omitempty"`
->>>>>>> e68e377b
 	// Nodes provides a map of cluster node names to node statuses
 	Nodes map[string]NodeStatus `json:"nodes,omitempty"`
 }
@@ -80,11 +65,7 @@
 
 type NodeStatus struct {
 	// We mirror the node conditions here for faster reference
-<<<<<<< HEAD
-	greenhouseapis.StatusConditions `json:"statusConditions,omitempty"`
-=======
 	greenhousemetav1alpha1.StatusConditions `json:"statusConditions,omitempty"`
->>>>>>> e68e377b
 	// Fast track to the node ready condition.
 	Ready bool `json:"ready,omitempty"`
 }
@@ -104,19 +85,11 @@
 	Status ClusterStatus `json:"status,omitempty"`
 }
 
-<<<<<<< HEAD
-func (c *Cluster) GetConditions() greenhouseapis.StatusConditions {
-	return c.Status.StatusConditions
-}
-
-func (c *Cluster) SetCondition(condition greenhouseapis.Condition) {
-=======
 func (c *Cluster) GetConditions() greenhousemetav1alpha1.StatusConditions {
 	return c.Status.StatusConditions
 }
 
 func (c *Cluster) SetCondition(condition greenhousemetav1alpha1.Condition) {
->>>>>>> e68e377b
 	c.Status.SetConditions(condition)
 }
 
