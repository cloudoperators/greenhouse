--- conflicted
+++ resolved
@@ -7,11 +7,7 @@
 	apiextensionsv1 "k8s.io/apiextensions-apiserver/pkg/apis/apiextensions/v1"
 	metav1 "k8s.io/apimachinery/pkg/apis/meta/v1"
 
-<<<<<<< HEAD
-	greenhouseapis "github.com/cloudoperators/greenhouse/api"
-=======
 	greenhousemetav1alpha1 "github.com/cloudoperators/greenhouse/api/meta/v1alpha1"
->>>>>>> e68e377b
 )
 
 // PluginSpec defines the desired state of Plugin
@@ -56,30 +52,6 @@
 const (
 
 	// ClusterAccessReadyCondition reflects if we can access the cluster a Plugin is to be deployed to.
-<<<<<<< HEAD
-	ClusterAccessReadyCondition greenhouseapis.ConditionType = "ClusterAccessReady"
-
-	// HelmReconcileFailedCondition reflects the failed reconciliation of the corresponding helm release.
-	HelmReconcileFailedCondition greenhouseapis.ConditionType = "HelmReconcileFailed"
-
-	// HelmDriftDetectedCondition reflects the last time a drift between Release and Deployed Resources was detected.
-	HelmDriftDetectedCondition greenhouseapis.ConditionType = "HelmDriftDetected"
-
-	// WorkloadReadyCondition reflects the readiness of the workload resources belonging to the Plugin.
-	WorkloadReadyCondition greenhouseapis.ConditionType = "WorkloadReady"
-
-	// StatusUpToDateCondition reflects the failed reconciliation of the Plugin.
-	StatusUpToDateCondition greenhouseapis.ConditionType = "StatusUpToDate"
-
-	// HelmChartTestSucceededCondition reflects the status of the HelmChart tests.
-	HelmChartTestSucceededCondition greenhouseapis.ConditionType = "HelmChartTestSucceeded"
-
-	// PluginDefinitionNotFoundReason is set when the pluginDefinition is not found.
-	PluginDefinitionNotFoundReason greenhouseapis.ConditionReason = "PluginDefinitionNotFound"
-
-	// HelmUninstallFailedReason is set when the helm release could not be uninstalled.
-	HelmUninstallFailedReason greenhouseapis.ConditionReason = "HelmUninstallFailed"
-=======
 	ClusterAccessReadyCondition greenhousemetav1alpha1.ConditionType = "ClusterAccessReady"
 
 	// HelmReconcileFailedCondition reflects the failed reconciliation of the corresponding helm release.
@@ -102,7 +74,6 @@
 
 	// HelmUninstallFailedReason is set when the helm release could not be uninstalled.
 	HelmUninstallFailedReason greenhousemetav1alpha1.ConditionReason = "HelmUninstallFailed"
->>>>>>> e68e377b
 )
 
 // PluginStatus defines the observed state of Plugin
@@ -131,11 +102,7 @@
 	ExposedServices map[string]Service `json:"exposedServices,omitempty"`
 
 	// StatusConditions contain the different conditions that constitute the status of the Plugin.
-<<<<<<< HEAD
-	greenhouseapis.StatusConditions `json:"statusConditions,omitempty"`
-=======
 	greenhousemetav1alpha1.StatusConditions `json:"statusConditions,omitempty"`
->>>>>>> e68e377b
 }
 
 // Service references a Kubernetes service of a Plugin.
@@ -197,18 +164,10 @@
 	SchemeBuilder.Register(&Plugin{}, &PluginList{})
 }
 
-<<<<<<< HEAD
-func (o *Plugin) GetConditions() greenhouseapis.StatusConditions {
-	return o.Status.StatusConditions
-}
-
-func (o *Plugin) SetCondition(condition greenhouseapis.Condition) {
-=======
 func (o *Plugin) GetConditions() greenhousemetav1alpha1.StatusConditions {
 	return o.Status.StatusConditions
 }
 
 func (o *Plugin) SetCondition(condition greenhousemetav1alpha1.Condition) {
->>>>>>> e68e377b
 	o.Status.SetConditions(condition)
 }