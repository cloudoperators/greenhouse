--- conflicted
+++ resolved
@@ -302,13 +302,8 @@
 			if err != nil {
 				return err
 			}
-<<<<<<< HEAD
-			if !cluster.Status.StatusConditions.IsReadyTrue() {
+			if !cluster.Status.IsReadyTrue() {
 				trb.SetPropagationStatus(s.ClusterName, metav1.ConditionFalse, greenhouseapis.ClusterConnectionFailed, "Cluster is not ready")
-=======
-			if !cluster.Status.IsReadyTrue() {
-				trb.SetPropagationStatus(s.ClusterName, metav1.ConditionFalse, greenhousev1alpha1.ClusterConnectionFailed, "Cluster is not ready")
->>>>>>> 6aef990e
 				continue
 			}
 			if err = r.cleanupCluster(ctx, trb, cluster); err != nil {
@@ -680,13 +675,8 @@
 		Namespace:     o.GetNamespace(),
 	}
 	// list all referenced TeamRoleBindings
-<<<<<<< HEAD
 	teamRoleBindings := &greenhousev1alpha2.TeamRoleBindingList{}
-	if err := r.Client.List(ctx, teamRoleBindings, listOpts); err != nil {
-=======
-	teamRoleBindings := &greenhousev1alpha1.TeamRoleBindingList{}
 	if err := r.List(ctx, teamRoleBindings, listOpts); err != nil {
->>>>>>> 6aef990e
 		return []ctrl.Request{}
 	}
 
@@ -778,13 +768,8 @@
 	}
 	// remove clusters which are not ready
 	clusters.Items = slices.DeleteFunc(clusters.Items, func(c greenhousev1alpha1.Cluster) bool {
-<<<<<<< HEAD
-		if !c.Status.StatusConditions.IsReadyTrue() {
+		if !c.Status.IsReadyTrue() {
 			trb.SetPropagationStatus(c.GetName(), metav1.ConditionFalse, greenhouseapis.ClusterConnectionFailed, "Cluster is not ready")
-=======
-		if !c.Status.IsReadyTrue() {
-			trb.SetPropagationStatus(c.GetName(), metav1.ConditionFalse, greenhousev1alpha1.ClusterConnectionFailed, "Cluster is not ready")
->>>>>>> 6aef990e
 			return true
 		}
 		return false
