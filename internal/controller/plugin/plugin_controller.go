// SPDX-FileCopyrightText: 2024 SAP SE or an SAP affiliate company and Greenhouse contributors
// SPDX-License-Identifier: Apache-2.0

package plugin

import (
	"context"
	"errors"
	"fmt"
	"time"

	"golang.org/x/time/rate"
	"helm.sh/helm/v3/pkg/release"
	corev1 "k8s.io/api/core/v1"
	apierrors "k8s.io/apimachinery/pkg/api/errors"
	metav1 "k8s.io/apimachinery/pkg/apis/meta/v1"
	"k8s.io/apimachinery/pkg/fields"
	"k8s.io/apimachinery/pkg/types"
	"k8s.io/cli-runtime/pkg/genericclioptions"
	"k8s.io/client-go/util/workqueue"
	ctrl "sigs.k8s.io/controller-runtime"
	"sigs.k8s.io/controller-runtime/pkg/builder"
	"sigs.k8s.io/controller-runtime/pkg/client"
	"sigs.k8s.io/controller-runtime/pkg/controller"
	"sigs.k8s.io/controller-runtime/pkg/handler"
	"sigs.k8s.io/controller-runtime/pkg/log"
	"sigs.k8s.io/controller-runtime/pkg/predicate"
	"sigs.k8s.io/controller-runtime/pkg/reconcile"

	greenhouseapis "github.com/cloudoperators/greenhouse/api"
	greenhousemetav1alpha1 "github.com/cloudoperators/greenhouse/api/meta/v1alpha1"
	greenhousev1alpha1 "github.com/cloudoperators/greenhouse/api/v1alpha1"
	"github.com/cloudoperators/greenhouse/internal/clientutil"
	"github.com/cloudoperators/greenhouse/internal/common"
	"github.com/cloudoperators/greenhouse/internal/helm"
	"github.com/cloudoperators/greenhouse/internal/lifecycle"
	"github.com/cloudoperators/greenhouse/internal/metrics"
)

const helmReleaseSecretType = "helm.sh/release.v1" //nolint:gosec

// PluginReconciler reconciles a Plugin object.
type PluginReconciler struct {
	client.Client
	KubeRuntimeOpts clientutil.RuntimeOptions
	kubeClientOpts  []clientutil.KubeClientOption
}

//+kubebuilder:rbac:groups=greenhouse.sap,resources=plugindefinitions,verbs=get;list;watch;create;update;patch;delete
//+kubebuilder:rbac:groups=greenhouse.sap,resources=plugins,verbs=get;list;watch;create;update;patch;delete
//+kubebuilder:rbac:groups=greenhouse.sap,resources=plugins/status;,verbs=get;update;patch
//+kubebuilder:rbac:groups=greenhouse.sap,resources=plugins/finalizers,verbs=update
//+kubebuilder:rbac:groups=greenhouse.sap,resources=clusters;teams,verbs=get;list;watch
//+kubebuilder:rbac:groups="",resources=secrets,verbs=get;list;watch
//+kubebuilder:rbac:groups="",resources=events,verbs=get;list;watch;create;patch;update

// These broad permissions are required as the controller manages Helm charts which contain arbitrary Kubernetes resources.
//+kubebuilder:rbac:groups=*,resources=*,verbs=*

// SetupWithManager sets up the controller with the Manager.
func (r *PluginReconciler) SetupWithManager(name string, mgr ctrl.Manager) error {
	r.Client = mgr.GetClient()
	r.kubeClientOpts = []clientutil.KubeClientOption{
		clientutil.WithRuntimeOptions(r.KubeRuntimeOpts),
		clientutil.WithPersistentConfig(),
	}

	// index Plugins by the ClusterName field for faster lookups
	if err := mgr.GetFieldIndexer().IndexField(context.Background(), &greenhousev1alpha1.Plugin{}, greenhouseapis.PluginClusterNameField, func(rawObj client.Object) []string {
		// Extract the TeamRole name from the TeamRoleBinding Spec, if one is provided
		plugin, ok := rawObj.(*greenhousev1alpha1.Plugin)
		if plugin.Spec.ClusterName == "" || !ok {
			return nil
		}
		return []string{plugin.Spec.ClusterName}
	}); err != nil {
		return err
	}

	labelSelector := metav1.LabelSelector{
		MatchExpressions: []metav1.LabelSelectorRequirement{
			{
				Key:      deliveryToolLabel,
				Operator: metav1.LabelSelectorOpDoesNotExist,
			},
		},
	}

	labelSelectorPredicate, err := predicate.LabelSelectorPredicate(labelSelector)
	if err != nil {
		return err
	}

	return ctrl.NewControllerManagedBy(mgr).
		Named(name).
		WithOptions(controller.Options{
			RateLimiter: workqueue.NewTypedMaxOfRateLimiter(
				workqueue.NewTypedItemExponentialFailureRateLimiter[reconcile.Request](30*time.Second, 1*time.Hour),
				&workqueue.TypedBucketRateLimiter[reconcile.Request]{Limiter: rate.NewLimiter(rate.Limit(10), 100)}),
			MaxConcurrentReconciles: 3,
		}).
		For(&greenhousev1alpha1.Plugin{}, builder.WithPredicates(labelSelectorPredicate)).
		// If the release was (manually) modified the secret would have been modified. Reconcile it.
		Watches(&corev1.Secret{},
			handler.EnqueueRequestsFromMapFunc(enqueuePluginForReleaseSecret),
			builder.WithPredicates(clientutil.PredicateFilterBySecretTypes(helmReleaseSecretType), predicate.GenerationChangedPredicate{}),
		).
		// If a PluginDefinition was changed, reconcile relevant Plugins.
		Watches(&greenhousev1alpha1.PluginDefinition{}, handler.EnqueueRequestsFromMapFunc(r.enqueueAllPluginsForPluginDefinition),
			builder.WithPredicates(predicate.GenerationChangedPredicate{})).
		// Clusters and teams are passed as values to each Helm operation. Reconcile on change.
		Watches(&greenhousev1alpha1.Cluster{}, handler.EnqueueRequestsFromMapFunc(r.enqueueAllPluginsForCluster)).
		Watches(&greenhousev1alpha1.Team{}, handler.EnqueueRequestsFromMapFunc(r.enqueueAllPluginsInNamespace), builder.WithPredicates(predicate.GenerationChangedPredicate{})).
		Complete(r)
}

func (r *PluginReconciler) Reconcile(ctx context.Context, req ctrl.Request) (ctrl.Result, error) {
	return lifecycle.Reconcile(ctx, r.Client, req.NamespacedName, &greenhousev1alpha1.Plugin{}, r, r.setConditions())
}

func (r *PluginReconciler) setConditions() lifecycle.Conditioner {
	return func(ctx context.Context, resource lifecycle.RuntimeObject) {
		logger := ctrl.LoggerFrom(ctx)
		plugin, ok := resource.(*greenhousev1alpha1.Plugin)
		if !ok {
			logger.Error(errors.New("resource is not a Plugin"), "status setup failed")
			return
		}

<<<<<<< HEAD
		readyCondition := ComputeReadyCondition(plugin.Status.StatusConditions)
=======
		readyCondition := computeReadyCondition(plugin.Status.StatusConditions)
		metrics.UpdatePluginReadyMetric(plugin, readyCondition.Status == metav1.ConditionTrue)
>>>>>>> f1d3d1ff
		plugin.SetCondition(readyCondition)
	}
}

func (r *PluginReconciler) EnsureDeleted(ctx context.Context, resource lifecycle.RuntimeObject) (ctrl.Result, lifecycle.ReconcileResult, error) {
	plugin := resource.(*greenhousev1alpha1.Plugin) //nolint:errcheck

	restClientGetter, err := initClientGetter(ctx, r.Client, r.kubeClientOpts, *plugin)
	if err != nil {
		metrics.UpdateReconcileTotalMetric(plugin, metrics.MetricResultError, metrics.MetricReasonClusterAccessFailed)
		return ctrl.Result{}, lifecycle.Failed, fmt.Errorf("cannot access cluster: %s", err.Error())
	}

	isDeleted, err := helm.UninstallHelmRelease(ctx, restClientGetter, plugin)
	if err != nil {
		c := greenhousemetav1alpha1.TrueCondition(greenhousev1alpha1.HelmReconcileFailedCondition, greenhousev1alpha1.HelmUninstallFailedReason, err.Error())
		plugin.SetCondition(c)
		metrics.UpdateReconcileTotalMetric(plugin, metrics.MetricResultError, metrics.MetricReasonUninstallHelmFailed)
		return ctrl.Result{}, lifecycle.Failed, err
	}
	if !isDeleted {
		// Ensure we're called again for some corner cases esp. where the actual deletion takes unusually long (hooks) yet the watch won't catch it.
		return ctrl.Result{RequeueAfter: time.Minute}, lifecycle.Pending, nil
	}

	plugin.SetCondition(greenhousemetav1alpha1.FalseCondition(greenhousev1alpha1.HelmReconcileFailedCondition, "", ""))
	return ctrl.Result{}, lifecycle.Success, nil
}

func (r *PluginReconciler) EnsureCreated(ctx context.Context, resource lifecycle.RuntimeObject) (ctrl.Result, lifecycle.ReconcileResult, error) {
	plugin := resource.(*greenhousev1alpha1.Plugin) //nolint:errcheck

	InitPluginStatus(plugin)

	restClientGetter, err := initClientGetter(ctx, r.Client, r.kubeClientOpts, *plugin)
	if err != nil {
		metrics.UpdateReconcileTotalMetric(plugin, metrics.MetricResultError, metrics.MetricReasonClusterAccessFailed)
		return ctrl.Result{}, lifecycle.Failed, fmt.Errorf("cannot access cluster: %s", err.Error())
	}

	// Check if we should continue with reconciliation or requeue if cluster is scheduled for deletion
	result, err := shouldReconcileOrRequeue(ctx, r.Client, plugin)
	if err != nil {
		return ctrl.Result{}, lifecycle.Failed, err
	}
	if result != nil {
		return ctrl.Result{RequeueAfter: result.requeueAfter}, lifecycle.Pending, nil
	}

	pluginDefinition, err := r.getPluginDefinition(ctx, plugin)
	if err != nil {
		metrics.UpdateReconcileTotalMetric(plugin, metrics.MetricResultError, metrics.MetricReasonPluginDefinitionNotFound)
		return ctrl.Result{}, lifecycle.Failed, fmt.Errorf("pluginDefinition not found: %s", err.Error())
	}

	reconcileErr := r.reconcileHelmRelease(ctx, restClientGetter, plugin, pluginDefinition)

	// PluginStatus, WorkloadStatus and ChartTest should be reconciled regardless of Helm reconciliation result.
	r.reconcileStatus(ctx, restClientGetter, plugin, pluginDefinition, &plugin.Status)

	workloadStatusResult, workloadStatusErr := r.reconcilePluginWorkloadStatus(ctx, restClientGetter, plugin, pluginDefinition)

	helmChartTestResult, helmChartTestErr := r.reconcileHelmChartTest(ctx, plugin)

	if reconcileErr != nil {
		return ctrl.Result{}, lifecycle.Failed, fmt.Errorf("helm reconcile failed: %s", reconcileErr.Error())
	}
	if workloadStatusErr != nil {
		return ctrl.Result{}, lifecycle.Failed, fmt.Errorf("workload status reconcile failed: %s", workloadStatusErr.Error())
	}
	if helmChartTestErr != nil {
		return ctrl.Result{}, lifecycle.Failed, fmt.Errorf("helm chart test reconcile failed: %s", helmChartTestErr.Error())
	}
	if workloadStatusResult != nil {
		return ctrl.Result{RequeueAfter: workloadStatusResult.requeueAfter}, lifecycle.Pending, nil
	}
	if helmChartTestResult != nil {
		return ctrl.Result{RequeueAfter: helmChartTestResult.requeueAfter}, lifecycle.Pending, nil
	}

	return ctrl.Result{}, lifecycle.Success, nil
}

func (r *PluginReconciler) getPluginDefinition(
	ctx context.Context,
	plugin *greenhousev1alpha1.Plugin,
) (
	*greenhousev1alpha1.PluginDefinition, error,
) {

	var err error
	pluginDefinition := new(greenhousev1alpha1.PluginDefinition)

	if err = r.Get(ctx, types.NamespacedName{Namespace: plugin.GetNamespace(), Name: plugin.Spec.PluginDefinition}, pluginDefinition); err != nil {
		var errorMessage string

		if apierrors.IsNotFound(err) {
			errorMessage = fmt.Sprintf("PluginDefinition %s does not exist", plugin.Spec.PluginDefinition)
		} else {
			errorMessage = fmt.Sprintf("Failed to get pluginDefinition %s: %s", plugin.Spec.PluginDefinition, err.Error())
		}

		plugin.SetCondition(greenhousemetav1alpha1.TrueCondition(
			greenhousev1alpha1.HelmReconcileFailedCondition, greenhousev1alpha1.PluginDefinitionNotFoundReason, errorMessage))

		return nil, errors.New(errorMessage)
	}
	return pluginDefinition, nil
}

func (r *PluginReconciler) reconcileHelmRelease(
	ctx context.Context,
	restClientGetter genericclioptions.RESTClientGetter,
	plugin *greenhousev1alpha1.Plugin,
	pluginDefinition *greenhousev1alpha1.PluginDefinition,
) error {

	// Not a HelmChart pluginDefinition. Ignore it.
	if pluginDefinition.Spec.HelmChart == nil {
		plugin.SetCondition(greenhousemetav1alpha1.FalseCondition(
			greenhousev1alpha1.HelmReconcileFailedCondition, "", "PluginDefinition is not backed by HelmChart"))
		return nil
	}

	// Validate before attempting the installation/upgrade.
	// Any error is reflected in the status of the Plugin.
	if _, err := helm.TemplateHelmChartFromPlugin(ctx, r.Client, restClientGetter, pluginDefinition, plugin); err != nil {
		errorMessage := "Helm template failed: " + err.Error()
		plugin.SetCondition(greenhousemetav1alpha1.TrueCondition(
			greenhousev1alpha1.HelmReconcileFailedCondition, "", errorMessage))
		metrics.UpdateReconcileTotalMetric(plugin, metrics.MetricResultError, metrics.MetricReasonTemplateFailed)
		return errors.New(errorMessage)
	}

	// Check whether the deployed resources match the ones we expect.
	diffObjects, isHelmDrift, err := helm.DiffChartToDeployedResources(ctx, r.Client, restClientGetter, pluginDefinition, plugin)
	if err != nil {
		errorMessage := "Helm diff failed: " + err.Error()
		plugin.SetCondition(greenhousemetav1alpha1.TrueCondition(
			greenhousev1alpha1.HelmReconcileFailedCondition, "", errorMessage))
		metrics.UpdateReconcileTotalMetric(plugin, metrics.MetricResultError, metrics.MetricReasonDiffFailed)
		return errors.New(errorMessage)
	}

	switch {
	case isHelmDrift: // drift was detected
		plugin.SetCondition(greenhousemetav1alpha1.TrueCondition(greenhousev1alpha1.HelmDriftDetectedCondition, "", ""))
		log.FromContext(ctx).Info("drift between deployed resources and manifest detected", "resources", diffObjects.String())
	case len(diffObjects) > 0: // diff detected
		plugin.SetCondition(greenhousemetav1alpha1.FalseCondition(greenhousev1alpha1.HelmDriftDetectedCondition, "", ""))
		log.FromContext(ctx).Info("diff between deployed release and manifest detected", "resources", diffObjects.String())
	default: // no diff detected and no drift detected
		plugin.SetCondition(greenhousemetav1alpha1.FalseCondition(greenhousev1alpha1.HelmDriftDetectedCondition, "", ""))
		plugin.SetCondition(greenhousemetav1alpha1.FalseCondition(
			greenhousev1alpha1.HelmReconcileFailedCondition, "", "Release for plugin is up-to-date"))

		// TODO: remove unnecessary log?
		log.FromContext(ctx).Info("release for plugin is up-to-date")
		return nil
	}

	plugin.Status.HelmReleaseStatus.Diff = diffObjects.String()

	if err := helm.InstallOrUpgradeHelmChartFromPlugin(ctx, r.Client, restClientGetter, pluginDefinition, plugin); err != nil {
		errorMessage := "Helm install/upgrade failed: " + err.Error()
		plugin.SetCondition(greenhousemetav1alpha1.TrueCondition(
			greenhousev1alpha1.HelmReconcileFailedCondition, "", errorMessage))
		return errors.New(errorMessage)
	}

	plugin.SetCondition(greenhousemetav1alpha1.FalseCondition(
		greenhousev1alpha1.HelmReconcileFailedCondition, "", "Helm install/upgrade successful"))
	metrics.UpdateReconcileTotalMetric(plugin, metrics.MetricResultSuccess, metrics.MetricReasonEmpty)
	return nil
}

func (r *PluginReconciler) reconcileStatus(ctx context.Context,
	restClientGetter genericclioptions.RESTClientGetter,
	plugin *greenhousev1alpha1.Plugin,
	pluginDefinition *greenhousev1alpha1.PluginDefinition,
	pluginStatus *greenhousev1alpha1.PluginStatus,
) {

	var (
		pluginVersion   string
		exposedServices = make(map[string]greenhousev1alpha1.Service, 0)
		releaseStatus   = &greenhousev1alpha1.HelmReleaseStatus{
			Status:        "unknown",
			FirstDeployed: metav1.Time{},
			LastDeployed:  metav1.Time{},
			Diff:          pluginStatus.HelmReleaseStatus.Diff,
		}
	)

	// Collect status from the Helm release.
	helmRelease, err := helm.GetReleaseForHelmChartFromPlugin(ctx, restClientGetter, plugin)
	if err == nil {
		// Ensure the status is always reported.
		serviceList, err := getExposedServicesForPluginFromHelmRelease(restClientGetter, helmRelease, plugin)
		if err == nil {
			exposedServices = serviceList
			plugin.SetCondition(greenhousemetav1alpha1.TrueCondition(greenhousev1alpha1.StatusUpToDateCondition, "", ""))
		} else {
			plugin.SetCondition(greenhousemetav1alpha1.FalseCondition(
				greenhousev1alpha1.StatusUpToDateCondition, "", "failed to get exposed services: "+err.Error()))
		}

		// Get the release status.
		if latestReleaseInfo := helmRelease.Info; latestReleaseInfo != nil {
			releaseStatus.Status = latestReleaseInfo.Status.String()
			releaseStatus.FirstDeployed = metav1.NewTime(latestReleaseInfo.FirstDeployed.Time)
			releaseStatus.LastDeployed = metav1.NewTime(latestReleaseInfo.LastDeployed.Time)
			if latestReleaseInfo.Status == release.StatusDeployed {
				pluginVersion = latestReleaseInfo.Description
			}
			if plugin.Spec.OptionValues != nil {
				checksum, err := helm.CalculatePluginOptionChecksum(ctx, r.Client, plugin)
				if err == nil {
					releaseStatus.PluginOptionChecksum = checksum
				} else {
					releaseStatus.PluginOptionChecksum = ""
				}
			}
		}
	} else {
		plugin.SetCondition(greenhousemetav1alpha1.FalseCondition(
			greenhousev1alpha1.StatusUpToDateCondition, "", "failed to get Helm release: "+err.Error()))
	}

	var (
		uiApplication      *greenhousev1alpha1.UIApplicationReference
		helmChartReference *greenhousev1alpha1.HelmChartReference
	)
	// Ensure the status is always reported.
	uiApplication = pluginDefinition.Spec.UIApplication
	// only set the helm chart reference if the pluginVersion matches the pluginDefinition version or the release status is unknown
	if pluginVersion == pluginDefinition.Spec.Version || releaseStatus.Status == "unknown" {
		helmChartReference = pluginDefinition.Spec.HelmChart
	} else {
		helmChartReference = plugin.Status.HelmChart
	}

	pluginStatus.HelmReleaseStatus = releaseStatus
	pluginStatus.Version = pluginVersion
	pluginStatus.UIApplication = uiApplication
	pluginStatus.HelmChart = helmChartReference
	pluginStatus.Weight = pluginDefinition.Spec.Weight
	pluginStatus.Description = pluginDefinition.Spec.Description
	pluginStatus.ExposedServices = exposedServices
}

// enqueueAllPluginsForCluster enqueues all Plugins which have .spec.clusterName set to the name of the given Cluster.
func (r *PluginReconciler) enqueueAllPluginsForCluster(ctx context.Context, o client.Object) []ctrl.Request {
	listOpts := &client.ListOptions{
		FieldSelector: fields.OneTermEqualSelector(greenhouseapis.PluginClusterNameField, o.GetName()),
		Namespace:     o.GetNamespace(),
	}
	return ListPluginsAsReconcileRequests(ctx, r.Client, listOpts)
}

func (r *PluginReconciler) enqueueAllPluginsInNamespace(ctx context.Context, o client.Object) []ctrl.Request {
	return ListPluginsAsReconcileRequests(ctx, r.Client, client.InNamespace(o.GetNamespace()))
}

func (r *PluginReconciler) enqueueAllPluginsForPluginDefinition(ctx context.Context, o client.Object) []ctrl.Request {
	return ListPluginsAsReconcileRequests(ctx, r.Client, client.MatchingLabels{greenhouseapis.LabelKeyPluginDefinition: o.GetName()})
}

func ListPluginsAsReconcileRequests(ctx context.Context, c client.Client, listOpts ...client.ListOption) []ctrl.Request {
	var pluginList = new(greenhousev1alpha1.PluginList)
	if err := c.List(ctx, pluginList, listOpts...); err != nil {
		return nil
	}
	res := make([]ctrl.Request, len(pluginList.Items))
	for idx, plugin := range pluginList.Items {
		res[idx] = ctrl.Request{NamespacedName: client.ObjectKeyFromObject(plugin.DeepCopy())}
	}
	return res
}

func enqueuePluginForReleaseSecret(_ context.Context, o client.Object) []ctrl.Request {
	secret, ok := o.(*corev1.Secret)
	if !ok || secret.Type != helmReleaseSecretType {
		return nil
	}
	if name, ok := secret.GetLabels()["name"]; ok {
		return []ctrl.Request{{NamespacedName: types.NamespacedName{Namespace: o.GetNamespace(), Name: name}}}
	}
	return nil
}

// getExposedServicesForPluginFromHelmRelease returns a map of exposed services for a plugin from a Helm release.
// The exposed services are collected from Helm release manifest and not from the template to make sure they are deployed.
func getExposedServicesForPluginFromHelmRelease(restClientGetter genericclioptions.RESTClientGetter, helmRelease *release.Release, plugin *greenhousev1alpha1.Plugin) (map[string]greenhousev1alpha1.Service, error) {
	// Collect exposed services from the manifest.
	exposedServiceList, err := helm.ObjectMapFromRelease(restClientGetter, helmRelease, &helm.ManifestObjectFilter{
		APIVersion: "v1",
		Kind:       "Service",
		Labels: map[string]string{
			greenhouseapis.LabelKeyExposeService: "true",
		},
	})
	if err != nil {
		return nil, err
	}
	var exposedServices = make(map[string]greenhousev1alpha1.Service, 0)
	if len(exposedServiceList) == 0 {
		return exposedServices, nil
	}
	if plugin.Spec.ClusterName == "" {
		return nil, errors.New("plugin does not have ClusterName")
	}
	for _, svc := range exposedServiceList {
		svcPort, err := getPortForExposedService(svc.Object)
		if err != nil {
			return nil, err
		}
		namespace := svc.Namespace
		if namespace == "" {
			namespace = helmRelease.Namespace // default namespace to release namespace
		}
		exposedURL := common.URLForExposedServiceInPlugin(svc.Name, plugin)
		exposedServices[exposedURL] = greenhousev1alpha1.Service{
			Namespace: namespace,
			Name:      svc.Name,
			Protocol:  svcPort.AppProtocol,
			Port:      svcPort.Port,
		}
	}
	return exposedServices, nil
}<|MERGE_RESOLUTION|>--- conflicted
+++ resolved
@@ -127,12 +127,8 @@
 			return
 		}
 
-<<<<<<< HEAD
-		readyCondition := ComputeReadyCondition(plugin.Status.StatusConditions)
-=======
 		readyCondition := computeReadyCondition(plugin.Status.StatusConditions)
 		metrics.UpdatePluginReadyMetric(plugin, readyCondition.Status == metav1.ConditionTrue)
->>>>>>> f1d3d1ff
 		plugin.SetCondition(readyCondition)
 	}
 }
