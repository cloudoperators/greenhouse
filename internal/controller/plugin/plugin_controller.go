// SPDX-FileCopyrightText: 2024 SAP SE or an SAP affiliate company and Greenhouse contributors
// SPDX-License-Identifier: Apache-2.0

package plugin

import (
	"context"
	"errors"
	"fmt"
	"time"

	"golang.org/x/time/rate"
	"helm.sh/helm/v3/pkg/release"
	corev1 "k8s.io/api/core/v1"
	apierrors "k8s.io/apimachinery/pkg/api/errors"
	metav1 "k8s.io/apimachinery/pkg/apis/meta/v1"
	"k8s.io/apimachinery/pkg/fields"
	"k8s.io/apimachinery/pkg/types"
	"k8s.io/cli-runtime/pkg/genericclioptions"
	"k8s.io/client-go/util/workqueue"
	ctrl "sigs.k8s.io/controller-runtime"
	"sigs.k8s.io/controller-runtime/pkg/builder"
	"sigs.k8s.io/controller-runtime/pkg/client"
	"sigs.k8s.io/controller-runtime/pkg/controller"
	"sigs.k8s.io/controller-runtime/pkg/handler"
	"sigs.k8s.io/controller-runtime/pkg/log"
	"sigs.k8s.io/controller-runtime/pkg/predicate"
	"sigs.k8s.io/controller-runtime/pkg/reconcile"

	greenhouseapis "github.com/cloudoperators/greenhouse/api"
	greenhousemetav1alpha1 "github.com/cloudoperators/greenhouse/api/meta/v1alpha1"
	greenhousev1alpha1 "github.com/cloudoperators/greenhouse/api/v1alpha1"
	"github.com/cloudoperators/greenhouse/internal/clientutil"
	"github.com/cloudoperators/greenhouse/internal/common"
	"github.com/cloudoperators/greenhouse/internal/helm"
	"github.com/cloudoperators/greenhouse/internal/lifecycle"
	"github.com/cloudoperators/greenhouse/internal/util"
)

const helmReleaseSecretType = "helm.sh/release.v1" //nolint:gosec

// PluginReconciler reconciles a Plugin object.
type PluginReconciler struct {
	client.Client
	KubeRuntimeOpts clientutil.RuntimeOptions
	kubeClientOpts  []clientutil.KubeClientOption
}

//+kubebuilder:rbac:groups=greenhouse.sap,resources=plugindefinitions,verbs=get;list;watch;create;update;patch;delete
//+kubebuilder:rbac:groups=greenhouse.sap,resources=clusterplugindefinitions,verbs=get;list;watch;create;update;patch;delete
//+kubebuilder:rbac:groups=greenhouse.sap,resources=plugins,verbs=get;list;watch;create;update;patch;delete
//+kubebuilder:rbac:groups=greenhouse.sap,resources=plugins/status;,verbs=get;update;patch
//+kubebuilder:rbac:groups=greenhouse.sap,resources=plugins/finalizers,verbs=update
//+kubebuilder:rbac:groups=greenhouse.sap,resources=clusters;teams,verbs=get;list;watch
//+kubebuilder:rbac:groups="",resources=secrets,verbs=get;list;watch
//+kubebuilder:rbac:groups="",resources=events,verbs=get;list;watch;create;patch;update
// +kubebuilder:rbac:groups=helm.toolkit.fluxcd.io,resources=helmreleases,verbs=get;list;watch;create;update;patch;delete
// +kubebuilder:rbac:groups=helm.toolkit.fluxcd.io,resources=helmreleases/status,verbs=get;update;patch
// +kubebuilder:rbac:groups=helm.toolkit.fluxcd.io,resources=helmreleases/finalizers,verbs=get;create;update;patch;delete
// +kubebuilder:rbac:groups=source.toolkit.fluxcd.io,resources=helmcharts,verbs=get;list;watch
// +kubebuilder:rbac:groups=source.toolkit.fluxcd.io,resources=ocirepositories,verbs=get;list;watch
// +kubebuilder:rbac:groups="",resources=events,verbs=create;patch

// These broad permissions are required as the controller manages Helm charts which contain arbitrary Kubernetes resources.
//+kubebuilder:rbac:groups=*,resources=*,verbs=*

// SetupWithManager sets up the controller with the Manager.
func (r *PluginReconciler) SetupWithManager(name string, mgr ctrl.Manager) error {
	r.Client = mgr.GetClient()
	r.kubeClientOpts = []clientutil.KubeClientOption{
		clientutil.WithRuntimeOptions(r.KubeRuntimeOpts),
		clientutil.WithPersistentConfig(),
	}

	// index Plugins by the ClusterName field for faster lookups
	if err := mgr.GetFieldIndexer().IndexField(context.Background(), &greenhousev1alpha1.Plugin{}, greenhouseapis.PluginClusterNameField, func(rawObj client.Object) []string {
		// Extract the TeamRole name from the TeamRoleBinding Spec, if one is provided
		plugin, ok := rawObj.(*greenhousev1alpha1.Plugin)
		if plugin.Spec.ClusterName == "" || !ok {
			return nil
		}
		return []string{plugin.Spec.ClusterName}
	}); err != nil {
		return err
	}

	return ctrl.NewControllerManagedBy(mgr).
		Named(name).
		WithOptions(controller.Options{
			RateLimiter: workqueue.NewTypedMaxOfRateLimiter(
				workqueue.NewTypedItemExponentialFailureRateLimiter[reconcile.Request](30*time.Second, 1*time.Hour),
				&workqueue.TypedBucketRateLimiter[reconcile.Request]{Limiter: rate.NewLimiter(rate.Limit(10), 100)}),
			MaxConcurrentReconciles: 10,
		}).
		For(&greenhousev1alpha1.Plugin{}).
		// If the release was (manually) modified the secret would have been modified. Reconcile it.
		Watches(&corev1.Secret{},
			handler.EnqueueRequestsFromMapFunc(enqueuePluginForReleaseSecret),
			builder.WithPredicates(clientutil.PredicateFilterBySecretTypes(helmReleaseSecretType)),
		).
		// If a PluginDefinition was changed, reconcile relevant Plugins.
		Watches(
			&greenhousev1alpha1.ClusterPluginDefinition{},
			handler.EnqueueRequestsFromMapFunc(r.enqueueAllPluginsForPluginDefinition),
		).
		// Clusters and teams are passed as values to each Helm operation. Reconcile on change.
		Watches(
			&greenhousev1alpha1.Cluster{},
			handler.EnqueueRequestsFromMapFunc(r.enqueueAllPluginsForCluster),
		).
		Watches(
			&greenhousev1alpha1.Team{},
			handler.EnqueueRequestsFromMapFunc(r.enqueueAllPluginsInNamespace),
			builder.WithPredicates(predicate.GenerationChangedPredicate{}),
		).
		Complete(r)
}

func (r *PluginReconciler) Reconcile(ctx context.Context, req ctrl.Request) (ctrl.Result, error) {
	return lifecycle.Reconcile(ctx, r.Client, req.NamespacedName, &greenhousev1alpha1.Plugin{}, r, r.setConditions())
}

func (r *PluginReconciler) setConditions() lifecycle.Conditioner {
	return func(ctx context.Context, resource lifecycle.RuntimeObject) {
		logger := ctrl.LoggerFrom(ctx)
		plugin, ok := resource.(*greenhousev1alpha1.Plugin)
		if !ok {
			logger.Error(errors.New("resource is not a Plugin"), "status setup failed")
			return
		}

		readyCondition := computeReadyCondition(plugin.Status.StatusConditions)
		UpdatePluginReadyMetric(plugin, readyCondition.Status == metav1.ConditionTrue)

		ownerLabelCondition := util.ComputeOwnerLabelCondition(ctx, r.Client, plugin)
		util.UpdateOwnedByLabelMissingMetric(plugin, ownerLabelCondition.IsFalse())

		plugin.Status.SetConditions(readyCondition, ownerLabelCondition)
	}
}

func (r *PluginReconciler) EnsureDeleted(ctx context.Context, resource lifecycle.RuntimeObject) (ctrl.Result, lifecycle.ReconcileResult, error) {
	plugin := resource.(*greenhousev1alpha1.Plugin) //nolint:errcheck

<<<<<<< HEAD
	restClientGetter, err := InitClientGetter(ctx, r.Client, r.kubeClientOpts, *plugin)
=======
	// redirect plugins that are managed by Flux
	if plugin.GetLabels() != nil && plugin.GetLabels()[greenhouseapis.GreenhouseHelmDeliveryToolLabel] == greenhouseapis.GreenhouseHelmDeliveryToolFlux {
		return r.EnsureFluxDeleted(ctx, plugin)
	}

	restClientGetter, err := initClientGetter(ctx, r.Client, r.kubeClientOpts, *plugin)
>>>>>>> 93932ba4
	if err != nil {
		util.UpdatePluginReconcileTotalMetric(plugin, util.MetricResultError, util.MetricReasonClusterAccessFailed)
		return ctrl.Result{}, lifecycle.Failed, fmt.Errorf("cannot access cluster: %s", err.Error())
	}

	isDeleted, err := helm.UninstallHelmRelease(ctx, restClientGetter, plugin)
	if err != nil {
		c := greenhousemetav1alpha1.TrueCondition(greenhousev1alpha1.HelmReconcileFailedCondition, greenhousev1alpha1.HelmUninstallFailedReason, err.Error())
		plugin.SetCondition(c)
		util.UpdatePluginReconcileTotalMetric(plugin, util.MetricResultError, util.MetricReasonUninstallHelmFailed)
		return ctrl.Result{}, lifecycle.Failed, err
	}
	if !isDeleted {
		// Ensure we're called again for some corner cases esp. where the actual deletion takes unusually long (hooks) yet the watch won't catch it.
		return ctrl.Result{RequeueAfter: time.Minute}, lifecycle.Pending, nil
	}

	plugin.SetCondition(greenhousemetav1alpha1.FalseCondition(greenhousev1alpha1.HelmReconcileFailedCondition, "", ""))
	return ctrl.Result{}, lifecycle.Success, nil
}

func (r *PluginReconciler) EnsureCreated(ctx context.Context, resource lifecycle.RuntimeObject) (ctrl.Result, lifecycle.ReconcileResult, error) {
	plugin := resource.(*greenhousev1alpha1.Plugin) //nolint:errcheck
	InitPluginStatus(plugin)

	// redirect plugins that are managed by Flux
	if plugin.GetLabels() != nil && plugin.GetLabels()[greenhouseapis.GreenhouseHelmDeliveryToolLabel] == greenhouseapis.GreenhouseHelmDeliveryToolFlux {
		return r.EnsureFluxCreated(ctx, plugin)
	}

<<<<<<< HEAD
	InitPluginStatus(plugin)

	restClientGetter, err := InitClientGetter(ctx, r.Client, r.kubeClientOpts, *plugin)
=======
	restClientGetter, err := initClientGetter(ctx, r.Client, r.kubeClientOpts, *plugin)
>>>>>>> 93932ba4
	if err != nil {
		util.UpdatePluginReconcileTotalMetric(plugin, util.MetricResultError, util.MetricReasonClusterAccessFailed)
		return ctrl.Result{}, lifecycle.Failed, fmt.Errorf("cannot access cluster: %s", err.Error())
	}

	// Check if we should continue with reconciliation or requeue if cluster is scheduled for deletion
	result, err := shouldReconcileOrRequeue(ctx, r.Client, plugin)
	if err != nil {
		return ctrl.Result{}, lifecycle.Failed, err
	}
	if result != nil {
		return ctrl.Result{RequeueAfter: result.requeueAfter}, lifecycle.Pending, nil
	}

	pluginDefinition, err := r.getPluginDefinition(ctx, plugin)
	if err != nil {
		util.UpdatePluginReconcileTotalMetric(plugin, util.MetricResultError, util.MetricReasonPluginDefinitionNotFound)
		return ctrl.Result{}, lifecycle.Failed, fmt.Errorf("pluginDefinition not found: %s", err.Error())
	}

	reconcileErr := r.reconcileHelmRelease(ctx, restClientGetter, plugin, pluginDefinition.Spec)

	// PluginStatus, WorkloadStatus and ChartTest should be reconciled regardless of Helm reconciliation result.
	r.reconcileStatus(ctx, restClientGetter, plugin, pluginDefinition, &plugin.Status)

	workloadStatusResult, workloadStatusErr := r.reconcilePluginWorkloadStatus(ctx, restClientGetter, plugin, pluginDefinition)

	helmChartTestResult, helmChartTestErr := r.reconcileHelmChartTest(ctx, plugin)

	if reconcileErr != nil {
		return ctrl.Result{}, lifecycle.Failed, fmt.Errorf("helm reconcile failed: %s", reconcileErr.Error())
	}
	if workloadStatusErr != nil {
		return ctrl.Result{}, lifecycle.Failed, fmt.Errorf("workload status reconcile failed: %s", workloadStatusErr.Error())
	}
	if helmChartTestErr != nil {
		return ctrl.Result{}, lifecycle.Failed, fmt.Errorf("helm chart test reconcile failed: %s", helmChartTestErr.Error())
	}
	if workloadStatusResult != nil {
		return ctrl.Result{RequeueAfter: workloadStatusResult.requeueAfter}, lifecycle.Pending, nil
	}
	if helmChartTestResult != nil {
		return ctrl.Result{RequeueAfter: helmChartTestResult.requeueAfter}, lifecycle.Pending, nil
	}

	return ctrl.Result{}, lifecycle.Success, nil
}

func (r *PluginReconciler) getPluginDefinition(
	ctx context.Context,
	plugin *greenhousev1alpha1.Plugin,
) (
	*greenhousev1alpha1.ClusterPluginDefinition, error,
) {

	var err error
	pluginDefinition := new(greenhousev1alpha1.ClusterPluginDefinition)

	if err = r.Get(ctx, types.NamespacedName{Namespace: plugin.GetNamespace(), Name: plugin.Spec.PluginDefinition}, pluginDefinition); err != nil {
		var errorMessage string

		if apierrors.IsNotFound(err) {
			errorMessage = fmt.Sprintf("PluginDefinition %s does not exist", plugin.Spec.PluginDefinition)
		} else {
			errorMessage = fmt.Sprintf("Failed to get pluginDefinition %s: %s", plugin.Spec.PluginDefinition, err.Error())
		}

		plugin.SetCondition(greenhousemetav1alpha1.TrueCondition(
			greenhousev1alpha1.HelmReconcileFailedCondition, greenhousev1alpha1.PluginDefinitionNotFoundReason, errorMessage))

		return nil, errors.New(errorMessage)
	}
	return pluginDefinition, nil
}

func (r *PluginReconciler) reconcileHelmRelease(
	ctx context.Context,
	restClientGetter genericclioptions.RESTClientGetter,
	plugin *greenhousev1alpha1.Plugin,
	pluginDefinitionSpec greenhousev1alpha1.PluginDefinitionSpec,
) error {

	// Not a HelmChart pluginDefinition. Ignore it.
	if pluginDefinitionSpec.HelmChart == nil {
		plugin.SetCondition(greenhousemetav1alpha1.FalseCondition(
			greenhousev1alpha1.HelmReconcileFailedCondition, "", "PluginDefinition is not backed by HelmChart"))
		return nil
	}

	// Validate before attempting the installation/upgrade.
	// Any error is reflected in the status of the Plugin.
	if _, err := helm.TemplateHelmChartFromPlugin(ctx, r.Client, restClientGetter, pluginDefinitionSpec, plugin); err != nil {
		errorMessage := "Helm template failed: " + err.Error()
		plugin.SetCondition(greenhousemetav1alpha1.TrueCondition(
			greenhousev1alpha1.HelmReconcileFailedCondition, "", errorMessage))
		util.UpdatePluginReconcileTotalMetric(plugin, util.MetricResultError, util.MetricReasonTemplateFailed)
		return errors.New(errorMessage)
	}

	// Check whether the deployed resources match the ones we expect.
	diffObjects, isHelmDrift, err := helm.DiffChartToDeployedResources(ctx, r.Client, restClientGetter, pluginDefinitionSpec, plugin)
	if err != nil {
		errorMessage := "Helm diff failed: " + err.Error()
		plugin.SetCondition(greenhousemetav1alpha1.TrueCondition(
			greenhousev1alpha1.HelmReconcileFailedCondition, "", errorMessage))
		util.UpdatePluginReconcileTotalMetric(plugin, util.MetricResultError, util.MetricReasonDiffFailed)
		return errors.New(errorMessage)
	}

	switch {
	case isHelmDrift: // drift was detected
		plugin.SetCondition(greenhousemetav1alpha1.TrueCondition(greenhousev1alpha1.HelmDriftDetectedCondition, "", ""))
		log.FromContext(ctx).Info("drift between deployed resources and manifest detected", "resources", diffObjects.String())
	case len(diffObjects) > 0: // diff detected
		plugin.SetCondition(greenhousemetav1alpha1.FalseCondition(greenhousev1alpha1.HelmDriftDetectedCondition, "", ""))
		log.FromContext(ctx).Info("diff between deployed release and manifest detected", "resources", diffObjects.String())
	default: // no diff detected and no drift detected
		plugin.SetCondition(greenhousemetav1alpha1.FalseCondition(greenhousev1alpha1.HelmDriftDetectedCondition, "", ""))
		plugin.SetCondition(greenhousemetav1alpha1.FalseCondition(
			greenhousev1alpha1.HelmReconcileFailedCondition, "", "Release for plugin is up-to-date"))

		// TODO: remove unnecessary log?
		log.FromContext(ctx).Info("release for plugin is up-to-date")
		return nil
	}

	plugin.Status.HelmReleaseStatus.Diff = diffObjects.String()

	if err := helm.InstallOrUpgradeHelmChartFromPlugin(ctx, r.Client, restClientGetter, pluginDefinitionSpec, plugin); err != nil {
		errorMessage := "Helm install/upgrade failed: " + err.Error()
		plugin.SetCondition(greenhousemetav1alpha1.TrueCondition(
			greenhousev1alpha1.HelmReconcileFailedCondition, "", errorMessage))
		return errors.New(errorMessage)
	}

	plugin.SetCondition(greenhousemetav1alpha1.FalseCondition(
		greenhousev1alpha1.HelmReconcileFailedCondition, "", "Helm install/upgrade successful"))
	util.UpdatePluginReconcileTotalMetric(plugin, util.MetricResultSuccess, util.MetricReasonEmpty)
	return nil
}

func (r *PluginReconciler) reconcileStatus(ctx context.Context,
	restClientGetter genericclioptions.RESTClientGetter,
	plugin *greenhousev1alpha1.Plugin,
	pluginDefinition *greenhousev1alpha1.ClusterPluginDefinition,
	pluginStatus *greenhousev1alpha1.PluginStatus,
) {

	var (
		pluginVersion   string
		exposedServices = make(map[string]greenhousev1alpha1.Service, 0)
		releaseStatus   = &greenhousev1alpha1.HelmReleaseStatus{
			Status:        "unknown",
			FirstDeployed: metav1.Time{},
			LastDeployed:  metav1.Time{},
			Diff:          pluginStatus.HelmReleaseStatus.Diff,
		}
	)

	// Collect status from the Helm release.
	helmRelease, err := helm.GetReleaseForHelmChartFromPlugin(ctx, restClientGetter, plugin)
	if err == nil {
		// Ensure the status is always reported.
		serviceList, err := GetExposedServicesForPluginFromHelmRelease(restClientGetter, helmRelease, plugin)
		if err == nil {
			exposedServices = serviceList
			plugin.SetCondition(greenhousemetav1alpha1.TrueCondition(greenhousev1alpha1.StatusUpToDateCondition, "", ""))
		} else {
			plugin.SetCondition(greenhousemetav1alpha1.FalseCondition(
				greenhousev1alpha1.StatusUpToDateCondition, "", "failed to get exposed services: "+err.Error()))
		}

		// Get the release status.
		if latestReleaseInfo := helmRelease.Info; latestReleaseInfo != nil {
			releaseStatus.Status = latestReleaseInfo.Status.String()
			releaseStatus.FirstDeployed = metav1.NewTime(latestReleaseInfo.FirstDeployed.Time)
			releaseStatus.LastDeployed = metav1.NewTime(latestReleaseInfo.LastDeployed.Time)
			if latestReleaseInfo.Status == release.StatusDeployed {
				pluginVersion = latestReleaseInfo.Description
			}
			if plugin.Spec.OptionValues != nil {
				checksum, err := helm.CalculatePluginOptionChecksum(ctx, r.Client, plugin)
				if err == nil {
					releaseStatus.PluginOptionChecksum = checksum
				} else {
					releaseStatus.PluginOptionChecksum = ""
				}
			}
		}
	} else {
		plugin.SetCondition(greenhousemetav1alpha1.FalseCondition(
			greenhousev1alpha1.StatusUpToDateCondition, "", "failed to get Helm release: "+err.Error()))
	}

	var (
		uiApplication      *greenhousev1alpha1.UIApplicationReference
		helmChartReference *greenhousev1alpha1.HelmChartReference
	)
	// Ensure the status is always reported.
	uiApplication = pluginDefinition.Spec.UIApplication
	// only set the helm chart reference if the pluginVersion matches the pluginDefinition version or the release status is unknown
	if pluginVersion == pluginDefinition.Spec.Version || releaseStatus.Status == "unknown" {
		helmChartReference = pluginDefinition.Spec.HelmChart
	} else {
		helmChartReference = plugin.Status.HelmChart
	}

	pluginStatus.HelmReleaseStatus = releaseStatus
	pluginStatus.Version = pluginVersion
	pluginStatus.UIApplication = uiApplication
	pluginStatus.HelmChart = helmChartReference
	pluginStatus.Weight = pluginDefinition.Spec.Weight
	pluginStatus.Description = pluginDefinition.Spec.Description
	pluginStatus.ExposedServices = exposedServices
}

// enqueueAllPluginsForCluster enqueues all Plugins which have .spec.clusterName set to the name of the given Cluster.
func (r *PluginReconciler) enqueueAllPluginsForCluster(ctx context.Context, o client.Object) []ctrl.Request {
	listOpts := &client.ListOptions{
		FieldSelector: fields.OneTermEqualSelector(greenhouseapis.PluginClusterNameField, o.GetName()),
		Namespace:     o.GetNamespace(),
	}
	return ListPluginsAsReconcileRequests(ctx, r.Client, listOpts)
}

func (r *PluginReconciler) enqueueAllPluginsInNamespace(ctx context.Context, o client.Object) []ctrl.Request {
	return ListPluginsAsReconcileRequests(ctx, r.Client, client.InNamespace(o.GetNamespace()))
}

func (r *PluginReconciler) enqueueAllPluginsForPluginDefinition(ctx context.Context, o client.Object) []ctrl.Request {
	// TODO: Once namespaced PluginDefinitions are supported, we need a logic here to handle the correct label key
	return ListPluginsAsReconcileRequests(
		ctx,
		r.Client,
		client.MatchingLabels{greenhouseapis.LabelKeyClusterPluginDefinition: o.GetName()},
	)
}

func ListPluginsAsReconcileRequests(ctx context.Context, c client.Client, listOpts ...client.ListOption) []ctrl.Request {
	var pluginList = new(greenhousev1alpha1.PluginList)
	if err := c.List(ctx, pluginList, listOpts...); err != nil {
		ctrl.LoggerFrom(ctx).Error(err, "failed to list Plugins for reconcile requests")
		return nil
	}
	res := make([]ctrl.Request, len(pluginList.Items))
	for idx, plugin := range pluginList.Items {
		namespacedName := types.NamespacedName{Namespace: plugin.GetNamespace(), Name: plugin.GetName()}
		res[idx] = ctrl.Request{NamespacedName: namespacedName}
	}
	return res
}

func enqueuePluginForReleaseSecret(_ context.Context, o client.Object) []ctrl.Request {
	secret, ok := o.(*corev1.Secret)
	if !ok || secret.Type != helmReleaseSecretType {
		return nil
	}
	if name, ok := secret.GetLabels()["name"]; ok {
		return []ctrl.Request{{NamespacedName: types.NamespacedName{Namespace: o.GetNamespace(), Name: name}}}
	}
	return nil
}

// GetExposedServicesForPluginFromHelmRelease returns a map of exposed services for a plugin from a Helm release.
// The exposed services are collected from Helm release manifest and not from the template to make sure they are deployed.
func GetExposedServicesForPluginFromHelmRelease(restClientGetter genericclioptions.RESTClientGetter, helmRelease *release.Release, plugin *greenhousev1alpha1.Plugin) (map[string]greenhousev1alpha1.Service, error) {
	// Collect exposed services from the manifest.
	exposedServiceList, err := helm.ObjectMapFromRelease(restClientGetter, helmRelease, &helm.ManifestObjectFilter{
		APIVersion: "v1",
		Kind:       "Service",
		Labels: map[string]string{
			greenhouseapis.LabelKeyExposeService: "true",
		},
	})
	if err != nil {
		return nil, err
	}
	var exposedServices = make(map[string]greenhousev1alpha1.Service, 0)
	if len(exposedServiceList) == 0 {
		return exposedServices, nil
	}
	if plugin.Spec.ClusterName == "" {
		return nil, errors.New("plugin does not have ClusterName")
	}
	for _, svc := range exposedServiceList {
		svcPort, err := getPortForExposedService(svc.Object)
		if err != nil {
			return nil, err
		}
		namespace := svc.Namespace
		if namespace == "" {
			namespace = helmRelease.Namespace // default namespace to release namespace
		}
		exposedURL := common.URLForExposedServiceInPlugin(svc.Name, plugin)
		exposedServices[exposedURL] = greenhousev1alpha1.Service{
			Namespace: namespace,
			Name:      svc.Name,
			Protocol:  svcPort.AppProtocol,
			Port:      svcPort.Port,
		}
	}
	return exposedServices, nil
}<|MERGE_RESOLUTION|>--- conflicted
+++ resolved
@@ -27,6 +27,8 @@
 	"sigs.k8s.io/controller-runtime/pkg/predicate"
 	"sigs.k8s.io/controller-runtime/pkg/reconcile"
 
+	helmv2 "github.com/fluxcd/helm-controller/api/v2"
+
 	greenhouseapis "github.com/cloudoperators/greenhouse/api"
 	greenhousemetav1alpha1 "github.com/cloudoperators/greenhouse/api/meta/v1alpha1"
 	greenhousev1alpha1 "github.com/cloudoperators/greenhouse/api/v1alpha1"
@@ -93,6 +95,8 @@
 			MaxConcurrentReconciles: 10,
 		}).
 		For(&greenhousev1alpha1.Plugin{}).
+		// Reconcile on flux HelmRelease Ready status change.
+		Owns(&helmv2.HelmRelease{}, builder.WithPredicates(clientutil.PredicateHelmReleaseWithStatusReadyChange())).
 		// If the release was (manually) modified the secret would have been modified. Reconcile it.
 		Watches(&corev1.Secret{},
 			handler.EnqueueRequestsFromMapFunc(enqueuePluginForReleaseSecret),
@@ -129,6 +133,12 @@
 			return
 		}
 
+		// redirect plugins that are managed by Flux
+		if plugin.GetLabels() != nil && plugin.GetLabels()[greenhouseapis.GreenhouseHelmDeliveryToolLabel] == greenhouseapis.GreenhouseHelmDeliveryToolFlux {
+			r.setFluxConditions(ctx, plugin)
+			return
+		}
+
 		readyCondition := computeReadyCondition(plugin.Status.StatusConditions)
 		UpdatePluginReadyMetric(plugin, readyCondition.Status == metav1.ConditionTrue)
 
@@ -142,16 +152,12 @@
 func (r *PluginReconciler) EnsureDeleted(ctx context.Context, resource lifecycle.RuntimeObject) (ctrl.Result, lifecycle.ReconcileResult, error) {
 	plugin := resource.(*greenhousev1alpha1.Plugin) //nolint:errcheck
 
-<<<<<<< HEAD
-	restClientGetter, err := InitClientGetter(ctx, r.Client, r.kubeClientOpts, *plugin)
-=======
 	// redirect plugins that are managed by Flux
 	if plugin.GetLabels() != nil && plugin.GetLabels()[greenhouseapis.GreenhouseHelmDeliveryToolLabel] == greenhouseapis.GreenhouseHelmDeliveryToolFlux {
 		return r.EnsureFluxDeleted(ctx, plugin)
 	}
 
 	restClientGetter, err := initClientGetter(ctx, r.Client, r.kubeClientOpts, *plugin)
->>>>>>> 93932ba4
 	if err != nil {
 		util.UpdatePluginReconcileTotalMetric(plugin, util.MetricResultError, util.MetricReasonClusterAccessFailed)
 		return ctrl.Result{}, lifecycle.Failed, fmt.Errorf("cannot access cluster: %s", err.Error())
@@ -177,21 +183,15 @@
 	plugin := resource.(*greenhousev1alpha1.Plugin) //nolint:errcheck
 	InitPluginStatus(plugin)
 
+	restClientGetter, err := initClientGetter(ctx, r.Client, r.kubeClientOpts, *plugin)
+	if err != nil {
+		util.UpdatePluginReconcileTotalMetric(plugin, util.MetricResultError, util.MetricReasonClusterAccessFailed)
+		return ctrl.Result{}, lifecycle.Failed, fmt.Errorf("cannot access cluster: %s", err.Error())
+	}
+
 	// redirect plugins that are managed by Flux
 	if plugin.GetLabels() != nil && plugin.GetLabels()[greenhouseapis.GreenhouseHelmDeliveryToolLabel] == greenhouseapis.GreenhouseHelmDeliveryToolFlux {
-		return r.EnsureFluxCreated(ctx, plugin)
-	}
-
-<<<<<<< HEAD
-	InitPluginStatus(plugin)
-
-	restClientGetter, err := InitClientGetter(ctx, r.Client, r.kubeClientOpts, *plugin)
-=======
-	restClientGetter, err := initClientGetter(ctx, r.Client, r.kubeClientOpts, *plugin)
->>>>>>> 93932ba4
-	if err != nil {
-		util.UpdatePluginReconcileTotalMetric(plugin, util.MetricResultError, util.MetricReasonClusterAccessFailed)
-		return ctrl.Result{}, lifecycle.Failed, fmt.Errorf("cannot access cluster: %s", err.Error())
+		return r.EnsureFluxCreated(ctx, restClientGetter, plugin)
 	}
 
 	// Check if we should continue with reconciliation or requeue if cluster is scheduled for deletion
