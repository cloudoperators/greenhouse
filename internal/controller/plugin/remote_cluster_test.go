// SPDX-FileCopyrightText: 2024 SAP SE or an SAP affiliate company and Greenhouse contributors
// SPDX-License-Identifier: Apache-2.0

package plugin_test

import (
	. "github.com/onsi/ginkgo/v2"
	. "github.com/onsi/gomega"
	"github.com/onsi/gomega/gstruct"
	"helm.sh/helm/v3/pkg/action"
	"helm.sh/helm/v3/pkg/release"
	corev1 "k8s.io/api/core/v1"
	apiextensionsv1 "k8s.io/apiextensions-apiserver/pkg/apis/apiextensions/v1"
	metav1 "k8s.io/apimachinery/pkg/apis/meta/v1"
	"k8s.io/apimachinery/pkg/types"
	"sigs.k8s.io/controller-runtime/pkg/client"
	"sigs.k8s.io/controller-runtime/pkg/envtest"

	greenhouseapis "github.com/cloudoperators/greenhouse/api"
	greenhousemetav1alpha1 "github.com/cloudoperators/greenhouse/api/meta/v1alpha1"
	greenhousev1alpha1 "github.com/cloudoperators/greenhouse/api/v1alpha1"
	"github.com/cloudoperators/greenhouse/internal/clientutil"
	"github.com/cloudoperators/greenhouse/internal/common"
	"github.com/cloudoperators/greenhouse/internal/helm"
	"github.com/cloudoperators/greenhouse/internal/test"
)

// Test environment.
var (
	remoteKubeConfig []byte
	remoteEnvTest    *envtest.Environment
	remoteK8sClient  client.Client
)

// Test stimuli.
var (
	testTeam = test.NewTeam(test.Ctx, "test-remotecluster-team", test.TestNamespace, test.WithTeamLabel(greenhouseapis.LabelKeySupportGroup, "true"))

	testPlugin = test.NewPlugin("test-plugindefinition", test.TestNamespace,
		test.WithCluster("test-cluster"),
		test.WithPluginDefinition("test-plugindefinition"),
		test.WithReleaseName("release-test"),
		test.WithReleaseNamespace(test.TestNamespace),
		test.WithPluginLabel(greenhouseapis.LabelKeyOwnedBy, testTeam.Name))

	testPluginWithSR = test.NewPlugin("test-plugin-secretref", test.TestNamespace,
		test.WithCluster("test-cluster"),
		test.WithPluginDefinition("test-plugindefinition"),
		test.WithReleaseName("release-with-secretref"),
		test.WithPluginOptionValue("secretValue", nil, &greenhousev1alpha1.ValueFromSource{
			Secret: &greenhousev1alpha1.SecretKeyReference{
				Name: "test-secret",
				Key:  "test-key",
			},
		}),
		test.WithPluginLabel(greenhouseapis.LabelKeyOwnedBy, testTeam.Name),
	)

	testPluginWithCRDs = test.NewPlugin("test-plugin-crd", test.TestNamespace,
		test.WithCluster(testCluster.GetName()),
		test.WithPluginDefinition("test-plugindefinition-crd"),
		test.WithReleaseName("plugindefinition-crd"),
		test.WithReleaseNamespace(test.TestNamespace),
		test.WithPluginLabel(greenhouseapis.LabelKeyOwnedBy, testTeam.Name),
	)

	testPluginWithExposedService = test.NewPlugin("test-plugin-exposed", test.TestNamespace,
		test.WithCluster(testCluster.GetName()),
		test.WithPluginDefinition("test-plugindefinition-exposed"),
		test.WithReleaseName("plugindefinition-exposed"),
		test.WithReleaseNamespace(test.TestNamespace),
		test.WithPluginLabel(greenhouseapis.LabelKeyOwnedBy, testTeam.Name),
	)

	testSecret = corev1.Secret{
		TypeMeta: metav1.TypeMeta{
			Kind:       "Secret",
			APIVersion: corev1.GroupName,
		},
		ObjectMeta: metav1.ObjectMeta{
			Name:      "test-secret",
			Namespace: test.TestNamespace,
			Labels:    map[string]string{greenhouseapis.LabelKeyOwnedBy: testTeam.Name},
		},
		Data: map[string][]byte{
			"test-key": []byte("secret-value"),
		},
	}

<<<<<<< HEAD
	testPluginDefinition = test.NewPluginDefinition("test-plugindefinition")

	testPluginWithHelmChartCRDs = test.NewPluginDefinition(
=======
	testPluginDefinition = test.NewClusterPluginDefinition(
		test.Ctx,
		"test-plugindefinition",
	)

	testPluginWithHelmChartCRDs = test.NewClusterPluginDefinition(
		test.Ctx,
>>>>>>> 0719a227
		"test-plugindefinition-crd",
		test.WithHelmChart(&greenhousev1alpha1.HelmChartReference{
			Name:       "./../../test/fixtures/myChartWithCRDs",
			Repository: "dummy",
			Version:    "1.0.0",
		}),
	)

<<<<<<< HEAD
	pluginDefinitionWithExposedService = test.NewPluginDefinition(
=======
	pluginDefinitionWithExposedService = test.NewClusterPluginDefinition(
		test.Ctx,
>>>>>>> 0719a227
		"test-plugindefinition-exposed",
		test.WithHelmChart(&greenhousev1alpha1.HelmChartReference{
			Name:       "./../../test/fixtures/chartWithExposedService",
			Repository: "dummy",
			Version:    "1.3.0",
		}))

	testCluster = test.NewCluster(test.Ctx, "test-cluster", test.TestNamespace,
		test.WithAccessMode(greenhousev1alpha1.ClusterAccessModeDirect),
		test.WithClusterLabel(greenhouseapis.LabelKeyOwnedBy, testTeam.Name))

	testClusterK8sSecret = corev1.Secret{
		TypeMeta: metav1.TypeMeta{
			Kind:       "Secret",
			APIVersion: corev1.GroupName,
		},
		ObjectMeta: metav1.ObjectMeta{
			Name:      "test-cluster",
			Namespace: test.TestNamespace,
			Labels:    map[string]string{greenhouseapis.LabelKeyOwnedBy: testTeam.Name},
		},
		Type: greenhouseapis.SecretTypeKubeConfig,
	}
)

// checkReadyConditionComponentsUnderTest asserts that components of plugin's ReadyCondition are ready,
// except for WorkloadReady condition, which is not a subject under test.
// This is done because the cumulative Ready condition in tests will be false due to workload not being ready.
func checkReadyConditionComponentsUnderTest(g Gomega, plugin *greenhousev1alpha1.Plugin) {
	readyCondition := plugin.Status.GetConditionByType(greenhousemetav1alpha1.ReadyCondition)
	g.Expect(readyCondition).ToNot(BeNil(), "Ready condition should not be nil")
	clusterAccessReadyCondition := plugin.Status.GetConditionByType(greenhousev1alpha1.ClusterAccessReadyCondition)
	g.Expect(clusterAccessReadyCondition).ToNot(BeNil())
	g.Expect(clusterAccessReadyCondition.Status).To(Equal(metav1.ConditionTrue), "ClusterAccessReady condition should be true")
	helmReconcileFailedCondition := plugin.Status.GetConditionByType(greenhousev1alpha1.HelmReconcileFailedCondition)
	g.Expect(helmReconcileFailedCondition).ToNot(BeNil())
	g.Expect(helmReconcileFailedCondition.Status).To(Equal(metav1.ConditionFalse), "HelmReconcileFailed condition should be false")
}

var _ = Describe("HelmController reconciliation", Ordered, func() {
	BeforeAll(func() {
		err := test.K8sClient.Create(test.Ctx, testPluginDefinition)
		Expect(err).ToNot(HaveOccurred(), "there should be no error creating the pluginDefinition")

		By("bootstrapping remote cluster")
		bootstrapRemoteCluster()

		By("creating a Team")
		Expect(test.K8sClient.Create(test.Ctx, testTeam)).Should(Succeed(), "there should be no error creating the Team")

		By("creating a cluster")
		Expect(test.K8sClient.Create(test.Ctx, testCluster)).Should(Succeed(), "there should be no error creating the cluster resource")

		// kubeConfigController ensures the namespace within the remote cluster -- we have to create it
		By("creating the namespace on the cluster")
		remoteRestClientGetter := clientutil.NewRestClientGetterFromBytes(remoteKubeConfig, testPlugin.Spec.ReleaseNamespace, clientutil.WithPersistentConfig())
		remoteClient, err := clientutil.NewK8sClientFromRestClientGetter(remoteRestClientGetter)
		Expect(err).ShouldNot(HaveOccurred(), "there should be no error creating the k8s client")
		err = remoteClient.Create(test.Ctx, &corev1.Namespace{ObjectMeta: metav1.ObjectMeta{Name: testPlugin.Spec.ReleaseNamespace}})
		Expect(err).ShouldNot(HaveOccurred(), "there should be no error creating the namespace")

		By("creating a secret with a valid kubeconfig for a remote cluster")
		testClusterK8sSecret.Data = map[string][]byte{
			greenhouseapis.KubeConfigKey: remoteKubeConfig,
		}
		Expect(test.K8sClient.Create(test.Ctx, &testClusterK8sSecret)).Should(Succeed())
	})

	AfterAll(func() {
		By("stopping the test environment")
		err := remoteEnvTest.Stop()
		Expect(err).
			NotTo(HaveOccurred(), "there must be no error stopping the remote environment")
	})

	It("should correctly handle the plugin on a referenced cluster", func() {
		remoteRestClientGetter := clientutil.NewRestClientGetterFromBytes(remoteKubeConfig, testPlugin.Spec.ReleaseNamespace, clientutil.WithPersistentConfig())

		By("creating a plugin referencing the cluster")
		testPlugin.Spec.ClusterName = "test-cluster"
		Expect(test.K8sClient.Create(test.Ctx, testPlugin)).Should(Succeed(), "there should be no error updating the plugin")

		By("checking the ClusterAccessReadyCondition on the plugin")
		Eventually(func(g Gomega) {
			err := test.K8sClient.Get(test.Ctx, types.NamespacedName{Name: testPlugin.Name, Namespace: testPlugin.Namespace}, testPlugin)
			g.Expect(err).ShouldNot(HaveOccurred(), "there should be no error getting the plugin")
			checkReadyConditionComponentsUnderTest(g, testPlugin)
		}).Should(Succeed(), "the ClusterAccessReadyCondition should be true")

		By("checking the helm releases deployed to the remote cluster")
		helmConfig, err := helm.ExportNewHelmAction(remoteRestClientGetter, testPlugin.Spec.ReleaseNamespace)
		Expect(err).ShouldNot(HaveOccurred(), "there should be no error creating helm config")
		listAction := action.NewList(helmConfig)

		Eventually(func() []*release.Release {
			releases, err := listAction.Run()
			Expect(err).ShouldNot(HaveOccurred(), "there should be no error listing helm releases")
			return releases
		}).Should(ContainElement(gstruct.PointTo(gstruct.MatchFields(gstruct.IgnoreExtras, gstruct.Fields{"Name": Equal(testPlugin.Spec.ReleaseName)}))), "the helm release should be deployed to the remote cluster")

		By("updating the plugin")
		_, err = clientutil.CreateOrPatch(test.Ctx, test.K8sClient, testPlugin, func() error {
			// this value enables the template of another pod
			testPlugin.Spec.OptionValues = append(testPlugin.Spec.OptionValues, greenhousev1alpha1.PluginOptionValue{Name: "enabled", Value: test.MustReturnJSONFor("true")})
			return nil
		})
		Expect(err).ShouldNot(HaveOccurred(), "there should be no error updating the plugin")
		By("checking the resources deployed to the remote cluster")
		Expect(err).ShouldNot(HaveOccurred(), "there should be no error creating the k8s client")
		podID := types.NamespacedName{Name: "alpine-flag", Namespace: test.TestNamespace}
		pod := &corev1.Pod{}
		Eventually(func(g Gomega) bool {
			err := remoteK8sClient.Get(test.Ctx, podID, pod)
			if err != nil {
				g.Expect(err).ShouldNot(HaveOccurred(), "there should be no error retrieving the pod")
				return false
			}
			return true
		}).Should(BeTrue(), "the pod should have been created on the remote cluster")

		By("deleting the plugin")
		Expect(test.K8sClient.Delete(test.Ctx, testPlugin)).Should(Succeed(), "there should be no error deleting the plugin")

		By("checking the helm releases deployed to the remote cluster")
		Eventually(func() []*release.Release {
			releases, err := listAction.Run()
			Expect(err).ShouldNot(HaveOccurred(), "there should be no error listing helm releases")
			return releases
		}).Should(BeEmpty(), "the helm release should be deleted from the remote cluster")
	})

	It("should correctly handle the plugin on a referenced cluster with a secret reference", func() {
		remoteRestClientGetter := clientutil.NewRestClientGetterFromBytes(remoteKubeConfig, testPlugin.Spec.ReleaseNamespace, clientutil.WithPersistentConfig())

		By("creating a secret holding the OptionValue referenced by the Plugin")
		Expect(test.K8sClient.Create(test.Ctx, &testSecret)).Should(Succeed())

		By("creating a plugin referencing the cluster")
		testPluginWithSR.Spec.ClusterName = "test-cluster"
		Expect(test.K8sClient.Create(test.Ctx, testPluginWithSR)).Should(Succeed(), "there should be no error updating the plugin")

		By("checking the helm releases deployed to the remote cluster")
		helmConfig, err := helm.ExportNewHelmAction(remoteRestClientGetter, testPluginWithSR.Namespace)
		Expect(err).ShouldNot(HaveOccurred(), "there should be no error creating helm config")
		listAction := action.NewList(helmConfig)

		Eventually(func(g Gomega) []*release.Release {
			releases, err := listAction.Run()
			g.Expect(err).ShouldNot(HaveOccurred(), "there should be no error listing helm releases")
			return releases
		}).Should(ContainElement(
			gstruct.PointTo(
				gstruct.MatchFields(
					gstruct.IgnoreExtras, gstruct.Fields{
						"Name":   Equal(testPluginWithSR.Spec.ReleaseName),
						"Config": gstruct.MatchKeys(gstruct.IgnoreExtras, gstruct.Keys{"secretValue": Equal("secret-value")})}))), "the helm release should be deployed to the remote cluster")

		By("deleting the plugin")
		Expect(test.K8sClient.Delete(test.Ctx, testPluginWithSR)).Should(Succeed(), "there should be no error deleting the plugin")

		By("checking the helm releases deployed to the remote cluster")
		Eventually(func(g Gomega) []*release.Release {
			releases, err := listAction.Run()
			g.Expect(err).ShouldNot(HaveOccurred(), "there should be no error listing helm releases")
			return releases
		}).Should(BeEmpty(), "the helm release should be deleted from the remote cluster")
	})

	It("should correctly handle the plugin on a referenced cluster with a different namespace", func() {
		testPluginInDifferentNamespace := test.NewPlugin("test-plugin-in-made-up-namespace", test.TestNamespace,
			test.WithPluginLabel(greenhouseapis.LabelKeyOwnedBy, testTeam.Name),
			test.WithCluster(testCluster.GetName()),
			test.WithPluginDefinition(testPluginDefinition.GetName()),
			test.WithReleaseName("release-test-in-made-up-namespace"),
			test.WithReleaseNamespace("made-up-namespace"))

		Expect(testPluginInDifferentNamespace.GetNamespace()).
			Should(Equal(test.TestNamespace), "the namespace should be the test namespace")
		Expect(testPluginInDifferentNamespace.Spec.ReleaseNamespace).
			Should(Equal("made-up-namespace"), "the release namespace should be the made-up-namespace")

		By("creating a plugin referencing the cluster")
		Expect(test.K8sClient.Create(test.Ctx, testPluginInDifferentNamespace)).
			Should(Succeed(), "there should be no error creating the plugin")

		By("checking the helm releases deployed to the remote cluster in a different namespace")
		remoteRestClientGetter := clientutil.NewRestClientGetterFromBytes(
			remoteKubeConfig, testPluginInDifferentNamespace.Spec.ReleaseNamespace, clientutil.WithPersistentConfig(),
		)
		helmConfig, err := helm.ExportNewHelmAction(remoteRestClientGetter, testPluginInDifferentNamespace.Spec.ReleaseNamespace)
		Expect(err).
			ShouldNot(HaveOccurred(), "there should be no error creating helm config")

		Eventually(func(g Gomega) string {
			release, err := action.NewGet(helmConfig).Run(testPluginInDifferentNamespace.GetReleaseName())
			g.Expect(err).ShouldNot(HaveOccurred(), "there should be no error listing helm releases")
			return release.Namespace
		}).Should(
			Equal(testPluginInDifferentNamespace.Spec.ReleaseNamespace),
			"the helm release should be deployed to the remote cluster in a different namespace",
		)

		By("checking the pod template without explicit namespace is deployed to the releaseNamespace")
		podName := types.NamespacedName{Name: "alpine", Namespace: testPluginInDifferentNamespace.Spec.ReleaseNamespace}
		Eventually(func(g Gomega) {
			pod := &corev1.Pod{}
			err := remoteK8sClient.Get(test.Ctx, podName, pod)
			g.Expect(err).NotTo(HaveOccurred(), "there should be no error getting the pod")
		}).Should(
			Succeed(),
			"the pod template without explicit namespace should be deployed to the releaseNamespace",
		)

		By("deleting the plugin")
		test.EventuallyDeleted(test.Ctx, test.K8sClient, testPluginInDifferentNamespace)

		By("checking the helm releases deployed to the remote cluster")
		Eventually(func(g Gomega) []*release.Release {
			releases, err := action.NewList(helmConfig).Run()
			g.Expect(err).
				ShouldNot(HaveOccurred(), "there should be no error listing helm releases")
			return releases
		}).Should(BeEmpty(), "the helm release should be deleted from the remote cluster")
	})

	It("should re-create CRD if CRD was deleted", func() {
		By("creating plugin definition with CRDs")
		Expect(test.K8sClient.Create(test.Ctx, testPluginWithHelmChartCRDs)).To(Succeed(), "should create plugin definition")

		remoteRestClientGetter := clientutil.NewRestClientGetterFromBytes(remoteKubeConfig, testPluginWithCRDs.Spec.ReleaseNamespace, clientutil.WithPersistentConfig())

		By("creating test plugin referencing the cluster")
		testPluginWithCRDs.Spec.ClusterName = "test-cluster"
		Expect(test.K8sClient.Create(test.Ctx, testPluginWithCRDs)).
			Should(Succeed(), "there should be no error creating the plugin")

		By("checking the ClusterAccessReadyCondition on the plugin")
		Eventually(func(g Gomega) bool {
			err := test.K8sClient.Get(test.Ctx, types.NamespacedName{Name: testPluginWithCRDs.Name, Namespace: testPluginWithCRDs.Namespace}, testPluginWithCRDs)
			g.Expect(err).ShouldNot(HaveOccurred(), "there should be no error getting the plugin")
			clusterAccessReadyCondition := testPluginWithCRDs.Status.GetConditionByType(greenhousev1alpha1.ClusterAccessReadyCondition)
			readyCondition := testPluginWithCRDs.Status.GetConditionByType(greenhousemetav1alpha1.ReadyCondition)
			g.Expect(clusterAccessReadyCondition).ToNot(BeNil(), "the ClusterAccessReadyCondition should not be nil")
			g.Expect(readyCondition).ToNot(BeNil(), "the ReadyCondition should not be nil")
			return true
		}).Should(BeTrue(), "the ClusterAccessReadyCondition should be false")

		By("checking the helm releases deployed to the remote cluster")
		helmConfig, err := helm.ExportNewHelmAction(remoteRestClientGetter, testPluginWithCRDs.Spec.ReleaseNamespace)
		Expect(err).ShouldNot(HaveOccurred(), "there should be no error creating helm config")
		listAction := action.NewList(helmConfig)
		Eventually(func() []*release.Release {
			releases, err := listAction.Run()
			Expect(err).ShouldNot(HaveOccurred(), "there should be no error listing helm releases")
			return releases
		}).Should(ContainElement(gstruct.PointTo(gstruct.MatchFields(gstruct.IgnoreExtras, gstruct.Fields{"Name": Equal(testPluginWithCRDs.Spec.ReleaseName)}))), "the helm release should be deployed to the remote cluster")

		By("checking if helm release exists")
		Eventually(func() bool {
			_, err := helm.GetReleaseForHelmChartFromPlugin(test.Ctx, remoteRestClientGetter, testPluginWithCRDs)
			return err == nil
		}).Should(BeTrue(), "release for helm chart should already exist")

		teamCRDName := "teams.greenhouse.fixtures"
		teamCRDKey := types.NamespacedName{Name: teamCRDName, Namespace: ""}

		By("Getting Team CRD from remote cluster")
		var teamCRD = &apiextensionsv1.CustomResourceDefinition{}
		Eventually(func(g Gomega) {
			g.Expect(remoteK8sClient.Get(test.Ctx, teamCRDKey, teamCRD)).To(Succeed(), "there must be no error getting the Team CRD")
			g.Expect(teamCRD.Name).To(Equal(teamCRDName), "created Team CRD should have the correct name")
		}).ShouldNot(HaveOccurred(), "Team CRD should be created on remote cluster")

		By("deleting Team CRD from the remote cluster")
		Eventually(func() error {
			return remoteK8sClient.Delete(test.Ctx, teamCRD)
		}).Should(Succeed(), "there must be no error deleting Team CRD")

		By("setting label on plugin to trigger reconciliation")
		// Get up-to-date version of plugin.
		err = test.K8sClient.Get(test.Ctx, types.NamespacedName{Name: testPluginWithCRDs.Name, Namespace: testPluginWithCRDs.Namespace}, testPluginWithCRDs)
		Expect(err).ToNot(HaveOccurred(), "there should be no error getting plugin")
		// Set a label on the plugin to trigger reconciliation.
		testPluginWithCRDs.Labels = map[string]string{"test": "label"}
		Expect(test.K8sClient.Update(test.Ctx, testPluginWithCRDs)).Should(Succeed(), "there should be no error updating the plugin")

		By("ensuring Team CRD was re-created in the remote cluster")
		Eventually(func(g Gomega) {
			var teamCRD = &apiextensionsv1.CustomResourceDefinition{}
			g.Expect(remoteK8sClient.Get(test.Ctx, teamCRDKey, teamCRD)).To(Succeed(), "there must be no error getting the Team CRD")
			g.Expect(teamCRD.Name).To(Equal(teamCRDName), "re-created Team CRD should have the correct name")
		}).Should(Succeed(), "Team CRD should be re-created")

		By("deleting the plugin")
		test.EventuallyDeleted(test.Ctx, test.K8sClient, testPluginWithCRDs)

		By("checking the helm releases deployed to the remote cluster")
		Eventually(func() []*release.Release {
			releases, err := action.NewList(helmConfig).Run()
			Expect(err).ShouldNot(HaveOccurred(), "there should be no error listing helm releases")
			return releases
		}).Should(BeEmpty(), "the helm release should be deleted from the remote cluster")
	})

	When("reconciling status for plugin with exposed service", func() {
		It("should generate exposed service URL", func() {
			common.DNSDomain = "example.com"

			By("creating plugin definition with exposed service")
			Expect(test.K8sClient.Create(test.Ctx, pluginDefinitionWithExposedService)).To(Succeed(), "should create plugin definition")

			testPluginWithExposedService1 := testPluginWithExposedService.DeepCopy()

			remoteRestClientGetter := clientutil.NewRestClientGetterFromBytes(remoteKubeConfig, testPluginWithExposedService1.Spec.ReleaseNamespace, clientutil.WithPersistentConfig())

			By("creating test plugin referencing the cluster")
			testPluginWithExposedService1.Spec.ClusterName = "test-cluster"
			Expect(test.K8sClient.Create(test.Ctx, testPluginWithExposedService1)).
				Should(Succeed(), "there should be no error creating the plugin")

			By("checking the helm releases deployed to the remote cluster")
			helmConfig, err := helm.ExportNewHelmAction(remoteRestClientGetter, testPluginWithExposedService1.Spec.ReleaseNamespace)
			Expect(err).ShouldNot(HaveOccurred(), "there should be no error creating helm config")
			listAction := action.NewList(helmConfig)
			Eventually(func() []*release.Release {
				releases, err := listAction.Run()
				Expect(err).ShouldNot(HaveOccurred(), "there should be no error listing helm releases")
				return releases
			}).Should(ContainElement(gstruct.PointTo(gstruct.MatchFields(gstruct.IgnoreExtras, gstruct.Fields{"Name": Equal(testPluginWithExposedService1.Spec.ReleaseName)}))), "the helm release should be deployed to the remote cluster")

			By("checking plugin status")
			Eventually(func(g Gomega) {
				err = test.K8sClient.Get(test.Ctx, types.NamespacedName{Name: testPluginWithExposedService1.Name, Namespace: testPluginWithExposedService1.Namespace}, testPluginWithExposedService1)
				g.Expect(err).ToNot(HaveOccurred(), "there should be no error getting plugin")
				statusUpToDateCondition := testPluginWithExposedService1.Status.GetConditionByType(greenhousev1alpha1.StatusUpToDateCondition)
				g.Expect(statusUpToDateCondition.Status).To(Equal(metav1.ConditionTrue), "plugin status up to date condition should be set to true")
				g.Expect(testPluginWithExposedService1.Status.ExposedServices).ToNot(BeEmpty(), "exposed services in plugin status should not be empty")
				g.Expect(testPluginWithExposedService1.Status.ExposedServices).To(HaveLen(1), "there should be only one exposed service in plugin status")
				exposedServiceURL := ""
				for exposedServiceURL = range testPluginWithExposedService1.Status.ExposedServices {
					break
				}
				expectedURL := common.URLForExposedServiceInPlugin("exposed-service", testPluginWithExposedService)
				g.Expect(exposedServiceURL).To(Equal(expectedURL), "exposed service URL should be generated correctly")
			}).Should(Succeed(), "plugin should have correct status")

			By("deleting the plugin")
			test.EventuallyDeleted(test.Ctx, test.K8sClient, testPluginWithExposedService1)

			By("checking the helm releases deployed to the remote cluster")
			Eventually(func() []*release.Release {
				releases, err := action.NewList(helmConfig).Run()
				Expect(err).ShouldNot(HaveOccurred(), "there should be no error listing helm releases")
				return releases
			}).Should(BeEmpty(), "the helm release should be deleted from the remote cluster")
		})

		It("should set error on status when cluster name is missing", func() {
			testPluginWithExposedService2 := testPluginWithExposedService.DeepCopy()

			By("checking greenhouse namespace")
			var greenhouseNamespace = new(corev1.Namespace)
			err := test.K8sClient.Get(test.Ctx, types.NamespacedName{Namespace: "", Name: "greenhouse"}, greenhouseNamespace)
			if err != nil {
				By("creating central cluster greenhouse namespace")
				greenhouseNamespace = &corev1.Namespace{ObjectMeta: metav1.ObjectMeta{Name: "greenhouse"}}
				err = test.K8sClient.Create(test.Ctx, greenhouseNamespace)
				Expect(err).ShouldNot(HaveOccurred(), "there should be no error creating the greenhouse namespace")
			}

			By("creating a test Team in greenhouse namespace")
			testCentralTeam := test.NewTeam(test.Ctx, "test-central-team", "greenhouse", test.WithTeamLabel(greenhouseapis.LabelKeySupportGroup, "true"))
			Expect(test.K8sClient.Create(test.Ctx, testCentralTeam)).To(Succeed(), "there should be no error creating a test Team in the greenhouse namespace")
			test.WithPluginLabel(greenhouseapis.LabelKeyOwnedBy, testCentralTeam.Name)(testPluginWithExposedService2)

			By("creating test plugin without ClusterName")
			// Deploy plugin to central cluster.
			testPluginWithExposedService2.Namespace = "greenhouse"
			testPluginWithExposedService2.Spec.ClusterName = ""
			Expect(test.K8sClient.Create(test.Ctx, testPluginWithExposedService2)).
				Should(Succeed(), "there should be no error creating the plugin")

			By("checking plugin status")
			Eventually(func(g Gomega) {
				err = test.K8sClient.Get(test.Ctx, types.NamespacedName{Name: testPluginWithExposedService2.Name, Namespace: testPluginWithExposedService2.Namespace}, testPluginWithExposedService2)
				g.Expect(err).ToNot(HaveOccurred(), "there should be no error getting plugin")
				statusUpToDateCondition := testPluginWithExposedService2.Status.GetConditionByType(greenhousev1alpha1.StatusUpToDateCondition)
				g.Expect(statusUpToDateCondition).ToNot(BeNil(), "status up to date condition should exist")
				g.Expect(statusUpToDateCondition.Status).To(Equal(metav1.ConditionFalse), "plugin status up to date condition should be set to false")
				g.Expect(statusUpToDateCondition.Message).To(ContainSubstring("plugin does not have ClusterName"), "plugin status up to date condition should have correct message")
				g.Expect(testPluginWithExposedService2.Status.ExposedServices).To(BeEmpty(), "exposed services in plugin status should be empty")
			}).Should(Succeed(), "plugin should have correct status")

			By("deleting the plugin")
			test.EventuallyDeleted(test.Ctx, test.K8sClient, testPluginWithExposedService2)
			By("deleting the test team")
			test.EventuallyDeleted(test.Ctx, test.K8sClient, testCentralTeam)
		})
	})
})

func bootstrapRemoteCluster() {
	_, remoteK8sClient, remoteEnvTest, remoteKubeConfig = test.StartControlPlane("6885", false, false)
}<|MERGE_RESOLUTION|>--- conflicted
+++ resolved
@@ -87,19 +87,9 @@
 		},
 	}
 
-<<<<<<< HEAD
-	testPluginDefinition = test.NewPluginDefinition("test-plugindefinition")
-
-	testPluginWithHelmChartCRDs = test.NewPluginDefinition(
-=======
-	testPluginDefinition = test.NewClusterPluginDefinition(
-		test.Ctx,
-		"test-plugindefinition",
-	)
+	testPluginDefinition = test.NewClusterPluginDefinition("test-plugindefinition")
 
 	testPluginWithHelmChartCRDs = test.NewClusterPluginDefinition(
-		test.Ctx,
->>>>>>> 0719a227
 		"test-plugindefinition-crd",
 		test.WithHelmChart(&greenhousev1alpha1.HelmChartReference{
 			Name:       "./../../test/fixtures/myChartWithCRDs",
@@ -108,12 +98,7 @@
 		}),
 	)
 
-<<<<<<< HEAD
-	pluginDefinitionWithExposedService = test.NewPluginDefinition(
-=======
 	pluginDefinitionWithExposedService = test.NewClusterPluginDefinition(
-		test.Ctx,
->>>>>>> 0719a227
 		"test-plugindefinition-exposed",
 		test.WithHelmChart(&greenhousev1alpha1.HelmChartReference{
 			Name:       "./../../test/fixtures/chartWithExposedService",
