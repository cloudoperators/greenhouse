--- conflicted
+++ resolved
@@ -604,7 +604,6 @@
 		By("removing plugin preset")
 		test.EventuallyDeleted(test.Ctx, test.K8sClient, pluginPreset)
 	})
-<<<<<<< HEAD
 
 	It("should successfully resolve and set plugin dependencies from PluginPreset to Plugin", func() {
 		By("ensuring a Plugin Preset has been created")
@@ -650,9 +649,6 @@
 		Expect(test.K8sClient.Delete(test.Ctx, pluginPreset)).ToNot(HaveOccurred())
 		test.EventuallyDeleted(test.Ctx, test.K8sClient, pluginPreset)
 	})
-})
-=======
->>>>>>> 88b5fcc0
 
 	It("should orphan Plugins with the delete-policy annotation set on a PluginPreset", func() {
 		By("creating a PluginPreset")
