// SPDX-FileCopyrightText: 2024 SAP SE or an SAP affiliate company and Greenhouse contributors
// SPDX-License-Identifier: Apache-2.0

package plugin

import (
	"slices"

	. "github.com/onsi/ginkgo/v2"
	. "github.com/onsi/gomega"
	"github.com/onsi/gomega/format"
	corev1 "k8s.io/api/core/v1"
	apiextensionsv1 "k8s.io/apiextensions-apiserver/pkg/apis/apiextensions/v1"
	metav1 "k8s.io/apimachinery/pkg/apis/meta/v1"
	"k8s.io/apimachinery/pkg/types"
	"sigs.k8s.io/controller-runtime/pkg/client"
	"sigs.k8s.io/controller-runtime/pkg/controller/controllerutil"
	"sigs.k8s.io/controller-runtime/pkg/envtest"

	greenhouseapis "github.com/cloudoperators/greenhouse/api"
	greenhousemetav1alpha1 "github.com/cloudoperators/greenhouse/api/meta/v1alpha1"
	greenhousev1alpha1 "github.com/cloudoperators/greenhouse/api/v1alpha1"
	greenhousev1alpha2 "github.com/cloudoperators/greenhouse/api/v1alpha2"
	"github.com/cloudoperators/greenhouse/internal/clientutil"
	"github.com/cloudoperators/greenhouse/internal/lifecycle"
	"github.com/cloudoperators/greenhouse/internal/test"
)

const (
	pluginPresetName                       = "test-pluginpreset"
	pluginPresetDefinitionName             = "preset-plugindefinition"
	pluginDefinitionWithDefaultsName       = "plugin-definition-with-defaults"
	pluginDefinitionWithRequiredOptionName = "plugin-definition-with-required-option"

	releaseName      = "test-release"
	releaseNamespace = "test-namespace"

	clusterA = "cluster-a"
	clusterB = "cluster-b"

	preventDeletionAnnotation = "greenhouse.sap/prevent-deletion"
)

var (
	clusterAKubeConfig []byte
	clusterAK8sClient  client.Client
	clusterARemote     *envtest.Environment

	clusterBKubeConfig []byte
	clusterBK8sClient  client.Client
	clusterBRemote     *envtest.Environment

	testTeam               = test.NewTeam(test.Ctx, "test-pluginpreset-team", test.TestNamespace, test.WithTeamLabel(greenhouseapis.LabelKeySupportGroup, "true"))
	pluginPresetDefinition = test.NewClusterPluginDefinition(test.Ctx, pluginPresetDefinitionName, test.WithHelmChart(
		&greenhousev1alpha1.HelmChartReference{
			Name:       "./../../test/fixtures/chartWithConfigMap",
			Repository: "dummy",
			Version:    "1.0.0",
		}),
		test.AppendPluginOption(greenhousev1alpha1.PluginOption{
			Name:        "myRequiredOption",
			Description: "This is my required test plugin option",
			Required:    true,
			Type:        greenhousev1alpha1.PluginOptionTypeString,
		}))
)

var _ = Describe("PluginPreset Controller Lifecycle", Ordered, func() {
	var defaultPluginDefinition *greenhousev1alpha1.ClusterPluginDefinition
	BeforeAll(func() {
		format.MaxLength = 0
		By("creating a test PluginDefinition")
		err := test.K8sClient.Create(test.Ctx, pluginPresetDefinition)
		Expect(err).ToNot(HaveOccurred(), "failed to create test PluginDefinition")

		By("bootstrapping the remote cluster")
		_, clusterAK8sClient, clusterARemote, clusterAKubeConfig = test.StartControlPlane("6886", false, false)
		By("bootstrapping the other remote cluster")
		_, clusterBK8sClient, clusterBRemote, clusterBKubeConfig = test.StartControlPlane("6887", false, false)

		// kubeConfigController ensures the namespace within the remote cluster -- we have to create it
		By("creating the namespace on the remote cluster")
		remoteRestClientGetter := clientutil.NewRestClientGetterFromBytes(clusterAKubeConfig, releaseNamespace, clientutil.WithPersistentConfig())
		remoteK8sClient, err := clientutil.NewK8sClientFromRestClientGetter(remoteRestClientGetter)
		Expect(err).ShouldNot(HaveOccurred(), "there should be no error creating the k8s client")
		err = remoteK8sClient.Create(test.Ctx, &corev1.Namespace{ObjectMeta: metav1.ObjectMeta{Name: releaseNamespace}})
		Expect(err).ShouldNot(HaveOccurred(), "there should be no error creating the namespace")

		By("creating the namespace on the other remote cluster")
		otherRemoteRestClientGetter := clientutil.NewRestClientGetterFromBytes(clusterBKubeConfig, releaseNamespace, clientutil.WithPersistentConfig())
		otherRemoteK8sClient, err := clientutil.NewK8sClientFromRestClientGetter(otherRemoteRestClientGetter)
		Expect(err).ShouldNot(HaveOccurred(), "there should be no error creating the k8s client")
		err = otherRemoteK8sClient.Create(test.Ctx, &corev1.Namespace{ObjectMeta: metav1.ObjectMeta{Name: releaseNamespace}})
		Expect(err).ShouldNot(HaveOccurred(), "there should be no error creating the namespace")

		By("creating the test Team")
		Expect(test.K8sClient.Create(test.Ctx, testTeam)).To(Succeed(), "there should be no error creating a test Team")

		By("creating two test clusters")
		for clusterName, kubeCfg := range map[string][]byte{clusterA: clusterAKubeConfig, clusterB: clusterBKubeConfig} {
			err := test.K8sClient.Create(test.Ctx, cluster(clusterName, testTeam.Name))
			Expect(err).Should(Succeed(), "failed to create test cluster: "+clusterName)

			By("creating a secret with a valid kubeconfig for a remote cluster")
			secretObj := clusterSecret(clusterName, testTeam.Name)
			secretObj.Data = map[string][]byte{
				greenhouseapis.KubeConfigKey: kubeCfg,
			}
			Expect(test.K8sClient.Create(test.Ctx, secretObj)).Should(Succeed())
		}

		By("creating PluginDefinition with default options")
		defaultPluginDefinition = test.NewClusterPluginDefinition(test.Ctx, pluginDefinitionWithDefaultsName, test.AppendPluginOption(
			greenhousev1alpha1.PluginOption{
				Name:    "test-plugin-definition-option-1",
				Type:    "int",
				Default: &apiextensionsv1.JSON{Raw: []byte("1")}},
		),
			test.WithUIApplication(&greenhousev1alpha1.UIApplicationReference{
				Name:    "test-ui-app",
				Version: "0.0.1",
			}),
		)
		Expect(test.K8sClient.Create(test.Ctx, defaultPluginDefinition)).ToNot(HaveOccurred())
		test.EventuallyCreated(test.Ctx, test.K8sClient, defaultPluginDefinition)
	})

	AfterAll(func() {
		test.EventuallyDeleted(test.Ctx, test.K8sClient, testTeam)

		By("Stopping remote environments")
		err := clusterARemote.Stop()
		Expect(err).
			NotTo(HaveOccurred(), "there must be no error stopping the remote environment")
		err = clusterBRemote.Stop()
		Expect(err).
			NotTo(HaveOccurred(), "there must be no error stopping the other remote environment")
	})

	It("should reconcile a PluginPreset with ClusterName set in ClusterSelector", func() {
		By("creating a PluginPreset")
		testPluginPreset := test.NewPluginPreset(pluginPresetName, test.TestNamespace,
			test.WithPluginPresetLabel(greenhouseapis.LabelKeyOwnedBy, testTeam.Name),
			test.WithPluginPresetClusterSelector(greenhousev1alpha2.ClusterSelector{
				Name: clusterA,
			}),
			test.WithPluginPresetClusterOptionOverrides([]greenhousev1alpha2.ClusterOptionOverride{}),
			test.WithPluginPresetPluginTemplateSpec(greenhousev1alpha2.PluginTemplateSpec{
				PluginDefinition: pluginPresetDefinitionName,
				ReleaseName:      releaseName,
				ReleaseNamespace: releaseNamespace,
				OptionValues: []greenhousemetav1alpha1.PluginOptionValue{
					{
						Name:  "myRequiredOption",
						Value: test.MustReturnJSONFor("myValue"),
					},
				},
			}),
		)
		err := test.K8sClient.Create(test.Ctx, testPluginPreset)
		Expect(err).ToNot(HaveOccurred(), "failed to create test PluginPreset")

		By("ensuring a Plugin has been created")
		expPluginName := types.NamespacedName{Name: pluginPresetName + "-" + clusterA, Namespace: test.TestNamespace}
		expPlugin := &greenhousev1alpha1.Plugin{}
		Eventually(func() error {
			return test.K8sClient.Get(test.Ctx, expPluginName, expPlugin)
		}).Should(Succeed(), "the Plugin should be created")

		Expect(expPlugin.Labels).To(HaveKeyWithValue(greenhouseapis.LabelKeyPluginPreset, pluginPresetName), "the Plugin should be labeled as managed by the PluginPreset")

		By("modifying the Plugin and ensuring it is reconciled")
		_, err = clientutil.CreateOrPatch(test.Ctx, test.K8sClient, expPlugin, func() error {
			// add a new option value that is not specified by the PluginPreset
			opt := greenhousemetav1alpha1.PluginOptionValue{Name: "option1", Value: test.MustReturnJSONFor("value1")}
			expPlugin.Spec.OptionValues = append(expPlugin.Spec.OptionValues, opt)
			return nil
		})
		Expect(err).NotTo(HaveOccurred(), "failed to update Plugin")

		Eventually(func(g Gomega) {
			err := test.K8sClient.Get(test.Ctx, expPluginName, expPlugin)
			g.Expect(err).ShouldNot(HaveOccurred(), "unexpected error getting Plugin")
			g.Expect(expPlugin.Spec.OptionValues).ToNot(ContainElement(greenhousemetav1alpha1.PluginOptionValue{Name: "option1", Value: test.MustReturnJSONFor("value1")}), "the Plugin should be reconciled")
		}).Should(Succeed(), "the Plugin should be reconciled")

		By("removing the preset label from the Plugin")
		_, err = clientutil.CreateOrPatch(test.Ctx, test.K8sClient, expPlugin, func() error {
			delete(expPlugin.Labels, greenhouseapis.LabelKeyPluginPreset)
			return controllerutil.RemoveControllerReference(testPluginPreset, expPlugin, test.K8sClient.Scheme())
		})
		Expect(err).NotTo(HaveOccurred(), "failed to update Plugin")

		Eventually(func(g Gomega) bool {
			err := test.K8sClient.Get(test.Ctx, types.NamespacedName{Namespace: testPluginPreset.Namespace, Name: testPluginPreset.Name}, testPluginPreset)
			g.Expect(err).ShouldNot(HaveOccurred(), "unexpected error getting PluginPreset")
			return testPluginPreset.Status.StatusConditions.GetConditionByType(greenhousev1alpha2.PluginSkippedCondition).IsTrue()
		}).Should(BeTrue(), "PluginPreset should have the SkippedCondition set to true")

		By("re-adding the preset label to the Plugin")
		_, err = clientutil.CreateOrPatch(test.Ctx, test.K8sClient, expPlugin, func() error {
			expPlugin.Labels[greenhouseapis.LabelKeyPluginPreset] = testPluginPreset.Name
			return controllerutil.SetControllerReference(testPluginPreset, expPlugin, test.K8sClient.Scheme())
		})
		Expect(err).NotTo(HaveOccurred(), "failed to update Plugin")

		By("deleting the PluginPreset")
		err = test.K8sClient.Get(test.Ctx, types.NamespacedName{Namespace: testPluginPreset.Namespace, Name: testPluginPreset.Name}, testPluginPreset)
		Expect(err).ShouldNot(HaveOccurred(), "unexpected error getting PluginPreset")
		testPluginPreset.Annotations = map[string]string{}
		err = test.K8sClient.Update(test.Ctx, testPluginPreset)
		Expect(err).ToNot(HaveOccurred())
		test.EventuallyDeleted(test.Ctx, test.K8sClient, testPluginPreset)
	})

	It("should reconcile a PluginPreset with LabelSelector set in ClusterSelector", func() {
		By("creating a PluginPreset")
		testPluginPreset := pluginPreset(pluginPresetName, clusterA, testTeam.Name)
		err := test.K8sClient.Create(test.Ctx, testPluginPreset)
		Expect(err).ToNot(HaveOccurred(), "failed to create test PluginPreset")

		By("ensuring a Plugin has been created")
		expPluginName := types.NamespacedName{Name: pluginPresetName + "-" + clusterA, Namespace: test.TestNamespace}
		expPlugin := &greenhousev1alpha1.Plugin{}
		Eventually(func() error {
			return test.K8sClient.Get(test.Ctx, expPluginName, expPlugin)
		}).Should(Succeed(), "the Plugin should be created")

		Expect(expPlugin.Labels).To(HaveKeyWithValue(greenhouseapis.LabelKeyPluginPreset, pluginPresetName), "the Plugin should be labeled as managed by the PluginPreset")

		By("modifying the Plugin and ensuring it is reconciled")
		_, err = clientutil.CreateOrPatch(test.Ctx, test.K8sClient, expPlugin, func() error {
			// add a new option value that is not specified by the PluginPreset
			opt := greenhousemetav1alpha1.PluginOptionValue{Name: "option1", Value: test.MustReturnJSONFor("value1")}
			expPlugin.Spec.OptionValues = append(expPlugin.Spec.OptionValues, opt)
			return nil
		})
		Expect(err).NotTo(HaveOccurred(), "failed to update Plugin")

		Eventually(func(g Gomega) {
			err := test.K8sClient.Get(test.Ctx, expPluginName, expPlugin)
			g.Expect(err).ShouldNot(HaveOccurred(), "unexpected error getting Plugin")
			g.Expect(expPlugin.Spec.OptionValues).ToNot(ContainElement(greenhousemetav1alpha1.PluginOptionValue{Name: "option1", Value: test.MustReturnJSONFor("value1")}), "the Plugin should be reconciled")
		}).Should(Succeed(), "the Plugin should be reconciled")

		By("removing the preset label from the Plugin")
		_, err = clientutil.CreateOrPatch(test.Ctx, test.K8sClient, expPlugin, func() error {
			delete(expPlugin.Labels, greenhouseapis.LabelKeyPluginPreset)
			return controllerutil.RemoveControllerReference(testPluginPreset, expPlugin, test.K8sClient.Scheme())
		})
		Expect(err).NotTo(HaveOccurred(), "failed to update Plugin")

		Eventually(func(g Gomega) bool {
			err := test.K8sClient.Get(test.Ctx, types.NamespacedName{Namespace: testPluginPreset.Namespace, Name: testPluginPreset.Name}, testPluginPreset)
			g.Expect(err).ShouldNot(HaveOccurred(), "unexpected error getting PluginPreset")
			return testPluginPreset.Status.StatusConditions.GetConditionByType(greenhousev1alpha2.PluginSkippedCondition).IsTrue()
		}).Should(BeTrue(), "PluginPreset should have the SkippedCondition set to true")

		By("re-adding the preset label to the Plugin")
		_, err = clientutil.CreateOrPatch(test.Ctx, test.K8sClient, expPlugin, func() error {
			expPlugin.Labels[greenhouseapis.LabelKeyPluginPreset] = testPluginPreset.Name
			return controllerutil.SetControllerReference(testPluginPreset, expPlugin, test.K8sClient.Scheme())
		})
		Expect(err).NotTo(HaveOccurred(), "failed to update Plugin")

		By("deleting the PluginPreset")
		err = test.K8sClient.Get(test.Ctx, types.NamespacedName{Namespace: testPluginPreset.Namespace, Name: testPluginPreset.Name}, testPluginPreset)
		Expect(err).ShouldNot(HaveOccurred(), "unexpected error getting PluginPreset")
		testPluginPreset.Annotations = map[string]string{}
		err = test.K8sClient.Update(test.Ctx, testPluginPreset)
		Expect(err).ToNot(HaveOccurred())
		test.EventuallyDeleted(test.Ctx, test.K8sClient, testPluginPreset)
	})

	It("should reconcile a PluginPreset with plugin definition defaults", func() {
		By("ensuring a Plugin Preset has been created")
		pluginPreset := pluginPreset(pluginPresetName+"-2", clusterA, testTeam.Name)
		pluginPreset.Spec.Plugin.PluginDefinition = pluginDefinitionWithDefaultsName
		Expect(test.K8sClient.Create(test.Ctx, pluginPreset)).ToNot(HaveOccurred())
		test.EventuallyCreated(test.Ctx, test.K8sClient, pluginPreset)

		By("ensuring a Plugin has been created")
		expPluginName := types.NamespacedName{Name: pluginPresetName + "-2-" + clusterA, Namespace: test.TestNamespace}
		expPlugin := &greenhousev1alpha1.Plugin{}
		Eventually(func() error {
			return test.K8sClient.Get(test.Ctx, expPluginName, expPlugin)
		}).Should(Succeed(), "the Plugin should be created")

		By("checking plugin options with plugin definition defaults and plugin preset values")
		Expect(expPlugin.Spec.OptionValues).To(ContainElement(pluginPreset.Spec.Plugin.OptionValues[0]))
		Expect(expPlugin.Spec.OptionValues).To(ContainElement(greenhousemetav1alpha1.PluginOptionValue{
			Name:  defaultPluginDefinition.Spec.Options[0].Name,
			Value: defaultPluginDefinition.Spec.Options[0].Default,
		}))

		By("removing plugin preset")
		Eventually(func(g Gomega) {
			err := test.K8sClient.Get(test.Ctx, client.ObjectKeyFromObject(pluginPreset), pluginPreset)
			g.Expect(err).ShouldNot(HaveOccurred(), "unexpected error getting PluginPreset")
			pluginPreset.Annotations = map[string]string{}
			Expect(test.K8sClient.Update(test.Ctx, pluginPreset)).ToNot(HaveOccurred())
		}).Should(Succeed(), "failed to update PluginPreset")
		test.EventuallyDeleted(test.Ctx, test.K8sClient, pluginPreset)
	})

	It("should reconcile a PluginPreset on cluster changes", func() {
		By("creating a PluginPreset")
		testPluginPreset := pluginPreset(pluginPresetName, clusterA, testTeam.Name)
		err := test.K8sClient.Create(test.Ctx, testPluginPreset)
		Expect(err).ToNot(HaveOccurred(), "failed to create test PluginPreset")

		By("making clusterB match the clusterSelector")
		pluginList := &greenhousev1alpha1.PluginList{}
		Eventually(func(g Gomega) {
			err = test.K8sClient.List(test.Ctx, pluginList, client.MatchingLabels{greenhouseapis.LabelKeyPluginPreset: pluginPresetName})
			g.Expect(err).NotTo(HaveOccurred(), "failed to list Plugins")
			g.Expect(pluginList.Items).To(HaveLen(1), "there should be only one Plugin")
		}).Should(Succeed(), "there should be a Plugin created for the Preset")

		cluster := greenhousev1alpha1.Cluster{
			ObjectMeta: metav1.ObjectMeta{
				Name:      clusterB,
				Namespace: test.TestNamespace,
			},
		}
		_, err = clientutil.CreateOrPatch(test.Ctx, test.K8sClient, &cluster, func() error {
			cluster.Labels = map[string]string{"cluster": clusterA}
			return nil
		})
		Expect(err).NotTo(HaveOccurred(), "failed to update Cluster labels")
		Eventually(func(g Gomega) {
			err = test.K8sClient.List(test.Ctx, pluginList, client.MatchingLabels{greenhouseapis.LabelKeyPluginPreset: pluginPresetName})
			g.Expect(err).NotTo(HaveOccurred(), "failed to list Plugins")
			g.Expect(pluginList.Items).To(HaveLen(2), "there should be two Plugins")
		}).Should(Succeed(), "the PluginPreset should have noticed the ClusterLabel change")

		By("deleting clusterB to ensure the Plugin is deleted")
		test.MustDeleteCluster(test.Ctx, test.K8sClient, client.ObjectKeyFromObject(&cluster))
		Eventually(func(g Gomega) {
			err = test.K8sClient.List(test.Ctx, pluginList, client.InNamespace(cluster.GetNamespace()), client.MatchingLabels{greenhouseapis.LabelKeyPluginPreset: pluginPresetName})
			g.Expect(err).NotTo(HaveOccurred(), "failed to list Plugins")
			g.Expect(pluginList.Items).To(HaveLen(1), "there should be only one Plugin")
		}).Should(Succeed(), "the PluginPreset should have removed the Plugin for the deleted Cluster")

		By("removing the PluginPreset")
		err = test.K8sClient.Get(test.Ctx, client.ObjectKeyFromObject(testPluginPreset), testPluginPreset)
		Expect(err).ToNot(HaveOccurred(), "failed to get PluginPreset")
		// Remove prevent-deletion annotation before deleting PluginPreset.
		_, err = clientutil.Patch(test.Ctx, test.K8sClient, testPluginPreset, func() error {
			delete(testPluginPreset.Annotations, preventDeletionAnnotation)
			return nil
		})
		Expect(err).ToNot(HaveOccurred(), "failed to patch PluginPreset")
		test.EventuallyDeleted(test.Ctx, test.K8sClient, testPluginPreset)
	})

	It("should delete a Plugin if the cluster no longer matches", func() {
		By("creating a PluginPreset")
		testPluginPreset := pluginPreset(pluginPresetName, clusterA, testTeam.Name)
		err := test.K8sClient.Create(test.Ctx, testPluginPreset)
		Expect(err).ToNot(HaveOccurred(), "failed to create test PluginPreset")

		err = test.K8sClient.Create(test.Ctx, cluster(clusterB, testTeam.Name))
		Expect(err).ToNot(HaveOccurred(), "failed to create test cluster: "+clusterB)
		secretObj := clusterSecret(clusterB, testTeam.Name)
		secretObj.Data = map[string][]byte{
			greenhouseapis.KubeConfigKey: clusterBKubeConfig,
		}
		Expect(test.K8sClient.Update(test.Ctx, secretObj)).Should(Succeed())

		By("making clusterB match the clusterSelector")
		pluginList := &greenhousev1alpha1.PluginList{}
		Eventually(func(g Gomega) {
			err = test.K8sClient.List(test.Ctx, pluginList, client.MatchingLabels{greenhouseapis.LabelKeyPluginPreset: pluginPresetName})
			g.Expect(err).NotTo(HaveOccurred(), "failed to list Plugins")
			g.Expect(pluginList.Items).To(HaveLen(1), "there should be only one Plugin")
		}).Should(Succeed(), "there should be a Plugin created for the Preset")

		cluster := greenhousev1alpha1.Cluster{
			ObjectMeta: metav1.ObjectMeta{
				Name:      clusterB,
				Namespace: test.TestNamespace,
			},
		}
		_, err = clientutil.CreateOrPatch(test.Ctx, test.K8sClient, &cluster, func() error {
			cluster.Labels = map[string]string{"cluster": clusterA}
			return nil
		})
		Expect(err).NotTo(HaveOccurred(), "failed to update Cluster labels")
		Eventually(func(g Gomega) {
			err = test.K8sClient.List(test.Ctx, pluginList, client.MatchingLabels{greenhouseapis.LabelKeyPluginPreset: pluginPresetName})
			g.Expect(err).NotTo(HaveOccurred(), "failed to list Plugins")
			g.Expect(pluginList.Items).To(HaveLen(2), "there should be two Plugins")
		}).Should(Succeed(), "the PluginPreset should have noticed the ClusterLabel change")

		By("changing clusterB labels to ensure the Plugin is deleted")
		_, err = clientutil.CreateOrPatch(test.Ctx, test.K8sClient, &cluster, func() error {
			cluster.Labels = map[string]string{}
			return nil
		})
		Expect(err).NotTo(HaveOccurred(), "failed to update Cluster labels")

		Eventually(func(g Gomega) {
			err = test.K8sClient.List(test.Ctx, pluginList, client.InNamespace(cluster.GetNamespace()), client.MatchingLabels{greenhouseapis.LabelKeyPluginPreset: pluginPresetName})
			g.Expect(err).NotTo(HaveOccurred(), "failed to list Plugins")
			g.Expect(pluginList.Items).To(HaveLen(1), "there should be only one Plugin")
		}).Should(Succeed(), "the PluginPreset should have removed the Plugin for the deleted Cluster")

		By("removing the PluginPreset")
		err = test.K8sClient.Get(test.Ctx, client.ObjectKeyFromObject(testPluginPreset), testPluginPreset)
		Expect(err).ToNot(HaveOccurred(), "failed to get PluginPreset")
		// Remove prevent-deletion annotation before deleting PluginPreset.
		_, err = clientutil.Patch(test.Ctx, test.K8sClient, testPluginPreset, func() error {
			delete(testPluginPreset.Annotations, preventDeletionAnnotation)
			return nil
		})
		Expect(err).ToNot(HaveOccurred(), "failed to patch PluginPreset")
		test.EventuallyDeleted(test.Ctx, test.K8sClient, testPluginPreset)
	})

	It("should set the Status NotReady if ClusterSelector does not match", func() {
		// Create a PluginPreset with a ClusterSelector that does not match any cluster
		pluginPreset := pluginPreset("not-ready", "non-existing-cluster", testTeam.Name)
		Expect(test.K8sClient.Create(test.Ctx, pluginPreset)).Should(Succeed(), "failed to create test PluginPreset")

		Eventually(func(g Gomega) {
			err := test.K8sClient.Get(test.Ctx, types.NamespacedName{Name: "not-ready", Namespace: pluginPreset.Namespace}, pluginPreset)
			g.Expect(err).ShouldNot(HaveOccurred(), "unexpected error getting PluginPreset")
			g.Expect(pluginPreset.Status.StatusConditions.Conditions).NotTo(BeNil(), "the PluginPreset should have a StatusConditions")
			g.Expect(pluginPreset.Status.StatusConditions.GetConditionByType(greenhousemetav1alpha1.ClusterListEmpty).IsTrue()).Should(BeTrue(), "PluginPreset should have the ClusterListEmptyCondition set to true")
			g.Expect(pluginPreset.Status.StatusConditions.GetConditionByType(greenhousemetav1alpha1.ReadyCondition).IsFalse()).Should(BeTrue(), "PluginPreset should have the ReadyCondition set to false")
		}).Should(Succeed(), "the PluginPreset should be reconciled")
		test.EventuallyDeleted(test.Ctx, test.K8sClient, pluginPreset)
	})

	It("should reconcile PluginStatuses for PluginPreset", func() {
		By("creating a PluginPreset")
		testPluginPreset := pluginPreset(pluginPresetName, clusterA, testTeam.Name)
		err := test.K8sClient.Create(test.Ctx, testPluginPreset)
		Expect(err).ToNot(HaveOccurred(), "failed to create test PluginPreset")

		By("checking PluginStatuses in the PluginPreset")
		Eventually(func(g Gomega) {
			err := test.K8sClient.Get(test.Ctx, client.ObjectKeyFromObject(testPluginPreset), testPluginPreset)
			g.Expect(err).ToNot(HaveOccurred(), "failed to get the PluginPreset")
			g.Expect(testPluginPreset.Status.PluginStatuses).To(HaveLen(1), "there should be exactly one plugin status")
			managedPluginStatus := testPluginPreset.Status.PluginStatuses[0]
			expectedPluginName := testPluginPreset.Name + "-" + clusterA
			g.Expect(managedPluginStatus.PluginName).To(Equal(expectedPluginName), "managed plugin status should have the correct PluginName set")
			g.Expect(managedPluginStatus.ReadyCondition.IsTrue()).To(BeTrue(), "reported Ready condition for managed plugin should be set to true")
			g.Expect(testPluginPreset.Status.AvailablePlugins).To(Equal(1), "PluginPreset Status should show exactly one available plugin")
			g.Expect(testPluginPreset.Status.ReadyPlugins).To(Equal(1), "PluginPreset Status should show exactly one ready plugin")
			g.Expect(testPluginPreset.Status.FailedPlugins).To(Equal(0), "PluginPreset Status should show exactly zero failed plugins")
		}).Should(Succeed())

		By("making clusterB match the clusterSelector")
		cluster := greenhousev1alpha1.Cluster{
			ObjectMeta: metav1.ObjectMeta{
				Name:      clusterB,
				Namespace: test.TestNamespace,
			},
		}
		_, err = clientutil.CreateOrPatch(test.Ctx, test.K8sClient, &cluster, func() error {
			cluster.Labels = map[string]string{"cluster": clusterA}
			return nil
		})
		Expect(err).NotTo(HaveOccurred(), "failed to update other Cluster labels")

		By("checking that there are two Plugins")
		pluginList := &greenhousev1alpha1.PluginList{}
		Eventually(func(g Gomega) {
			err = test.K8sClient.List(test.Ctx, pluginList, client.MatchingLabels{greenhouseapis.LabelKeyPluginPreset: pluginPresetName})
			g.Expect(err).ToNot(HaveOccurred(), "failed to list Plugins")
			g.Expect(pluginList.Items).To(HaveLen(2), "there should be exactly two Plugins managed by the PluginPreset")
		}).Should(Succeed(), "the PluginPreset should have noticed the ClusterLabel change")

		By("checking that the additional Plugin is reported in PluginStatuses of the PluginPreset")
		Eventually(func(g Gomega) {
			err := test.K8sClient.Get(test.Ctx, client.ObjectKeyFromObject(testPluginPreset), testPluginPreset)
			g.Expect(err).ToNot(HaveOccurred(), "failed to get the PluginPreset")

			g.Expect(testPluginPreset.Status.PluginStatuses).To(HaveLen(2), "there should be exactly two plugin statuses")
			g.Expect(slices.ContainsFunc(testPluginPreset.Status.PluginStatuses, func(status greenhousev1alpha2.ManagedPluginStatus) bool {
				return status.PluginName == testPluginPreset.Name+"-"+clusterA && status.ReadyCondition.IsTrue()
			})).To(BeTrue(), "Ready true status should be reported for the first plugin")
			g.Expect(slices.ContainsFunc(testPluginPreset.Status.PluginStatuses, func(status greenhousev1alpha2.ManagedPluginStatus) bool {
				return status.PluginName == testPluginPreset.Name+"-"+clusterB && status.ReadyCondition.IsTrue()
			})).To(BeTrue(), "Ready true status should be reported for the additional plugin")
			g.Expect(testPluginPreset.Status.AvailablePlugins).To(Equal(2), "PluginPreset Status should show exactly two available plugins")
			g.Expect(testPluginPreset.Status.ReadyPlugins).To(Equal(2), "PluginPreset Status should show exactly two ready plugins")
			g.Expect(testPluginPreset.Status.FailedPlugins).To(Equal(0), "PluginPreset Status should show exactly zero failed plugins")
		}).Should(Succeed())

		By("deleting otherTestCluster to ensure the Plugin is deleted")
		test.MustDeleteCluster(test.Ctx, test.K8sClient, client.ObjectKeyFromObject(&cluster))
		Eventually(func(g Gomega) {
			err = test.K8sClient.List(test.Ctx, pluginList, client.InNamespace(cluster.GetNamespace()), client.MatchingLabels{greenhouseapis.LabelKeyPluginPreset: pluginPresetName})
			g.Expect(err).NotTo(HaveOccurred(), "failed to list Plugins")
			g.Expect(pluginList.Items).To(HaveLen(1), "there should be only one Plugin")
		}).Should(Succeed(), "the PluginPreset should have removed the Plugin for the deleted Cluster")

		By("checking that the Plugin removal is reflected in the PluginStatuses of the PluginPreset")
		Eventually(func(g Gomega) {
			err := test.K8sClient.Get(test.Ctx, client.ObjectKeyFromObject(testPluginPreset), testPluginPreset)
			g.Expect(err).ToNot(HaveOccurred(), "failed to get the PluginPreset")
			g.Expect(testPluginPreset.Status.PluginStatuses).To(HaveLen(1), "there should be exactly one plugin status")
			managedPluginStatus := testPluginPreset.Status.PluginStatuses[0]
			expectedPluginName := testPluginPreset.Name + "-" + clusterA
			g.Expect(managedPluginStatus.PluginName).To(Equal(expectedPluginName), "managed plugin status should have the correct PluginName set")
			g.Expect(managedPluginStatus.ReadyCondition.IsTrue()).To(BeTrue(), "reported Ready condition for managed plugin should be set to true")
			g.Expect(testPluginPreset.Status.AvailablePlugins).To(Equal(1), "PluginPreset Status should show exactly one available plugin")
			g.Expect(testPluginPreset.Status.ReadyPlugins).To(Equal(1), "PluginPreset Status should show exactly one ready plugin")
			g.Expect(testPluginPreset.Status.FailedPlugins).To(Equal(0), "PluginPreset Status should show exactly zero failed plugins")
		}).Should(Succeed())

		By("removing the PluginPreset")
		err = test.K8sClient.Get(test.Ctx, client.ObjectKeyFromObject(testPluginPreset), testPluginPreset)
		Expect(err).ToNot(HaveOccurred(), "failed to get PluginPreset")
		// Remove prevent-deletion annotation before deleting PluginPreset.
		_, err = clientutil.Patch(test.Ctx, test.K8sClient, testPluginPreset, func() error {
			delete(testPluginPreset.Annotations, preventDeletionAnnotation)
			return nil
		})
		Expect(err).ToNot(HaveOccurred(), "failed to patch PluginPreset")
		test.EventuallyDeleted(test.Ctx, test.K8sClient, testPluginPreset)
	})

	It("should create a Plugin with required options taken from PluginPreset overrides", func() {
		By("creating PluginDefinition with required option values")
		pluginDefinition := test.NewClusterPluginDefinition(test.Ctx, pluginDefinitionWithRequiredOptionName,
			test.AppendPluginOption(
				greenhousev1alpha1.PluginOption{
					Name:     "test-required-option-1",
					Type:     "int",
					Required: true}),
			test.WithUIApplication(&greenhousev1alpha1.UIApplicationReference{
				Name:    "test-ui-app",
				Version: "0.0.1"}),
		)
		Expect(test.K8sClient.Create(test.Ctx, pluginDefinition)).To(Succeed(), "failed to create PluginDefinition")
		test.EventuallyCreated(test.Ctx, test.K8sClient, pluginDefinition)

		By("creating a PluginPreset with overrides")
		pluginPreset := pluginPreset(pluginPresetName+"-override1", clusterA, testTeam.Name)
		pluginPreset.Spec.Plugin.PluginDefinition = pluginDefinition.Name
		pluginPreset.Spec.ClusterOptionOverrides = append(pluginPreset.Spec.ClusterOptionOverrides, greenhousev1alpha2.ClusterOptionOverride{
			ClusterName: clusterA,
			Overrides: []greenhousemetav1alpha1.PluginOptionValue{
				{
					Name:  "test-required-option-1",
					Value: test.MustReturnJSONFor(5),
				},
			},
		})
		Expect(test.K8sClient.Create(test.Ctx, pluginPreset)).To(Succeed(), "failed to create PluginPreset")
		test.EventuallyCreated(test.Ctx, test.K8sClient, pluginPreset)

		By("checking that Plugin has been created with overridden required option")
		pluginObjectKey := types.NamespacedName{Name: pluginPresetName + "-override1-" + clusterA, Namespace: test.TestNamespace}
		plugin := &greenhousev1alpha1.Plugin{}
		Eventually(func() error {
			return test.K8sClient.Get(test.Ctx, pluginObjectKey, plugin)
		}).Should(Succeed(), "the Plugin should be created successfully")
		Expect(plugin.Spec.OptionValues).To(ContainElement(pluginPreset.Spec.ClusterOptionOverrides[0].Overrides[0]),
			"ClusterOptionOverrides should be applied to the Plugin OptionValues")

		By("removing plugin preset")
		err := test.K8sClient.Get(test.Ctx, client.ObjectKeyFromObject(pluginPreset), pluginPreset)
		Expect(err).ShouldNot(HaveOccurred(), "unexpected error getting PluginPreset")
		_, err = clientutil.Patch(test.Ctx, test.K8sClient, pluginPreset, func() error {
			delete(pluginPreset.Annotations, preventDeletionAnnotation)
			return nil
		})
		Expect(err).ToNot(HaveOccurred(), "failed to remove prevent-deletion annotation from PluginPreset")
		test.EventuallyDeleted(test.Ctx, test.K8sClient, pluginPreset)
	})

	It("should save an error when Plugin creation failed due to required options being unset", func() {
		By("creating a PluginPreset based on PluginDefinition with required option")
		pluginPreset := pluginPreset(pluginPresetName+"-missing1", clusterA, testTeam.Name)
		pluginPreset.Spec.Plugin.PluginDefinition = pluginDefinitionWithRequiredOptionName
		Expect(test.K8sClient.Create(test.Ctx, pluginPreset)).To(Succeed(), "failed to create PluginPreset")
		test.EventuallyCreated(test.Ctx, test.K8sClient, pluginPreset)

		By("checking that Plugin creation error has been saved to PluginPreset")
		Eventually(func(g Gomega) {
			presetObjectKey := types.NamespacedName{Name: pluginPresetName + "-missing1", Namespace: test.TestNamespace}
			g.Expect(test.K8sClient.Get(test.Ctx, presetObjectKey, pluginPreset)).To(Succeed())
			pluginFailedCondition := pluginPreset.Status.GetConditionByType(greenhousev1alpha2.PluginFailedCondition)
			g.Expect(pluginFailedCondition).ToNot(BeNil())
			g.Expect(pluginFailedCondition.Status).To(Equal(metav1.ConditionTrue))
			g.Expect(pluginFailedCondition.Reason).To(Equal(greenhousev1alpha2.PluginReconcileFailed))
			expectedPluginName := pluginPresetName + "-missing1-" + clusterA
			g.Expect(pluginFailedCondition.Message).To(ContainSubstring(expectedPluginName + ": Required value: Option 'test-required-option-1' is required by PluginDefinition 'plugin-definition-with-required-option'"))
		}).Should(Succeed(), "Plugin creation error not found in PluginPreset")

		By("removing plugin preset")
		err := test.K8sClient.Get(test.Ctx, client.ObjectKeyFromObject(pluginPreset), pluginPreset)
		Expect(err).ShouldNot(HaveOccurred(), "unexpected error getting PluginPreset")
		_, err = clientutil.Patch(test.Ctx, test.K8sClient, pluginPreset, func() error {
			delete(pluginPreset.Annotations, preventDeletionAnnotation)
			return nil
		})
		Expect(err).ToNot(HaveOccurred(), "failed to remove prevent-deletion annotation from PluginPreset")
		test.EventuallyDeleted(test.Ctx, test.K8sClient, pluginPreset)
	})

	It("should successfully propagate labels from PluginPreset to Plugin", func() {
		By("ensuring a Plugin Preset has been created")
		pluginPreset := pluginPreset(pluginPresetName+"-label-propagation", clusterA, testTeam.Name)
		pluginPreset.Spec.Plugin.PluginDefinition = pluginDefinitionWithDefaultsName
		pluginPreset.SetAnnotations(map[string]string{
			lifecycle.PropagateLabelsAnnotation: "support_group, region",
		})
		pluginPreset.SetLabels(map[string]string{
			"support_group": "foo",
			"region":        "bar",
			"cluster_type":  "operations",
		})
		Expect(test.K8sClient.Create(test.Ctx, pluginPreset)).ToNot(HaveOccurred())
		test.EventuallyCreated(test.Ctx, test.K8sClient, pluginPreset)

		By("ensuring a Plugin has been created")
		expPluginName := types.NamespacedName{Name: pluginPresetName + "-label-propagation-" + clusterA, Namespace: test.TestNamespace}
		expPlugin := &greenhousev1alpha1.Plugin{}
		Eventually(func() error {
			return test.K8sClient.Get(test.Ctx, expPluginName, expPlugin)
		}).Should(Succeed(), "the Plugin should be created")

		By("checking Plugin has propagated labels from PluginPreset")
		Expect(expPlugin.Labels).To(HaveKey("support_group"), "the plugin should have the support_group propagated label")
		Expect(expPlugin.Labels).To(HaveKey("region"), "the plugin should have the region propagated label")

		By("removing plugin preset")
		Eventually(func(g Gomega) {
			err := test.K8sClient.Get(test.Ctx, client.ObjectKeyFromObject(pluginPreset), pluginPreset)
			g.Expect(err).ShouldNot(HaveOccurred(), "unexpected error getting PluginPreset")
			pluginPreset.Annotations = map[string]string{}
			Expect(test.K8sClient.Update(test.Ctx, pluginPreset)).ToNot(HaveOccurred())
		}).Should(Succeed(), "failed to update PluginPreset")
		Expect(test.K8sClient.Delete(test.Ctx, pluginPreset)).ToNot(HaveOccurred())
		test.EventuallyDeleted(test.Ctx, test.K8sClient, pluginPreset)
	})
})

var _ = Describe("Plugin Preset skip changes", Ordered, func() {
	DescribeTable("",
<<<<<<< HEAD
		func(testPlugin *greenhousev1alpha1.Plugin, testPresetPlugin *greenhousev1alpha2.PluginPreset, testPluginDefinition *greenhousev1alpha1.PluginDefinition, clusterName string, expected bool) {
=======
		func(testPlugin *greenhousev1alpha1.Plugin, testPresetPlugin *greenhousev1alpha1.PluginPreset, testPluginDefinition *greenhousev1alpha1.ClusterPluginDefinition, clusterName string, expected bool) {
>>>>>>> e402b163
			Expect(shouldSkipPlugin(testPlugin, testPresetPlugin, testPluginDefinition, clusterName)).To(BeEquivalentTo(expected))
		},
		Entry("should skip when plugin preset name in plugin's labels is different then defined name in plugin preset",
			test.NewPlugin(test.Ctx, "", "",
				test.WithPresetLabelValue(pluginPresetName+"A"),
			),
<<<<<<< HEAD
			test.NewPluginPreset(pluginPresetName, ""),
			&greenhousev1alpha1.PluginDefinition{},
=======
			&greenhousev1alpha1.PluginPreset{
				ObjectMeta: metav1.ObjectMeta{
					Name: pluginPresetName,
				},
			},
			&greenhousev1alpha1.ClusterPluginDefinition{},
>>>>>>> e402b163
			"",
			true,
		),
		Entry("should not skip when plugin preset contains options which is not present in plugin",
			test.NewPlugin(test.Ctx, "", "",
				test.WithPresetLabelValue(pluginPresetName),
				test.WithPluginDefinition(pluginPresetDefinitionName),
				test.WithPluginOptionValue("global.greenhouse.test_parameter",
					test.AsAPIExtensionJSON(2), nil),
			),
			test.NewPluginPreset(pluginPresetName, "",
				test.WithPluginPresetPluginTemplateSpec(greenhousev1alpha2.PluginTemplateSpec{
					PluginDefinition: pluginPresetDefinitionName,
					OptionValues: []greenhousemetav1alpha1.PluginOptionValue{
						{
							Name:  "plugin_preset.test_parameter",
							Value: test.AsAPIExtensionJSON(3),
						},
					},
<<<<<<< HEAD
				}),
			),
			&greenhousev1alpha1.PluginDefinition{},
=======
				},
			},
			&greenhousev1alpha1.ClusterPluginDefinition{},
>>>>>>> e402b163
			"",
			false,
		),
		Entry("should not skip when plugin preset has option with different value",
			test.NewPlugin(test.Ctx, "", "",
				test.WithPresetLabelValue(pluginPresetName),
				test.WithPluginDefinition(pluginPresetDefinitionName),
				test.WithPluginOptionValue("global.greenhouse.test_parameter",
					test.AsAPIExtensionJSON(2), nil),
				test.WithPluginOptionValue("plugin_preset.test_parameter",
					test.AsAPIExtensionJSON(2), nil),
			),
			test.NewPluginPreset(pluginPresetName, "",
				test.WithPluginPresetPluginTemplateSpec(greenhousev1alpha2.PluginTemplateSpec{
					PluginDefinition: pluginPresetDefinitionName,
					OptionValues: []greenhousemetav1alpha1.PluginOptionValue{
						{
							Name:  "plugin_preset.test_parameter",
							Value: test.AsAPIExtensionJSON(3),
						},
					},
<<<<<<< HEAD
				}),
			),
			&greenhousev1alpha1.PluginDefinition{},
=======
				},
			},
			&greenhousev1alpha1.ClusterPluginDefinition{},
>>>>>>> e402b163
			"",
			false,
		),
		Entry("should not skip when one of plugin preset option has more then one value and one of them is different then option in plugin",
			test.NewPlugin(test.Ctx, "", "",
				test.WithPresetLabelValue(pluginPresetName),
				test.WithPluginDefinition(pluginPresetDefinitionName),
				test.WithPluginOptionValue("global.greenhouse.test_parameter",
					test.AsAPIExtensionJSON(2), nil),
				test.WithPluginOptionValue("plugin_preset.test_parameter_1",
					test.AsAPIExtensionJSON(1), nil),
				test.WithPluginOptionValue("plugin_preset.test_parameter_2",
					test.AsAPIExtensionJSON(2), nil),
				test.WithPluginOptionValue("plugin_preset.test_parameter_4",
					test.AsAPIExtensionJSON(3), nil),
			),
			test.NewPluginPreset(pluginPresetName, "",
				test.WithPluginPresetPluginTemplateSpec(greenhousev1alpha2.PluginTemplateSpec{
					PluginDefinition: pluginPresetDefinitionName,
					OptionValues: []greenhousemetav1alpha1.PluginOptionValue{
						{
							Name:  "plugin_preset.test_parameter_1",
							Value: test.AsAPIExtensionJSON(1),
						},
						{
							Name:  "plugin_preset.test_parameter_2",
							Value: test.AsAPIExtensionJSON(2),
						},
						{
							Name:  "plugin_preset.test_parameter_4",
							Value: test.AsAPIExtensionJSON(4),
						},
					},
<<<<<<< HEAD
				}),
			),
			&greenhousev1alpha1.PluginDefinition{},
=======
				},
			},
			&greenhousev1alpha1.ClusterPluginDefinition{},
>>>>>>> e402b163
			"",
			false,
		),
		Entry("should skip when plugin preset has the same values like plugin",
			test.NewPlugin(test.Ctx, "", "",
				test.WithPresetLabelValue(pluginPresetName),
				test.WithPluginDefinition(pluginPresetDefinitionName),
				test.WithPluginOptionValue("global.greenhouse.test_parameter",
					test.AsAPIExtensionJSON(2), nil),
				test.WithPluginOptionValue("plugin_preset.test_parameter",
					test.AsAPIExtensionJSON(3), nil),
			),
			test.NewPluginPreset(pluginPresetName, "",
				test.WithPluginPresetPluginTemplateSpec(greenhousev1alpha2.PluginTemplateSpec{
					PluginDefinition: pluginPresetDefinitionName,
					OptionValues: []greenhousemetav1alpha1.PluginOptionValue{
						{
							Name:  "plugin_preset.test_parameter",
							Value: test.AsAPIExtensionJSON(3),
						},
					},
<<<<<<< HEAD
				}),
			),
			&greenhousev1alpha1.PluginDefinition{},
=======
				},
			},
			&greenhousev1alpha1.ClusterPluginDefinition{},
>>>>>>> e402b163
			"",
			true,
		),
		Entry("should not skip when plugin has custom values",
			test.NewPlugin(test.Ctx, "", "",
				test.WithPresetLabelValue(pluginPresetName),
				test.WithPluginDefinition(pluginPresetDefinitionName),
				test.WithPluginOptionValue("global.greenhouse.test_parameter",
					test.AsAPIExtensionJSON(2), nil),
				test.WithPluginOptionValue("plugin_preset.test_parameter",
					test.AsAPIExtensionJSON(3), nil),
				test.WithPluginOptionValue("custom_parameter",
					test.AsAPIExtensionJSON(123), nil),
			),
			test.NewPluginPreset(pluginPresetName, "",
				test.WithPluginPresetPluginTemplateSpec(greenhousev1alpha2.PluginTemplateSpec{
					PluginDefinition: pluginPresetDefinitionName,
					OptionValues: []greenhousemetav1alpha1.PluginOptionValue{
						{
							Name:  "plugin_preset.test_parameter",
							Value: test.AsAPIExtensionJSON(3),
						},
					},
<<<<<<< HEAD
				}),
			),
			&greenhousev1alpha1.PluginDefinition{},
=======
				},
			},
			&greenhousev1alpha1.ClusterPluginDefinition{},
>>>>>>> e402b163
			"",
			false,
		),
		Entry("should skip when plugin has default values from plugin definition",
			test.NewPlugin(test.Ctx, "", "",
				test.WithPresetLabelValue(pluginPresetName),
				test.WithPluginDefinition(pluginPresetDefinitionName),
				test.WithPluginOptionValue("global.greenhouse.test_parameter",
					test.AsAPIExtensionJSON(2), nil),
				test.WithPluginOptionValue("plugin_definition.test_parameter",
					test.AsAPIExtensionJSON(3), nil),
			),
<<<<<<< HEAD
			test.NewPluginPreset(pluginPresetName, "",
				test.WithPluginPresetPluginTemplateSpec(greenhousev1alpha2.PluginTemplateSpec{
					PluginDefinition: pluginPresetDefinitionName,
					OptionValues:     []greenhousemetav1alpha1.PluginOptionValue{},
				}),
			),
			&greenhousev1alpha1.PluginDefinition{
=======
			&greenhousev1alpha1.PluginPreset{
				ObjectMeta: metav1.ObjectMeta{
					Name: pluginPresetName,
				},
				Spec: greenhousev1alpha1.PluginPresetSpec{
					Plugin: greenhousev1alpha1.PluginSpec{
						PluginDefinition: pluginPresetDefinitionName,
						OptionValues:     []greenhousev1alpha1.PluginOptionValue{},
					},
				},
			},
			&greenhousev1alpha1.ClusterPluginDefinition{
>>>>>>> e402b163
				ObjectMeta: metav1.ObjectMeta{
					Name: pluginPresetDefinitionName,
				},
				Spec: greenhousev1alpha1.PluginDefinitionSpec{
					Options: []greenhousev1alpha1.PluginOption{
						{
							Name:    "plugin_definition.test_parameter",
							Default: test.AsAPIExtensionJSON(3),
						},
					},
				},
			},
			"",
			true,
		),
		Entry("should not skip when plugin has different values then plugin definition",
			test.NewPlugin(test.Ctx, "", "",
				test.WithPresetLabelValue(pluginPresetName),
				test.WithPluginDefinition(pluginPresetDefinitionName),
				test.WithPluginOptionValue("global.greenhouse.test_parameter",
					test.AsAPIExtensionJSON(2), nil),
				test.WithPluginOptionValue("plugin_definition.test_parameter",
					test.AsAPIExtensionJSON(3), nil),
			),
<<<<<<< HEAD
			test.NewPluginPreset(pluginPresetName, "",
				test.WithPluginPresetPluginTemplateSpec(greenhousev1alpha2.PluginTemplateSpec{
					PluginDefinition: pluginPresetDefinitionName,
					OptionValues:     []greenhousemetav1alpha1.PluginOptionValue{},
				}),
			),
			&greenhousev1alpha1.PluginDefinition{
=======
			&greenhousev1alpha1.PluginPreset{
				ObjectMeta: metav1.ObjectMeta{
					Name: pluginPresetName,
				},
				Spec: greenhousev1alpha1.PluginPresetSpec{
					Plugin: greenhousev1alpha1.PluginSpec{
						PluginDefinition: pluginPresetDefinitionName,
						OptionValues:     []greenhousev1alpha1.PluginOptionValue{},
					},
				},
			},
			&greenhousev1alpha1.ClusterPluginDefinition{
>>>>>>> e402b163
				ObjectMeta: metav1.ObjectMeta{
					Name: pluginPresetDefinitionName,
				},
				Spec: greenhousev1alpha1.PluginDefinitionSpec{
					Options: []greenhousev1alpha1.PluginOption{
						{
							Name:    "plugin_definition.test_parameter",
							Default: test.AsAPIExtensionJSON(4),
						},
					},
				},
			},
			"",
			false,
		), Entry("should not skip when Plugin has different valueFrom then PluginDefinition",
			test.NewPlugin(test.Ctx, "", "",
				test.WithPresetLabelValue(pluginPresetName),
				test.WithPluginDefinition(pluginPresetDefinitionName),
				test.WithPluginOptionValue("global.greenhouse.test_parameter",
					test.AsAPIExtensionJSON(2), nil),
				test.WithPluginOptionValue("plugin_definition.test_parameter",
					nil, &greenhousemetav1alpha1.ValueFromSource{
						Secret: &greenhousemetav1alpha1.SecretKeyReference{
							Name: "test-secret",
							Key:  "test-key",
						},
					}),
			),
<<<<<<< HEAD
			test.NewPluginPreset(pluginPresetName, "",
				test.WithPluginPresetPluginTemplateSpec(greenhousev1alpha2.PluginTemplateSpec{
					PluginDefinition: pluginPresetDefinitionName,
					OptionValues:     []greenhousemetav1alpha1.PluginOptionValue{},
				}),
			),
			&greenhousev1alpha1.PluginDefinition{
=======
			&greenhousev1alpha1.PluginPreset{
				ObjectMeta: metav1.ObjectMeta{
					Name: pluginPresetName,
				},
				Spec: greenhousev1alpha1.PluginPresetSpec{
					Plugin: greenhousev1alpha1.PluginSpec{
						PluginDefinition: pluginPresetDefinitionName,
						OptionValues:     []greenhousev1alpha1.PluginOptionValue{},
					},
				},
			},
			&greenhousev1alpha1.ClusterPluginDefinition{
>>>>>>> e402b163
				ObjectMeta: metav1.ObjectMeta{
					Name: pluginPresetDefinitionName,
				},
				Spec: greenhousev1alpha1.PluginDefinitionSpec{
					Options: []greenhousev1alpha1.PluginOption{
						{
							Name:    "plugin_definition.test_parameter",
							Default: test.AsAPIExtensionJSON(4),
						},
					},
				},
			},
			"",
			false,
		), Entry("should skip when Plugin has same valueFrom as PluginPreset",
			test.NewPlugin(test.Ctx, "", "",
				test.WithPresetLabelValue(pluginPresetName),
				test.WithPluginDefinition(pluginPresetDefinitionName),
				test.WithPluginOptionValue("global.greenhouse.test_parameter",
					test.AsAPIExtensionJSON(2), nil),
				test.WithPluginOptionValue("plugin_definition.test_parameter",
					nil, &greenhousemetav1alpha1.ValueFromSource{
						Secret: &greenhousemetav1alpha1.SecretKeyReference{
							Name: "test-secret",
							Key:  "test-key",
						},
					}),
			),
			test.NewPluginPreset(pluginPresetName, "",
				test.WithPluginPresetPluginTemplateSpec(greenhousev1alpha2.PluginTemplateSpec{
					PluginDefinition: pluginPresetDefinitionName,
					OptionValues: []greenhousemetav1alpha1.PluginOptionValue{
						{Name: "plugin_definition.test_parameter",
							ValueFrom: &greenhousemetav1alpha1.ValueFromSource{
								Secret: &greenhousemetav1alpha1.SecretKeyReference{
									Name: "test-secret",
									Key:  "test-key",
								},
							},
						},
					},
<<<<<<< HEAD
				}),
			),
			&greenhousev1alpha1.PluginDefinition{
=======
				},
			},
			&greenhousev1alpha1.ClusterPluginDefinition{
>>>>>>> e402b163
				ObjectMeta: metav1.ObjectMeta{
					Name: pluginPresetDefinitionName,
				},
				Spec: greenhousev1alpha1.PluginDefinitionSpec{
					Options: []greenhousev1alpha1.PluginOption{
						{
							Name:    "plugin_definition.test_parameter",
							Default: test.AsAPIExtensionJSON(4),
						},
					},
				},
			},
			"",
			true,
		), Entry("should not skip when Plugin has different value then plugin override",
			test.NewPlugin(test.Ctx, "", "",
				test.WithPresetLabelValue(pluginPresetName),
				test.WithPluginDefinition(pluginPresetDefinitionName),
				test.WithPluginOptionValue("global.greenhouse.test_parameter",
					test.AsAPIExtensionJSON(2), nil),
			),
			test.NewPluginPreset(pluginPresetName, "",
				test.WithPluginPresetPluginTemplateSpec(greenhousev1alpha2.PluginTemplateSpec{
					PluginDefinition: pluginPresetDefinitionName,
					OptionValues: []greenhousemetav1alpha1.PluginOptionValue{
						{
							Name:  "global.greenhouse.test_parameter",
							Value: test.AsAPIExtensionJSON(2),
						},
					},
				}),
				test.WithPluginPresetClusterOptionOverrides([]greenhousev1alpha2.ClusterOptionOverride{
					{
						ClusterName: clusterA,
						Overrides: []greenhousemetav1alpha1.PluginOptionValue{
							{
								Name:  "global.greenhouse.test_parameter",
								Value: test.AsAPIExtensionJSON(3),
							},
						},
					},
<<<<<<< HEAD
				}),
			),
			&greenhousev1alpha1.PluginDefinition{},
=======
				},
			},
			&greenhousev1alpha1.ClusterPluginDefinition{},
>>>>>>> e402b163
			clusterA,
			false,
		), Entry("should skip when Plugin has different value then plugin override but cluster name is different",
			test.NewPlugin(test.Ctx, "", "",
				test.WithPresetLabelValue(pluginPresetName),
				test.WithPluginDefinition(pluginPresetDefinitionName),
				test.WithPluginOptionValue("global.greenhouse.test_parameter",
					test.AsAPIExtensionJSON(2), nil),
			),
			test.NewPluginPreset(pluginPresetName, "",
				test.WithPluginPresetPluginTemplateSpec(greenhousev1alpha2.PluginTemplateSpec{
					PluginDefinition: pluginPresetDefinitionName,
					OptionValues: []greenhousemetav1alpha1.PluginOptionValue{
						{
							Name:  "global.greenhouse.test_parameter",
							Value: test.AsAPIExtensionJSON(2),
						},
					},
				}),
				test.WithPluginPresetClusterOptionOverrides([]greenhousev1alpha2.ClusterOptionOverride{
					{
						ClusterName: clusterA,
						Overrides: []greenhousemetav1alpha1.PluginOptionValue{
							{
								Name:  "global.greenhouse.test_parameter",
								Value: test.AsAPIExtensionJSON(3),
							},
						},
					},
<<<<<<< HEAD
				}),
			),
			&greenhousev1alpha1.PluginDefinition{},
=======
				},
			},
			&greenhousev1alpha1.ClusterPluginDefinition{},
>>>>>>> e402b163
			clusterB,
			true,
		),
	)
})

var _ = Describe("overridesPluginOptionValues", Ordered, func() {
	DescribeTable("test cases", func(plugin *greenhousev1alpha1.Plugin, preset *greenhousev1alpha2.PluginPreset, expectedPlugin *greenhousev1alpha1.Plugin) {
		overridesPluginOptionValues(plugin, preset)
		Expect(plugin).To(BeEquivalentTo(expectedPlugin))
	},
		Entry("with no defined pluginPresetOverrides",
			test.NewPlugin(test.Ctx, "", "", test.WithPluginOptionValue("option-1", test.AsAPIExtensionJSON(2), nil), test.WithPluginLabel(greenhouseapis.LabelKeyOwnedBy, testTeam.Name)),
			&greenhousev1alpha2.PluginPreset{
				ObjectMeta: metav1.ObjectMeta{
					Labels: map[string]string{greenhouseapis.LabelKeyOwnedBy: testTeam.Name},
				},
				Spec: greenhousev1alpha2.PluginPresetSpec{},
			},
			test.NewPlugin(test.Ctx, "", "", test.WithPluginOptionValue("option-1", test.AsAPIExtensionJSON(2), nil), test.WithPluginLabel(greenhouseapis.LabelKeyOwnedBy, testTeam.Name)),
		),
		Entry("with defined pluginPresetOverrides but for another cluster",
			test.NewPlugin(test.Ctx, "", clusterA, test.WithPluginLabel(greenhouseapis.LabelKeyOwnedBy, testTeam.Name),
				test.WithCluster(clusterA), test.WithPluginOptionValue("option-1", test.AsAPIExtensionJSON(2), nil)),
			test.NewPluginPreset("", "",
				test.WithPluginPresetLabel(greenhouseapis.LabelKeyOwnedBy, testTeam.Name),
				test.WithPluginPresetClusterOptionOverrides([]greenhousev1alpha2.ClusterOptionOverride{
					{
						ClusterName: clusterB,
						Overrides: []greenhousemetav1alpha1.PluginOptionValue{
							{
								Name:  "option-1",
								Value: test.AsAPIExtensionJSON(1),
							},
						},
					},
				}),
			),
			test.NewPlugin(test.Ctx, "", clusterA, test.WithPluginLabel(greenhouseapis.LabelKeyOwnedBy, testTeam.Name),
				test.WithCluster(clusterA), test.WithPluginOptionValue("option-1", test.AsAPIExtensionJSON(2), nil)),
		),
		Entry("with defined pluginPresetOverrides for the correct cluster",
			test.NewPlugin(test.Ctx, "", clusterA, test.WithCluster(clusterA), test.WithPluginOptionValue("option-1", test.AsAPIExtensionJSON(2), nil), test.WithPluginLabel(greenhouseapis.LabelKeyOwnedBy, testTeam.Name)),
			test.NewPluginPreset("", "",
				test.WithPluginPresetLabel(greenhouseapis.LabelKeyOwnedBy, testTeam.Name),
				test.WithPluginPresetClusterOptionOverrides([]greenhousev1alpha2.ClusterOptionOverride{
					{
						ClusterName: clusterA,
						Overrides: []greenhousemetav1alpha1.PluginOptionValue{
							{
								Name:  "option-1",
								Value: test.AsAPIExtensionJSON(1),
							},
						},
					},
				}),
			),
			test.NewPlugin(test.Ctx, "", clusterA, test.WithCluster(clusterA), test.WithPluginOptionValue("option-1", test.AsAPIExtensionJSON(1), nil), test.WithPluginLabel(greenhouseapis.LabelKeyOwnedBy, testTeam.Name)),
		),
		Entry("with defined pluginPresetOverrides for the cluster and plugin with empty option values",
			test.NewPlugin(test.Ctx, "", clusterA, test.WithCluster(clusterA), test.WithPluginLabel(greenhouseapis.LabelKeyOwnedBy, testTeam.Name)),
			test.NewPluginPreset("", "",
				test.WithPluginPresetLabel(greenhouseapis.LabelKeyOwnedBy, testTeam.Name),
				test.WithPluginPresetClusterOptionOverrides([]greenhousev1alpha2.ClusterOptionOverride{
					{
						ClusterName: clusterA,
						Overrides: []greenhousemetav1alpha1.PluginOptionValue{
							{
								Name:  "option-1",
								Value: test.AsAPIExtensionJSON(1),
							},
						},
					},
				}),
			),
			test.NewPlugin(test.Ctx, "", clusterA, test.WithCluster(clusterA), test.WithPluginOptionValue("option-1", test.AsAPIExtensionJSON(1), nil), test.WithPluginLabel(greenhouseapis.LabelKeyOwnedBy, testTeam.Name)),
		),
		Entry("with defined pluginPresetOverrides and plugin has two options",
			test.NewPlugin(test.Ctx, "", clusterA, test.WithCluster(clusterA), test.WithPluginOptionValue("option-1", test.AsAPIExtensionJSON(1), nil), test.WithPluginOptionValue("option-2", test.AsAPIExtensionJSON(1), nil), test.WithPluginLabel(greenhouseapis.LabelKeyOwnedBy, testTeam.Name)),
			test.NewPluginPreset("", "",
				test.WithPluginPresetLabel(greenhouseapis.LabelKeyOwnedBy, testTeam.Name),
				test.WithPluginPresetClusterOptionOverrides([]greenhousev1alpha2.ClusterOptionOverride{
					{
						ClusterName: clusterA,
						Overrides: []greenhousemetav1alpha1.PluginOptionValue{
							{
								Name:  "option-2",
								Value: test.AsAPIExtensionJSON(2),
							},
						},
					},
				}),
			),
			test.NewPlugin(test.Ctx, "", clusterA, test.WithCluster(clusterA), test.WithPluginOptionValue("option-1", test.AsAPIExtensionJSON(1), nil), test.WithPluginOptionValue("option-2", test.AsAPIExtensionJSON(2), nil), test.WithPluginLabel(greenhouseapis.LabelKeyOwnedBy, testTeam.Name)),
		),
		Entry("with defined pluginPresetOverrides has multiple options to override",
			test.NewPlugin(test.Ctx, "", clusterA, test.WithCluster(clusterA),
				test.WithPluginOptionValue("option-1", test.AsAPIExtensionJSON(1), nil),
				test.WithPluginOptionValue("option-2", test.AsAPIExtensionJSON(1), nil),
				test.WithPluginOptionValue("option-3", test.AsAPIExtensionJSON(1), nil),
				test.WithPluginLabel(greenhouseapis.LabelKeyOwnedBy, testTeam.Name)),
			test.NewPluginPreset("", "",
				test.WithPluginPresetLabel(greenhouseapis.LabelKeyOwnedBy, testTeam.Name),
				test.WithPluginPresetClusterOptionOverrides([]greenhousev1alpha2.ClusterOptionOverride{
					{
						ClusterName: clusterA,
						Overrides: []greenhousemetav1alpha1.PluginOptionValue{
							{
								Name:  "option-2",
								Value: test.AsAPIExtensionJSON(2),
							},
							{
								Name:  "option-3",
								Value: test.AsAPIExtensionJSON(2),
							},
							{
								Name:  "option-4",
								Value: test.AsAPIExtensionJSON(2),
							},
						},
					},
				}),
			),
			test.NewPlugin(test.Ctx, "", clusterA, test.WithCluster(clusterA), test.WithPluginLabel(greenhouseapis.LabelKeyOwnedBy, testTeam.Name),
				test.WithPluginOptionValue("option-1", test.AsAPIExtensionJSON(1), nil),
				test.WithPluginOptionValue("option-2", test.AsAPIExtensionJSON(2), nil),
				test.WithPluginOptionValue("option-3", test.AsAPIExtensionJSON(2), nil),
				test.WithPluginOptionValue("option-4", test.AsAPIExtensionJSON(2), nil)),
		),
	)
})

var _ = Describe("getReleaseName", func() {
	It("returns plugin.Spec.ReleaseName if set", func() {
		plugin := &greenhousev1alpha1.Plugin{Spec: greenhousev1alpha1.PluginSpec{ReleaseName: "explicit-release"}}
		preset := &greenhousev1alpha2.PluginPreset{Spec: greenhousev1alpha2.PluginPresetSpec{Plugin: greenhousev1alpha2.PluginTemplateSpec{ReleaseName: "preset-release"}}}
		Expect(getReleaseName(plugin, preset)).To(Equal("explicit-release"))
	})

	It("returns plugin.Name if HelmReleaseStatus is set and ReleaseName is empty", func() {
		plugin := &greenhousev1alpha1.Plugin{
			ObjectMeta: metav1.ObjectMeta{Name: "plugin-name"},
			Spec:       greenhousev1alpha1.PluginSpec{ReleaseName: ""},
			Status:     greenhousev1alpha1.PluginStatus{HelmReleaseStatus: &greenhousev1alpha1.HelmReleaseStatus{}},
		}
		preset := &greenhousev1alpha2.PluginPreset{Spec: greenhousev1alpha2.PluginPresetSpec{Plugin: greenhousev1alpha2.PluginTemplateSpec{ReleaseName: "preset-release"}}}
		Expect(getReleaseName(plugin, preset)).To(Equal("plugin-name"))
	})

	It("returns preset.Spec.Plugin.ReleaseName if plugin.Spec.ReleaseName is empty and no HelmReleaseStatus", func() {
		plugin := &greenhousev1alpha1.Plugin{Spec: greenhousev1alpha1.PluginSpec{ReleaseName: ""}}
		preset := &greenhousev1alpha2.PluginPreset{Spec: greenhousev1alpha2.PluginPresetSpec{Plugin: greenhousev1alpha2.PluginTemplateSpec{ReleaseName: "preset-release"}}}
		Expect(getReleaseName(plugin, preset)).To(Equal("preset-release"))
	})
})

// clusterSecret returns the secret for a cluster.
func clusterSecret(clusterName, supportGroupTeamName string) *corev1.Secret {
	return &corev1.Secret{
		TypeMeta: metav1.TypeMeta{
			Kind:       "Secret",
			APIVersion: corev1.GroupName,
		},
		ObjectMeta: metav1.ObjectMeta{
			Name:      clusterName,
			Namespace: test.TestNamespace,
			Labels:    map[string]string{greenhouseapis.LabelKeyOwnedBy: supportGroupTeamName},
		},
		Type: greenhouseapis.SecretTypeKubeConfig,
	}
}

// cluster returns a cluster object with the given name.
func cluster(name, supportGroupTeamName string) *greenhousev1alpha1.Cluster {
	return &greenhousev1alpha1.Cluster{
		TypeMeta: metav1.TypeMeta{
			Kind:       "Cluster",
			APIVersion: greenhousev1alpha1.GroupVersion.String(),
		},
		ObjectMeta: metav1.ObjectMeta{
			Name:      name,
			Namespace: test.TestNamespace,
			Labels: map[string]string{
				"cluster":                      name,
				greenhouseapis.LabelKeyOwnedBy: supportGroupTeamName,
				"foo":                          "bar",
			},
		},
		Spec: greenhousev1alpha1.ClusterSpec{
			AccessMode: greenhousev1alpha1.ClusterAccessModeDirect,
		},
	}
}

func pluginPreset(name, selectorValue, supportGroupTeamName string) *greenhousev1alpha2.PluginPreset {
	return test.NewPluginPreset(name, test.TestNamespace,
		test.WithPluginPresetLabel(greenhouseapis.LabelKeyOwnedBy, supportGroupTeamName),
		test.WithPluginPresetClusterSelector(greenhousev1alpha2.ClusterSelector{
			LabelSelector: metav1.LabelSelector{
				MatchLabels: map[string]string{
					"cluster": selectorValue,
				},
			},
		}),
		test.WithPluginPresetClusterOptionOverrides([]greenhousev1alpha2.ClusterOptionOverride{}),
		test.WithPluginPresetPluginTemplateSpec(greenhousev1alpha2.PluginTemplateSpec{
			PluginDefinition: pluginPresetDefinitionName,
			ReleaseName:      releaseName,
			ReleaseNamespace: releaseNamespace,
			OptionValues: []greenhousemetav1alpha1.PluginOptionValue{
				{
					Name:  "myRequiredOption",
					Value: test.MustReturnJSONFor("myValue"),
				},
			},
		}),
	)
}<|MERGE_RESOLUTION|>--- conflicted
+++ resolved
@@ -645,28 +645,15 @@
 
 var _ = Describe("Plugin Preset skip changes", Ordered, func() {
 	DescribeTable("",
-<<<<<<< HEAD
-		func(testPlugin *greenhousev1alpha1.Plugin, testPresetPlugin *greenhousev1alpha2.PluginPreset, testPluginDefinition *greenhousev1alpha1.PluginDefinition, clusterName string, expected bool) {
-=======
-		func(testPlugin *greenhousev1alpha1.Plugin, testPresetPlugin *greenhousev1alpha1.PluginPreset, testPluginDefinition *greenhousev1alpha1.ClusterPluginDefinition, clusterName string, expected bool) {
->>>>>>> e402b163
+		func(testPlugin *greenhousev1alpha1.Plugin, testPresetPlugin *greenhousev1alpha2.PluginPreset, testPluginDefinition *greenhousev1alpha1.ClusterPluginDefinition, clusterName string, expected bool) {
 			Expect(shouldSkipPlugin(testPlugin, testPresetPlugin, testPluginDefinition, clusterName)).To(BeEquivalentTo(expected))
 		},
 		Entry("should skip when plugin preset name in plugin's labels is different then defined name in plugin preset",
 			test.NewPlugin(test.Ctx, "", "",
 				test.WithPresetLabelValue(pluginPresetName+"A"),
 			),
-<<<<<<< HEAD
 			test.NewPluginPreset(pluginPresetName, ""),
-			&greenhousev1alpha1.PluginDefinition{},
-=======
-			&greenhousev1alpha1.PluginPreset{
-				ObjectMeta: metav1.ObjectMeta{
-					Name: pluginPresetName,
-				},
-			},
 			&greenhousev1alpha1.ClusterPluginDefinition{},
->>>>>>> e402b163
 			"",
 			true,
 		),
@@ -686,15 +673,9 @@
 							Value: test.AsAPIExtensionJSON(3),
 						},
 					},
-<<<<<<< HEAD
-				}),
-			),
-			&greenhousev1alpha1.PluginDefinition{},
-=======
-				},
-			},
+				}),
+			),
 			&greenhousev1alpha1.ClusterPluginDefinition{},
->>>>>>> e402b163
 			"",
 			false,
 		),
@@ -716,15 +697,9 @@
 							Value: test.AsAPIExtensionJSON(3),
 						},
 					},
-<<<<<<< HEAD
-				}),
-			),
-			&greenhousev1alpha1.PluginDefinition{},
-=======
-				},
-			},
+				}),
+			),
 			&greenhousev1alpha1.ClusterPluginDefinition{},
->>>>>>> e402b163
 			"",
 			false,
 		),
@@ -758,15 +733,9 @@
 							Value: test.AsAPIExtensionJSON(4),
 						},
 					},
-<<<<<<< HEAD
-				}),
-			),
-			&greenhousev1alpha1.PluginDefinition{},
-=======
-				},
-			},
+				}),
+			),
 			&greenhousev1alpha1.ClusterPluginDefinition{},
->>>>>>> e402b163
 			"",
 			false,
 		),
@@ -788,15 +757,9 @@
 							Value: test.AsAPIExtensionJSON(3),
 						},
 					},
-<<<<<<< HEAD
-				}),
-			),
-			&greenhousev1alpha1.PluginDefinition{},
-=======
-				},
-			},
+				}),
+			),
 			&greenhousev1alpha1.ClusterPluginDefinition{},
->>>>>>> e402b163
 			"",
 			true,
 		),
@@ -820,15 +783,9 @@
 							Value: test.AsAPIExtensionJSON(3),
 						},
 					},
-<<<<<<< HEAD
-				}),
-			),
-			&greenhousev1alpha1.PluginDefinition{},
-=======
-				},
-			},
+				}),
+			),
 			&greenhousev1alpha1.ClusterPluginDefinition{},
->>>>>>> e402b163
 			"",
 			false,
 		),
@@ -841,28 +798,13 @@
 				test.WithPluginOptionValue("plugin_definition.test_parameter",
 					test.AsAPIExtensionJSON(3), nil),
 			),
-<<<<<<< HEAD
 			test.NewPluginPreset(pluginPresetName, "",
 				test.WithPluginPresetPluginTemplateSpec(greenhousev1alpha2.PluginTemplateSpec{
 					PluginDefinition: pluginPresetDefinitionName,
 					OptionValues:     []greenhousemetav1alpha1.PluginOptionValue{},
 				}),
 			),
-			&greenhousev1alpha1.PluginDefinition{
-=======
-			&greenhousev1alpha1.PluginPreset{
-				ObjectMeta: metav1.ObjectMeta{
-					Name: pluginPresetName,
-				},
-				Spec: greenhousev1alpha1.PluginPresetSpec{
-					Plugin: greenhousev1alpha1.PluginSpec{
-						PluginDefinition: pluginPresetDefinitionName,
-						OptionValues:     []greenhousev1alpha1.PluginOptionValue{},
-					},
-				},
-			},
 			&greenhousev1alpha1.ClusterPluginDefinition{
->>>>>>> e402b163
 				ObjectMeta: metav1.ObjectMeta{
 					Name: pluginPresetDefinitionName,
 				},
@@ -887,28 +829,13 @@
 				test.WithPluginOptionValue("plugin_definition.test_parameter",
 					test.AsAPIExtensionJSON(3), nil),
 			),
-<<<<<<< HEAD
 			test.NewPluginPreset(pluginPresetName, "",
 				test.WithPluginPresetPluginTemplateSpec(greenhousev1alpha2.PluginTemplateSpec{
 					PluginDefinition: pluginPresetDefinitionName,
 					OptionValues:     []greenhousemetav1alpha1.PluginOptionValue{},
 				}),
 			),
-			&greenhousev1alpha1.PluginDefinition{
-=======
-			&greenhousev1alpha1.PluginPreset{
-				ObjectMeta: metav1.ObjectMeta{
-					Name: pluginPresetName,
-				},
-				Spec: greenhousev1alpha1.PluginPresetSpec{
-					Plugin: greenhousev1alpha1.PluginSpec{
-						PluginDefinition: pluginPresetDefinitionName,
-						OptionValues:     []greenhousev1alpha1.PluginOptionValue{},
-					},
-				},
-			},
 			&greenhousev1alpha1.ClusterPluginDefinition{
->>>>>>> e402b163
 				ObjectMeta: metav1.ObjectMeta{
 					Name: pluginPresetDefinitionName,
 				},
@@ -937,28 +864,13 @@
 						},
 					}),
 			),
-<<<<<<< HEAD
 			test.NewPluginPreset(pluginPresetName, "",
 				test.WithPluginPresetPluginTemplateSpec(greenhousev1alpha2.PluginTemplateSpec{
 					PluginDefinition: pluginPresetDefinitionName,
 					OptionValues:     []greenhousemetav1alpha1.PluginOptionValue{},
 				}),
 			),
-			&greenhousev1alpha1.PluginDefinition{
-=======
-			&greenhousev1alpha1.PluginPreset{
-				ObjectMeta: metav1.ObjectMeta{
-					Name: pluginPresetName,
-				},
-				Spec: greenhousev1alpha1.PluginPresetSpec{
-					Plugin: greenhousev1alpha1.PluginSpec{
-						PluginDefinition: pluginPresetDefinitionName,
-						OptionValues:     []greenhousev1alpha1.PluginOptionValue{},
-					},
-				},
-			},
 			&greenhousev1alpha1.ClusterPluginDefinition{
->>>>>>> e402b163
 				ObjectMeta: metav1.ObjectMeta{
 					Name: pluginPresetDefinitionName,
 				},
@@ -1000,15 +912,9 @@
 							},
 						},
 					},
-<<<<<<< HEAD
-				}),
-			),
-			&greenhousev1alpha1.PluginDefinition{
-=======
-				},
-			},
+				}),
+			),
 			&greenhousev1alpha1.ClusterPluginDefinition{
->>>>>>> e402b163
 				ObjectMeta: metav1.ObjectMeta{
 					Name: pluginPresetDefinitionName,
 				},
@@ -1050,15 +956,9 @@
 							},
 						},
 					},
-<<<<<<< HEAD
-				}),
-			),
-			&greenhousev1alpha1.PluginDefinition{},
-=======
-				},
-			},
+				}),
+			),
 			&greenhousev1alpha1.ClusterPluginDefinition{},
->>>>>>> e402b163
 			clusterA,
 			false,
 		), Entry("should skip when Plugin has different value then plugin override but cluster name is different",
@@ -1088,15 +988,9 @@
 							},
 						},
 					},
-<<<<<<< HEAD
-				}),
-			),
-			&greenhousev1alpha1.PluginDefinition{},
-=======
-				},
-			},
+				}),
+			),
 			&greenhousev1alpha1.ClusterPluginDefinition{},
->>>>>>> e402b163
 			clusterB,
 			true,
 		),
