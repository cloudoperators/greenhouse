--- conflicted
+++ resolved
@@ -53,15 +53,9 @@
 				Eventually(func(g Gomega) bool {
 					g.Expect(test.K8sClient.Get(test.Ctx, id, cluster)).Should(Succeed(), "the cluster should have been created")
 					g.Expect(cluster.Spec.AccessMode).To(Equal(greenhousev1alpha1.ClusterAccessModeDirect), "the cluster accessmode should be set to direct")
-<<<<<<< HEAD
-					readyCondition := cluster.Status.GetConditionByType(greenhouseapis.ReadyCondition)
-					g.Expect(readyCondition).ToNot(BeNil())
-					g.Expect(readyCondition.Type).To(Equal(greenhouseapis.ReadyCondition))
-=======
 					readyCondition := cluster.Status.GetConditionByType(greenhousemetav1alpha1.ReadyCondition)
 					g.Expect(readyCondition).ToNot(BeNil())
 					g.Expect(readyCondition.Type).To(Equal(greenhousemetav1alpha1.ReadyCondition))
->>>>>>> e68e377b
 					g.Expect(readyCondition.Status).To(Equal(metav1.ConditionTrue))
 					return true
 				}).Should(BeTrue(), "getting the cluster should succeed eventually and the cluster accessmode and status should be set correctly")
@@ -87,11 +81,7 @@
 					g.Expect(test.K8sClient.Get(test.Ctx, id, cluster)).Should(Succeed(), "the cluster should have been created")
 					g.Expect(cluster.Spec.AccessMode).To(Equal(greenhousev1alpha1.ClusterAccessModeDirect), "the cluster accessmode should still be direct")
 					g.Expect(cluster.Status.Conditions).ToNot(BeNil(), "status conditions should be present")
-<<<<<<< HEAD
-					readyCondition := cluster.Status.GetConditionByType(greenhouseapis.ReadyCondition)
-=======
 					readyCondition := cluster.Status.GetConditionByType(greenhousemetav1alpha1.ReadyCondition)
->>>>>>> e68e377b
 					g.Expect(readyCondition).ToNot(BeNil())
 					g.Expect(readyCondition.Status).To(Equal(metav1.ConditionFalse), "the ready condition should be set to false")
 					return true
