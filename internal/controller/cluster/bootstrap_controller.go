// SPDX-FileCopyrightText: 2024 SAP SE or an SAP affiliate company and Greenhouse contributors
// SPDX-License-Identifier: Apache-2.0

package cluster

import (
	"context"
	"encoding/base64"
	"fmt"
	"strings"
	"time"

	"github.com/pkg/errors"
	authenticationv1 "k8s.io/api/authentication/v1"
	corev1 "k8s.io/api/core/v1"
	apierrors "k8s.io/apimachinery/pkg/api/errors"
	metav1 "k8s.io/apimachinery/pkg/apis/meta/v1"
	"k8s.io/apimachinery/pkg/types"
	"k8s.io/client-go/tools/clientcmd"
	"k8s.io/client-go/tools/record"
	"k8s.io/utils/ptr"
	ctrl "sigs.k8s.io/controller-runtime"
	"sigs.k8s.io/controller-runtime/pkg/builder"
	"sigs.k8s.io/controller-runtime/pkg/client"
	"sigs.k8s.io/controller-runtime/pkg/controller/controllerutil"
	"sigs.k8s.io/controller-runtime/pkg/handler"
	"sigs.k8s.io/controller-runtime/pkg/log"

	greenhouseapis "github.com/cloudoperators/greenhouse/api"
	greenhousev1alpha1 "github.com/cloudoperators/greenhouse/api/v1alpha1"
	"github.com/cloudoperators/greenhouse/internal/clientutil"
	"github.com/cloudoperators/greenhouse/internal/controller/cluster/utils"
	"github.com/cloudoperators/greenhouse/internal/lifecycle"
)

type BootstrapReconciler struct {
	client.Client
	recorder record.EventRecorder
}

//+kubebuilder:rbac:groups=greenhouse.sap,resources=clusters,verbs=get;list;watch;create;update;patch;delete
//+kubebuilder:rbac:groups=greenhouse.sap,resources=clusters/status,verbs=get;update;patch
//+kubebuilder:rbac:groups=greenhouse.sap,resources=clusters/finalizers,verbs=update
//+kubebuilder:rbac:groups="",resources=events,verbs=get;list;watch;update;patch
//+kubebuilder:rbac:groups="",resources=secrets,verbs=get;list;watch;update;patch

// SetupWithManager sets up the controller with the Manager.
func (r *BootstrapReconciler) SetupWithManager(name string, mgr ctrl.Manager) error {
	r.Client = mgr.GetClient()
	r.recorder = mgr.GetEventRecorderFor(name)

	return ctrl.NewControllerManagedBy(mgr).
		Named(name).
		For(&corev1.Secret{}, builder.WithPredicates(
			clientutil.PredicateFilterBySecretTypes(greenhouseapis.SecretTypeKubeConfig, greenhouseapis.SecretTypeOIDCConfig),
		)).
		// Watch clusters and enqueue its secret.
		Watches(&greenhousev1alpha1.Cluster{}, handler.EnqueueRequestsFromMapFunc(enqueueSecretForCluster)).
		Complete(r)
}

// BootstrapController is not refactored to use the lifecycle package, because the Secret resource does not implement lifecycle.RuntimeObject.

func (r *BootstrapReconciler) Reconcile(ctx context.Context, req ctrl.Request) (ctrl.Result, error) {
	var kubeConfigSecret = new(corev1.Secret)
	if err := r.Get(ctx, req.NamespacedName, kubeConfigSecret); err != nil {
		return ctrl.Result{}, client.IgnoreNotFound(err)
	}
	if kubeConfigSecret.Type == greenhouseapis.SecretTypeOIDCConfig {
		// if secret type is oidc we check if a kubeconfig was already generated,
		// and we also check if the greenhousekubeconfig key is present and the value is not empty
		genTime, genTimeAvail := kubeConfigSecret.Annotations[greenhouseapis.SecretOIDCConfigGeneratedOnAnnotation]
		if !genTimeAvail || !clientutil.IsSecretContainsKey(kubeConfigSecret, greenhouseapis.GreenHouseKubeConfigKey) {
			sa := utils.NewServiceAccount(kubeConfigSecret.GetName(), kubeConfigSecret.GetNamespace())
			_, err := clientutil.CreateOrPatch(ctx, r.Client, sa, func() error {
				return controllerutil.SetOwnerReference(kubeConfigSecret, sa, r.Scheme())
			})
			if err != nil {
				return ctrl.Result{}, errors.Wrap(err, "failed creating service account for OIDC config")
			}
			log.FromContext(ctx).Info("OIDC config generated", "date", genTime, "namespace", kubeConfigSecret.GetNamespace(), "name", kubeConfigSecret.GetName())
			return ctrl.Result{}, r.createKubeConfigKey(ctx, kubeConfigSecret)
		}
		equality, err := compareCAWithKubeConfigCA(kubeConfigSecret)
		if err != nil {
			return ctrl.Result{}, errors.Wrap(err, "failed to create rest client from secret")
		}
		if !equality {
			log.FromContext(ctx).Info("KubeConfig CA does not match with secret CA, updating kubeconfig", "namespace", kubeConfigSecret.GetNamespace(), "name", kubeConfigSecret.GetName())
			return ctrl.Result{}, r.createKubeConfigKey(ctx, kubeConfigSecret)
		}
	}

	if err := r.reconcileCluster(ctx, kubeConfigSecret); err != nil {
		return ctrl.Result{}, err
	}

	if err := r.ensureOwnerReferences(ctx, kubeConfigSecret); err != nil {
		return ctrl.Result{}, err
	}

<<<<<<< HEAD
	if err := r.ensureLabelPropagation(ctx, kubeConfigSecret); err != nil {
		log.FromContext(ctx).Error(err, "unable to propagate labels for cluster", "namespace", kubeConfigSecret.Namespace, "name", kubeConfigSecret.Name)
		return ctrl.Result{}, err
	}
=======
>>>>>>> 2ca78936
	return ctrl.Result{RequeueAfter: utils.DefaultRequeueInterval}, nil
}

func (r *BootstrapReconciler) createKubeConfigKey(ctx context.Context, secret *corev1.Secret) error {
	// get the api-server-url from annotation
	// get the certificate from the secret
	annotations := secret.GetAnnotations()
	remoteAPIServerURL := annotations[greenhouseapis.SecretAPIServerURLAnnotation]
	certData := secret.Data[greenhouseapis.SecretAPIServerCAKey]
	certDecoded, err := base64.StdEncoding.DecodeString(string(certData))
	if err != nil {
		return errors.Wrap(err, "failed decoding certificate data")
	}

	// create token request from SA with audience
	clusterResourceSA := utils.NewServiceAccount(secret.GetName(), secret.GetNamespace())
	tokenRequest := &authenticationv1.TokenRequest{
		Spec: authenticationv1.TokenRequestSpec{
			Audiences:         []string{greenhouseapis.OIDCAudience},
			ExpirationSeconds: ptr.To[int64](600),
		},
	}
	if err := r.Client.SubResource("token").Create(ctx, clusterResourceSA, tokenRequest); err != nil {
		return errors.Wrap(err, "failed creating token request for OIDC config")
	}

	// generate kubeconfig with oidc token
	generator := &utils.KubeConfigHelper{
		Host:        remoteAPIServerURL,
		CAData:      certDecoded,
		BearerToken: tokenRequest.Status.Token,
		Username:    fmt.Sprintf("system:serviceaccount:%s:%s", clusterResourceSA.GetNamespace(), clusterResourceSA.GetName()),
		Namespace:   clusterResourceSA.GetNamespace(),
	}
	kubeconfigByte, err := clientcmd.Write(generator.RestConfigToAPIConfig(secret.GetName()))
	if err != nil {
		return errors.Wrapf(err, "failed to generate kubeconfig for cluster %s", secret.GetName())
	}
	// update secret with kubeconfig directly on greenhousekubeconfig key and update oidc generated on annotation
	secret.Data[greenhouseapis.GreenHouseKubeConfigKey] = kubeconfigByte
	annotations[greenhouseapis.SecretOIDCConfigGeneratedOnAnnotation] = metav1.Now().Format(time.DateTime)
	secret.Annotations = annotations
	return r.Update(ctx, secret)
}

func (r *BootstrapReconciler) reconcileCluster(ctx context.Context, kubeConfigSecret *corev1.Secret) error {
	cluster, isFound, err := r.getClusterAndIgnoreNotFoundError(ctx, kubeConfigSecret)
	// Anything other than an IsNotFound error is reflected in the status to ensure the cluster resource is created in any case.
	if err != nil {
		log.FromContext(ctx).Error(err, "failed to get cluster", "namespace", kubeConfigSecret.GetNamespace(), "name", kubeConfigSecret.GetName())
		return err
	}

	// This cluster has already been bootstrapped
	// How does a customer provide a new KubeConfig ?
	// TODO: The below is a short-term fix to avoid flapping accessModes and should be considered again.
	// A new/updated KubeConfig should be handled and we shouldn't break here though
	// avoiding flapping of the accessMode, e.g. due to apiserver downtime, network interruption, etc.
	if isFound && cluster.Spec.AccessMode != "" {
		return nil
	}
	return r.createOrUpdateCluster(ctx, cluster, kubeConfigSecret)
}

// createOrUpdateCluster creates or updates the cluster resource and persists input err in the cluster.status.message.
func (r *BootstrapReconciler) createOrUpdateCluster(
	ctx context.Context,
	cluster *greenhousev1alpha1.Cluster,
	kubeConfigSecret *corev1.Secret,
) error {
	// Ignore clusters about to be deleted.
	if !cluster.DeletionTimestamp.IsZero() {
		return nil
	}
	accessMode := greenhousev1alpha1.ClusterAccessModeDirect

	cluster.SetName(kubeConfigSecret.Name)
	cluster.SetNamespace(kubeConfigSecret.Namespace)

	annotations := make(map[string]string)
	if cluster.GetAnnotations() != nil {
		annotations = cluster.GetAnnotations()
	}
	if kubeConfigSecret.Type == greenhouseapis.SecretTypeKubeConfig {
		annotations[greenhouseapis.ClusterConnectivityAnnotation] = greenhouseapis.ClusterConnectivityKubeconfig
	}
	if kubeConfigSecret.Type == greenhouseapis.SecretTypeOIDCConfig {
		annotations[greenhouseapis.ClusterConnectivityAnnotation] = greenhouseapis.ClusterConnectivityOIDC
	}
	result, err := controllerutil.CreateOrUpdate(ctx, r.Client, cluster, func() error {
		cluster.SetAnnotations(annotations)
		cluster.Spec.AccessMode = accessMode
		// Transport KubeConfigSecret labels to Cluster
		cluster = (lifecycle.NewPropagator(kubeConfigSecret, cluster).ApplyLabels()).(*greenhousev1alpha1.Cluster) //nolint:errcheck
		return nil
	})
	if err != nil {
		return err
	}
	if result != controllerutil.OperationResultNone {
		logMessage := fmt.Sprintf("%s cluster", result)
		log.FromContext(ctx).Info(logMessage, "namespace", cluster.Namespace, "name", cluster.Name)
	}
	return nil
}

// ensureOwnerReferences adds the ownerReference to the secret containing the kubeconfig, so that it is garbage collected on cluster deletion.
func (r *BootstrapReconciler) ensureOwnerReferences(ctx context.Context, kubeConfigSecret *corev1.Secret) error {
	cluster := &greenhousev1alpha1.Cluster{}
	if err := r.Get(ctx, types.NamespacedName{Namespace: kubeConfigSecret.GetNamespace(), Name: kubeConfigSecret.GetName()}, cluster); err != nil {
		return err
	}
	if cluster.DeletionTimestamp != nil {
		return nil
	}
	_, err := clientutil.CreateOrPatch(ctx, r.Client, kubeConfigSecret, func() error {
		return controllerutil.SetOwnerReference(cluster, kubeConfigSecret, r.Scheme())
	})
	return err
}

func (r *BootstrapReconciler) getClusterAndIgnoreNotFoundError(ctx context.Context, kubeConfigSecret *corev1.Secret) (cluster *greenhousev1alpha1.Cluster, isFound bool, err error) {
	cluster = new(greenhousev1alpha1.Cluster)
	err = r.Get(ctx, client.ObjectKeyFromObject(kubeConfigSecret), cluster)
	return cluster, !apierrors.IsNotFound(err), client.IgnoreNotFound(err)
}

func enqueueSecretForCluster(_ context.Context, o client.Object) []ctrl.Request {
	cluster, ok := o.(*greenhousev1alpha1.Cluster)
	if !ok {
		return nil
	}
	// Ignore clusters being deleted currently.
	if cluster.DeletionTimestamp != nil {
		return nil
	}
	return []ctrl.Request{{NamespacedName: types.NamespacedName{Namespace: cluster.GetNamespace(), Name: cluster.GetSecretName()}}}
}

func compareCAWithKubeConfigCA(secret *corev1.Secret) (bool, error) {
	restClient, err := clientutil.NewRestClientGetterFromSecret(secret, secret.GetNamespace())
	if err != nil {
		return false, err
	}
	restConfig, err := restClient.ToRESTConfig()
	if err != nil {
		return false, err
	}
	secretCertBytes, err := base64.StdEncoding.DecodeString(string(secret.Data[greenhouseapis.SecretAPIServerCAKey]))
	if err != nil {
		return false, errors.Wrap(err, "failed decoding certificate data from secret")
	}
	return strings.Compare(string(secretCertBytes), string(restConfig.CAData)) == 0, nil
}<|MERGE_RESOLUTION|>--- conflicted
+++ resolved
@@ -7,7 +7,6 @@
 	"context"
 	"encoding/base64"
 	"fmt"
-	"strings"
 	"time"
 
 	"github.com/pkg/errors"
@@ -99,13 +98,6 @@
 		return ctrl.Result{}, err
 	}
 
-<<<<<<< HEAD
-	if err := r.ensureLabelPropagation(ctx, kubeConfigSecret); err != nil {
-		log.FromContext(ctx).Error(err, "unable to propagate labels for cluster", "namespace", kubeConfigSecret.Namespace, "name", kubeConfigSecret.Name)
-		return ctrl.Result{}, err
-	}
-=======
->>>>>>> 2ca78936
 	return ctrl.Result{RequeueAfter: utils.DefaultRequeueInterval}, nil
 }
 
