// SPDX-FileCopyrightText: 2024 SAP SE or an SAP affiliate company and Greenhouse contributors
// SPDX-License-Identifier: Apache-2.0

package cluster_test

import (
	"fmt"

	. "github.com/onsi/ginkgo/v2"
	. "github.com/onsi/gomega"
	corev1 "k8s.io/api/core/v1"
	metav1 "k8s.io/apimachinery/pkg/apis/meta/v1"
	"k8s.io/apimachinery/pkg/types"
	"sigs.k8s.io/controller-runtime/pkg/client"
	"sigs.k8s.io/controller-runtime/pkg/envtest"

	greenhouseapis "github.com/cloudoperators/greenhouse/api"
	greenhousemetav1alpha1 "github.com/cloudoperators/greenhouse/api/meta/v1alpha1"
	greenhousev1alpha1 "github.com/cloudoperators/greenhouse/api/v1alpha1"
	"github.com/cloudoperators/greenhouse/internal/lifecycle"
	"github.com/cloudoperators/greenhouse/internal/test"
)

var _ = Describe("Cluster status", Ordered, func() {
	const (
		clusterStatusTestCase = "cluster-status"
	)

	var (
		validCluster       = greenhousev1alpha1.Cluster{}
		validClusterName   = "cluster-status-with-valid-kubeconfig"
		invalidCluster     *greenhousev1alpha1.Cluster
		invalidClusterName = "cluster-status-without-kubeconfig"

		remoteEnv        *envtest.Environment
		remoteClient     client.Client
		remoteKubeConfig []byte

		setup test.TestSetup
		team  *greenhousev1alpha1.Team
	)

	BeforeAll(func() {
		_, remoteClient, remoteEnv, remoteKubeConfig = test.StartControlPlane("6886", false, false)

		setup = *test.NewTestSetup(test.Ctx, test.K8sClient, clusterStatusTestCase)

		By("Creating a node resource in the remote cluster")
		node := corev1.Node{
			TypeMeta: metav1.TypeMeta{
				Kind:       "Node",
				APIVersion: corev1.GroupName,
			},
			ObjectMeta: metav1.ObjectMeta{
				Name:      "test-node",
				Namespace: "",
			},
			Status: corev1.NodeStatus{
				Conditions: []corev1.NodeCondition{
					{
						Type:   corev1.NodeReady,
						Status: corev1.ConditionUnknown,
					},
				},
			},
		}
		Expect(remoteClient.Create(test.Ctx, &node, &client.CreateOptions{})).
			Should(Succeed(), "there should be no error creating the node")

		node2 := corev1.Node{
			TypeMeta: metav1.TypeMeta{
				Kind:       "Node",
				APIVersion: corev1.GroupName,
			},
			ObjectMeta: metav1.ObjectMeta{
				Name:      "test-node-2",
				Namespace: "",
			},
			Status: corev1.NodeStatus{
				Conditions: []corev1.NodeCondition{
					{
						Type:   corev1.NodeReady,
						Status: corev1.ConditionTrue,
					},
				},
			},
		}
		Expect(remoteClient.Create(test.Ctx, &node2, &client.CreateOptions{})).
			Should(Succeed(), "there should be no error creating the node")

		node3 := corev1.Node{
			TypeMeta: metav1.TypeMeta{
				Kind:       "Node",
				APIVersion: corev1.GroupName,
			},
			ObjectMeta: metav1.ObjectMeta{
				Name:      "test-node-3",
				Namespace: "",
			},
			Status: corev1.NodeStatus{
				Conditions: []corev1.NodeCondition{
					{
						Type:   corev1.NodeReady,
						Status: corev1.ConditionFalse,
					},
				},
			},
		}
		Expect(remoteClient.Create(test.Ctx, &node3, &client.CreateOptions{})).
			Should(Succeed(), "there should be no error creating the node")

		By("Creating a support-group Team")
		team = setup.CreateTeam(test.Ctx, "test-team", test.WithTeamLabel(greenhouseapis.LabelKeySupportGroup, "true"))

		By("Creating a Secret with a valid KubeConfig for the remote cluster")
		secret := setup.CreateSecret(test.Ctx, validClusterName,
			test.WithSecretType(greenhouseapis.SecretTypeKubeConfig),
			test.WithSecretData(map[string][]byte{greenhouseapis.KubeConfigKey: remoteKubeConfig}),
			test.WithSecretLabel(greenhouseapis.LabelKeyOwnedBy, team.Name),
			test.WithSecretAnnotations(map[string]string{
				lifecycle.PropagateLabelsAnnotation: greenhouseapis.LabelKeyOwnedBy,
			}),
		)

		By("Checking the cluster resource has been created")
		Eventually(func() error {
			return test.K8sClient.Get(test.Ctx, types.NamespacedName{Name: secret.Name, Namespace: setup.Namespace()}, &validCluster)
		}).Should(Succeed(), fmt.Sprintf("eventually the cluster %s should exist", secret.Name))

		By("Creating a cluster without a secret")
		invalidCluster = setup.CreateCluster(test.Ctx, invalidClusterName,
			test.WithAccessMode(greenhousev1alpha1.ClusterAccessModeDirect),
			test.WithClusterLabel(greenhouseapis.LabelKeyOwnedBy, team.Name))
	})

	AfterAll(func() {
		test.MustDeleteCluster(test.Ctx, test.K8sClient, client.ObjectKeyFromObject(&validCluster))
		test.MustDeleteCluster(test.Ctx, test.K8sClient, client.ObjectKeyFromObject(invalidCluster))
		test.EventuallyDeleted(test.Ctx, test.K8sClient, team)
		Expect(remoteEnv.Stop()).Should(Succeed(), "there should be no error stopping the remote environment")
	})

	It("should reconcile the status of a cluster", func() {
		By("checking cluster node status")
		Eventually(func(g Gomega) {
			g.Expect(test.K8sClient.Get(test.Ctx, types.NamespacedName{Name: validCluster.Name, Namespace: setup.Namespace()}, &validCluster)).ShouldNot(HaveOccurred(), "There should be no error getting the cluster resource")
			// Accessible condition validation.
			accessibleCondition := validCluster.Status.GetConditionByType(greenhousev1alpha1.PermissionsVerified)
			g.Expect(accessibleCondition).ToNot(BeNil(), "The Accessible condition should be present")
			g.Expect(accessibleCondition.Status).To(Equal(metav1.ConditionTrue), "The Accessible condition should be true")
			g.Expect(accessibleCondition.Message).To(Equal("ServiceAccount has cluster admin permissions"))
			// ManagedResourcesDeployed condition validation.
			managedResourcesDeployes := validCluster.Status.GetConditionByType(greenhousev1alpha1.ManagedResourcesDeployed)
			g.Expect(managedResourcesDeployes).ToNot(BeNil(), "The ManagedResourcesDeployed condition should be present")
			g.Expect(managedResourcesDeployes.Status).To(Equal(metav1.ConditionTrue), "The ManagedResourcesDeployed condition should be true")
			g.Expect(managedResourcesDeployes.Message).To(BeEmpty())
			// AllNodesReady condition validation.
			g.Expect(validCluster.Status.GetConditionByType(greenhousev1alpha1.AllNodesReady)).ToNot(BeNil(), "The AllNodesReady condition should be present")
			g.Expect(validCluster.Status.GetConditionByType(greenhousev1alpha1.AllNodesReady).Status).To(Equal(metav1.ConditionFalse))
			g.Expect(validCluster.Status.GetConditionByType(greenhousev1alpha1.AllNodesReady).Message).To(ContainSubstring("test-node not ready, test-node-3 not ready"))
			g.Expect(validCluster.Status.Nodes).ToNot(BeEmpty())
			g.Expect(validCluster.Status.Nodes["test-node"].Conditions).ToNot(BeEmpty())
			g.Expect(validCluster.Status.Nodes["test-node"].Ready).To(BeFalse())
		}).Should(Succeed())

		By("updating the node ready condition")
		node := &corev1.Node{}
		Expect(remoteClient.Get(test.Ctx, types.NamespacedName{Name: "test-node"}, node)).
			Should(Succeed(), "there should be no error getting the first remote node")

		node.Status.Conditions = []corev1.NodeCondition{
			{
				Type:   corev1.NodeReady,
				Status: corev1.ConditionTrue,
			},
		}
		Expect(remoteClient.Status().Update(test.Ctx, node)).
			Should(Succeed(), "there should be no error updating the fist remote node")

		Expect(remoteClient.Get(test.Ctx, types.NamespacedName{Name: "test-node-3"}, node)).
			Should(Succeed(), "there should be no error getting the third remote node")

		node.Status.Conditions = []corev1.NodeCondition{
			{
				Type:   corev1.NodeReady,
				Status: corev1.ConditionTrue,
			},
		}
		Expect(remoteClient.Status().Update(test.Ctx, node)).
			Should(Succeed(), "there should be no error updating the third remote node")
		Eventually(func(g Gomega) {
			g.Expect(remoteClient.Get(test.Ctx, types.NamespacedName{Name: "test-node"}, node)).Should(Succeed(), "There should be no error getting the remote node")
			g.Expect(node.Status.Conditions[0].Type).To(Equal(corev1.NodeReady))
			g.Expect(node.Status.Conditions[0].Status).To(Equal(corev1.ConditionTrue))
		}).Should(Succeed(), "we should see the condition change on the remote node")

		By("Triggering a cluster reconcile by adding a label to speed up things. Requeue interval is set to 2min")
		Expect(test.K8sClient.Get(test.Ctx, types.NamespacedName{Name: validCluster.Name, Namespace: setup.Namespace()}, &validCluster)).ShouldNot(HaveOccurred(), "There should be no error getting the cluster resource")
		if validCluster.Labels == nil {
			validCluster.Labels = make(map[string]string)
		}
		validCluster.Labels["reconcile-me"] = "true"
		Expect(test.K8sClient.Update(test.Ctx, &validCluster)).ShouldNot(HaveOccurred(), "There should be no error updating the cluster resource")

		Eventually(func(g Gomega) {
			g.Expect(test.K8sClient.Get(test.Ctx, types.NamespacedName{Name: validCluster.Name, Namespace: setup.Namespace()}, &validCluster)).ShouldNot(HaveOccurred(), "There should be no error getting the cluster resource")
			// Accessible condition validation.
			accessibleCondition := validCluster.Status.GetConditionByType(greenhousev1alpha1.PermissionsVerified)
			g.Expect(accessibleCondition).ToNot(BeNil(), "The Accessible condition should be present")
			g.Expect(accessibleCondition.Status).To(Equal(metav1.ConditionTrue), "The Accessible condition should be true")
			g.Expect(accessibleCondition.Message).To(Equal("ServiceAccount has cluster admin permissions"))
			// ManagedResourcesDeployed condition validation.
			managedResourcesDeployes := validCluster.Status.GetConditionByType(greenhousev1alpha1.ManagedResourcesDeployed)
			g.Expect(managedResourcesDeployes).ToNot(BeNil(), "The ManagedResourcesDeployed condition should be present")
			g.Expect(managedResourcesDeployes.Status).To(Equal(metav1.ConditionTrue), "The ManagedResourcesDeployed condition should be true")
			g.Expect(managedResourcesDeployes.Message).To(BeEmpty())
			// AllNodesReady condition validation.
			g.Expect(validCluster.Status.GetConditionByType(greenhousev1alpha1.AllNodesReady)).ToNot(BeNil(), "The AllNodesReady condition should be present")
			g.Expect(validCluster.Status.GetConditionByType(greenhousev1alpha1.AllNodesReady).Status).To(Equal(metav1.ConditionTrue), "The AllNodesReady condition should be true")
			g.Expect(validCluster.Status.GetConditionByType(greenhousev1alpha1.AllNodesReady).Message).To(BeEmpty())
			g.Expect(validCluster.Status.Nodes).ToNot(BeEmpty())
			g.Expect(validCluster.Status.Nodes["test-node"].Conditions).ToNot(BeEmpty())
			g.Expect(validCluster.Status.Nodes["test-node"].Ready).To(BeTrue())
		}).Should(Succeed())

		By("checking cluster ready condition")
		Eventually(func(g Gomega) {
			g.Expect(test.K8sClient.Get(test.Ctx, types.NamespacedName{Name: validCluster.Name, Namespace: setup.Namespace()}, &validCluster)).ShouldNot(HaveOccurred(), "There should be no error getting the cluster resource")
			g.Expect(validCluster.Status.StatusConditions).ToNot(BeNil())
			readyCondition := validCluster.Status.GetConditionByType(greenhousemetav1alpha1.ReadyCondition)
			g.Expect(readyCondition).ToNot(BeNil(), "The ClusterReady condition should be present")
			g.Expect(readyCondition.Status).To(Equal(metav1.ConditionTrue))
			g.Expect(validCluster.Status.KubernetesVersion).ToNot(BeNil())
<<<<<<< HEAD
			g.Expect(validCluster.Status.OwnedBy).To(Equal(team.Name), "The cluster should be owned by the team")
			return true
		}).Should(BeTrue())
=======
		}).Should(Succeed())
>>>>>>> 5de21652

	})

	It("should reconcile the status of a cluster without a secret", func() {
		By("checking cluster conditions")
		Eventually(func(g Gomega) {
			g.Expect(test.K8sClient.Get(test.Ctx, types.NamespacedName{Name: invalidCluster.Name, Namespace: setup.Namespace()}, invalidCluster)).ShouldNot(HaveOccurred(), "There should be no error getting the cluster resource")
			g.Expect(invalidCluster.Status.StatusConditions).ToNot(BeNil())
			// Accessible condition validation.
			accessibleCondition := invalidCluster.Status.GetConditionByType(greenhousev1alpha1.PermissionsVerified)
			g.Expect(accessibleCondition).ToNot(BeNil(), "The Accessible condition should be present")
			g.Expect(accessibleCondition.Status).To(Equal(metav1.ConditionUnknown), "The Accessible condition should be unknown")
			g.Expect(accessibleCondition.Message).To(Equal("kubeconfig not valid - cannot validate cluster access"))
			// ManagedResourcesDeployed condition validation.
			managedResourcesDeployes := invalidCluster.Status.GetConditionByType(greenhousev1alpha1.ManagedResourcesDeployed)
			g.Expect(managedResourcesDeployes).ToNot(BeNil(), "The ManagedResourcesDeployed condition should be present")
			g.Expect(managedResourcesDeployes.Status).To(Equal(metav1.ConditionUnknown), "The ManagedResourcesDeployed condition should be unknown")
			g.Expect(managedResourcesDeployes.Message).To(Equal("kubeconfig not valid - cannot validate managed resources"))
			// KubeConfigValid condition validation.
			kubeConfigValidCondition := invalidCluster.Status.GetConditionByType(greenhousev1alpha1.KubeConfigValid)
			g.Expect(kubeConfigValidCondition).ToNot(BeNil(), "The KubeConfigValid condition should be present")
			g.Expect(kubeConfigValidCondition.Status).To(Equal(metav1.ConditionFalse))
			g.Expect(kubeConfigValidCondition.Message).To(ContainSubstring("Secret \"" + invalidCluster.Name + "\" not found"))
			// Ready condition validation.
			readyCondition := invalidCluster.Status.GetConditionByType(greenhousemetav1alpha1.ReadyCondition)
			g.Expect(readyCondition).ToNot(BeNil(), "The ClusterReady condition should be present")
			g.Expect(readyCondition.Status).To(Equal(metav1.ConditionFalse))
		}).Should(Succeed())
	})

	It("should set the deletion condition when the cluster is marked for deletion", func() {
		By("marking the cluster for deletion")
		Expect(test.K8sClient.Get(test.Ctx, types.NamespacedName{Name: validCluster.Name, Namespace: setup.Namespace()}, &validCluster)).ShouldNot(HaveOccurred(), "There should be no error getting the cluster resource")
		validCluster.SetAnnotations(map[string]string{
			greenhouseapis.MarkClusterDeletionAnnotation: "true",
		})
		Expect(test.K8sClient.Update(test.Ctx, &validCluster)).To(Succeed(), "there must be no error updating the object", "key", client.ObjectKeyFromObject(&validCluster))

		By("checking the deletion condition")
		Eventually(func(g Gomega) {
			g.Expect(test.K8sClient.Get(test.Ctx, types.NamespacedName{Name: validCluster.Name, Namespace: setup.Namespace()}, &validCluster)).ShouldNot(HaveOccurred(), "There should be no error getting the cluster resource")
			g.Expect(validCluster.Status.GetConditionByType(greenhousemetav1alpha1.DeleteCondition)).ToNot(BeNil(), "The Delete condition should be present")
			g.Expect(validCluster.Status.GetConditionByType(greenhousemetav1alpha1.DeleteCondition).Reason).To(Equal(lifecycle.ScheduledDeletionReason))
		}).Should(Succeed())
	})
})<|MERGE_RESOLUTION|>--- conflicted
+++ resolved
@@ -231,13 +231,8 @@
 			g.Expect(readyCondition).ToNot(BeNil(), "The ClusterReady condition should be present")
 			g.Expect(readyCondition.Status).To(Equal(metav1.ConditionTrue))
 			g.Expect(validCluster.Status.KubernetesVersion).ToNot(BeNil())
-<<<<<<< HEAD
 			g.Expect(validCluster.Status.OwnedBy).To(Equal(team.Name), "The cluster should be owned by the team")
-			return true
-		}).Should(BeTrue())
-=======
-		}).Should(Succeed())
->>>>>>> 5de21652
+		}).Should(Succeed())
 
 	})
 
