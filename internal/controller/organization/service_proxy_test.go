--- conflicted
+++ resolved
@@ -61,28 +61,6 @@
 	})
 
 	When("plugin definition for service proxy is present", func() {
-<<<<<<< HEAD
-		It("should create service-proxy plugin for organization", func() {
-			By("getting service-proxy plugin definition")
-			var pluginDefinition = new(greenhousev1alpha1.ClusterPluginDefinition)
-			err := test.K8sClient.Get(test.Ctx, types.NamespacedName{Name: "service-proxy", Namespace: ""}, pluginDefinition)
-			Expect(err).ToNot(HaveOccurred(), "there should be no error getting the service-proxy plugin definition")
-
-			By("creating an organization")
-			org := setup.CreateOrganization(test.Ctx, "test-serviceproxy-org2")
-
-			By("ensuring a service-proxy plugin has been created for organization")
-			Eventually(func(g Gomega) {
-				var plugin = new(greenhousev1alpha1.Plugin)
-				err = test.K8sClient.Get(test.Ctx, types.NamespacedName{Name: "service-proxy", Namespace: org.Name}, plugin)
-				g.Expect(err).ToNot(HaveOccurred(), "service-proxy plugin should have been created by controller")
-			}).Should(Succeed(), "service-proxy plugin should have been created for organization")
-		})
-	})
-
-	When("organization is annotated with the oauth2proxy preview annotation", Ordered, func() {
-=======
->>>>>>> ae967e24
 		It("should create default organization", func() {
 			team := setup.CreateTeam(test.Ctx, "test-team1", test.WithTeamLabel(greenhouseapis.LabelKeySupportGroup, "true"))
 			defaultOrg := setup.CreateDefaultOrgWithOIDCSecret(test.Ctx, team.Name)
