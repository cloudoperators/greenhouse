// SPDX-FileCopyrightText: 2024 SAP SE or an SAP affiliate company and Greenhouse contributors
// SPDX-License-Identifier: Apache-2.0

package v1alpha1

import (
	"context"
	"fmt"

	apierrors "k8s.io/apimachinery/pkg/api/errors"
	"k8s.io/apimachinery/pkg/runtime"
	"k8s.io/apimachinery/pkg/types"
	"k8s.io/apimachinery/pkg/util/validation/field"
	ctrl "sigs.k8s.io/controller-runtime"
	"sigs.k8s.io/controller-runtime/pkg/client"
	"sigs.k8s.io/controller-runtime/pkg/webhook/admission"

	greenhousev1alpha1 "github.com/cloudoperators/greenhouse/api/v1alpha1"
	"github.com/cloudoperators/greenhouse/internal/webhook"
)

// Webhook for the PluginPreset custom resource.

func SetupPluginPresetWebhookWithManager(mgr ctrl.Manager) error {
	return webhook.SetupWebhook(mgr,
		&greenhousev1alpha1.PluginPreset{},
		webhook.WebhookFuncs{
			DefaultFunc:        DefaultPluginPreset,
			ValidateCreateFunc: ValidateCreatePluginPreset,
			ValidateUpdateFunc: ValidateUpdatePluginPreset,
			ValidateDeleteFunc: ValidateDeletePluginPreset,
		},
	)
}

//+kubebuilder:webhook:path=/mutate-greenhouse-sap-v1alpha1-pluginpreset,mutating=true,failurePolicy=fail,sideEffects=None,groups=greenhouse.sap,resources=pluginpresets,verbs=create;update,versions=v1alpha1,name=mpluginpreset.kb.io,admissionReviewVersions=v1

func DefaultPluginPreset(ctx context.Context, c client.Client, o runtime.Object) error {
	pluginPreset, ok := o.(*greenhousev1alpha1.PluginPreset)
	if !ok {
		return nil
	}

	// prevent deletion on plugin preset creation
	if pluginPreset.Annotations == nil {
		pluginPreset.Annotations = map[string]string{}
	}
	if pluginPreset.CreationTimestamp.IsZero() {
		pluginPreset.Annotations[greenhousev1alpha1.PreventDeletionAnnotation] = "true"
	}

	// Migrate PluginDefinition reference name.
	//nolint:staticcheck
	if pluginPreset.Spec.Plugin.PluginDefinitionRef.Name == "" && pluginPreset.Spec.Plugin.PluginDefinition != "" {
		//nolint:staticcheck
		pluginPreset.Spec.Plugin.PluginDefinitionRef.Name = pluginPreset.Spec.Plugin.PluginDefinition
	}

	return nil
}

//+kubebuilder:webhook:path=/validate-greenhouse-sap-v1alpha1-pluginpreset,mutating=false,failurePolicy=fail,sideEffects=None,groups=greenhouse.sap,resources=pluginpresets,verbs=create;update;delete,versions=v1alpha1,name=vpluginpreset.kb.io,admissionReviewVersions=v1

func ValidateCreatePluginPreset(ctx context.Context, c client.Client, o runtime.Object) (admission.Warnings, error) {
	pluginPreset, ok := o.(*greenhousev1alpha1.PluginPreset)
	if !ok {
		return nil, nil
	}
	var allErrs field.ErrorList
	var allWarns admission.Warnings

	if warn := webhook.ValidateLabelOwnedBy(ctx, c, pluginPreset); warn != "" {
		allWarns = append(allWarns, "PluginPreset should have a support-group Team set as its owner", warn)
	}

	// ensure PluginDefinition reference is set
	pluginDefinitionRefNamePath := field.NewPath("spec", "plugin", "pluginDefinitionRef", "name")
	pluginDefinitionRefKindPath := field.NewPath("spec", "plugin", "pluginDefinitionRef", "kind")
	if pluginPreset.Spec.Plugin.PluginDefinitionRef.Name == "" {
		allErrs = append(allErrs, field.Invalid(pluginDefinitionRefNamePath, pluginPreset.Spec.Plugin.PluginDefinitionRef.Name, "PluginDefinition name must be set"))
	}
	if pluginPreset.Spec.Plugin.PluginDefinitionRef.Kind == "" {
		allErrs = append(allErrs, field.Invalid(pluginDefinitionRefKindPath, pluginPreset.Spec.Plugin.PluginDefinitionRef.Kind, "PluginDefinition kind must be set"))
	}

	// ensure ClusterSelector is set
	if pluginPreset.Spec.ClusterSelector.Size() == 0 {
		allErrs = append(allErrs, field.Invalid(field.NewPath("spec").Child("clusterSelector"), pluginPreset.Spec.ClusterSelector, "ClusterSelector must be set"))
	}

	// ensure ClusterName is not set
	if pluginPreset.Spec.Plugin.ClusterName != "" {
		allErrs = append(allErrs, field.Invalid(field.NewPath("spec").Child("plugin").Child("clusterName"), pluginPreset.Spec.Plugin.ClusterName, "ClusterName must not be set"))
	}

	if err := validateReleaseName(pluginPreset.Spec.Plugin.ReleaseName); err != nil {
		allErrs = append(allErrs, field.Invalid(field.NewPath("spec").Child("plugin").Child("releaseName"), pluginPreset.Spec.Plugin.ReleaseName, err.Error()))
	}

<<<<<<< HEAD
	// Name and PluginPreset are mutually exclusive in PluginRef.
	for _, pluginRef := range pluginPreset.Spec.WaitFor {
		if pluginRef.Name != "" && pluginRef.PluginPreset != "" {
			allErrs = append(allErrs, field.Invalid(field.NewPath("spec", "waitFor", "pluginRef", "name"),
				pluginRef.Name, "cannot specify both pluginRef.name and pluginRef.pluginPreset"))
		}
	}

	// ensure PluginDefinition exists
	pluginDefinition := new(greenhousev1alpha1.ClusterPluginDefinition)
	err := c.Get(ctx, client.ObjectKey{Namespace: "", Name: pluginPreset.Spec.Plugin.PluginDefinition}, pluginDefinition)
	switch {
	case err != nil && apierrors.IsNotFound(err):
		allErrs = append(allErrs, field.Invalid(field.NewPath("spec").Child("plugin").Child("pluginDefinition"), pluginPreset.Spec.Plugin.PluginDefinition, fmt.Sprintf("PluginDefinition %s does not exist", pluginPreset.Spec.Plugin.PluginDefinition)))
	case err != nil:
		allErrs = append(allErrs, field.Invalid(field.NewPath("spec").Child("plugin").Child("pluginDefinition"), pluginPreset.Spec.Plugin.PluginDefinition, "PluginDefinition could not be retrieved: "+err.Error()))
=======
	if len(allErrs) > 0 {
		return allWarns, apierrors.NewInvalid(pluginPreset.GroupVersionKind().GroupKind(), pluginPreset.Name, allErrs)
>>>>>>> 88b5fcc0
	}

	var pluginDefinitionSpec greenhousev1alpha1.PluginDefinitionSpec

	// ensure (Cluster-)PluginDefinition exists and validate OptionValues defined by the Preset
	switch pluginPreset.Spec.Plugin.PluginDefinitionRef.Kind {
	case greenhousev1alpha1.PluginDefinitionKind:
		pluginDefinition := &greenhousev1alpha1.PluginDefinition{}
		err := c.Get(ctx, types.NamespacedName{
			Namespace: pluginPreset.GetNamespace(),
			Name:      pluginPreset.Spec.Plugin.PluginDefinitionRef.Name,
		}, pluginDefinition)
		switch {
		case apierrors.IsNotFound(err):
			return allWarns, field.Invalid(pluginDefinitionRefNamePath, pluginPreset.Spec.Plugin.PluginDefinitionRef.Name,
				fmt.Sprintf("PluginDefinition %s does not exist in namespace %s", pluginPreset.Spec.Plugin.PluginDefinitionRef.Name, pluginPreset.GetNamespace()))
		case err != nil:
			return allWarns, field.Invalid(pluginDefinitionRefNamePath, pluginPreset.Spec.Plugin.PluginDefinitionRef.Name,
				fmt.Sprintf("PluginDefinition %s could not be retrieved from namespace %s: %s", pluginPreset.Spec.Plugin.PluginDefinitionRef.Name, pluginPreset.GetNamespace(), err.Error()))
		default:
			pluginDefinitionSpec = pluginDefinition.Spec
		}
	case greenhousev1alpha1.ClusterPluginDefinitionKind:
		clusterPluginDefinition := &greenhousev1alpha1.ClusterPluginDefinition{}
		err := c.Get(ctx, types.NamespacedName{
			Namespace: "",
			Name:      pluginPreset.Spec.Plugin.PluginDefinitionRef.Name,
		}, clusterPluginDefinition)
		switch {
		case apierrors.IsNotFound(err):
			return allWarns, field.Invalid(pluginDefinitionRefNamePath, pluginPreset.Spec.Plugin.PluginDefinitionRef.Name,
				fmt.Sprintf("ClusterPluginDefinition %s does not exist", pluginPreset.Spec.Plugin.PluginDefinitionRef.Name))
		case err != nil:
			return allWarns, field.Invalid(pluginDefinitionRefNamePath, pluginPreset.Spec.Plugin.PluginDefinitionRef.Name,
				fmt.Sprintf("ClusterPluginDefinition %s could not be retrieved: %s", pluginPreset.Spec.Plugin.PluginDefinitionRef.Name, err.Error()))
		default:
			pluginDefinitionSpec = clusterPluginDefinition.Spec
		}
	default:
		return allWarns, field.Invalid(pluginDefinitionRefKindPath, pluginPreset.Spec.Plugin.PluginDefinitionRef.Kind, "unsupported PluginDefinition kind")
	}

	// validate OptionValues defined by the Preset
	if errList := validatePluginOptionValuesForPreset(pluginPreset, pluginPreset.Spec.Plugin.PluginDefinitionRef.Name, pluginDefinitionSpec); len(errList) > 0 {
		return allWarns, apierrors.NewInvalid(pluginPreset.GroupVersionKind().GroupKind(), pluginPreset.Name, errList)
	}

	return allWarns, nil
}

func ValidateUpdatePluginPreset(ctx context.Context, c client.Client, oldObj, curObj runtime.Object) (admission.Warnings, error) {
	oldPluginPreset, ok := oldObj.(*greenhousev1alpha1.PluginPreset)
	if !ok {
		return nil, nil
	}
	pluginPreset, ok := curObj.(*greenhousev1alpha1.PluginPreset)
	if !ok {
		return nil, nil
	}

	var allErrs field.ErrorList
	var allWarns admission.Warnings

	if warn := webhook.ValidateLabelOwnedBy(ctx, c, pluginPreset); warn != "" {
		allWarns = append(allWarns, "PluginPreset should have a support-group Team set as its owner", warn)
	}

	if oldPluginPreset.Spec.Plugin.PluginDefinitionRef.Name != "" {
		if err := webhook.ValidateImmutableField(oldPluginPreset.Spec.Plugin.PluginDefinitionRef.Name, pluginPreset.Spec.Plugin.PluginDefinitionRef.Name, field.NewPath("spec", "plugin", "pluginDefinitionRef", "name")); err != nil {
			allErrs = append(allErrs, err)
		}
	}

<<<<<<< HEAD
	// Name and PluginPreset are mutually exclusive in PluginRef.
	for _, pluginRef := range pluginPreset.Spec.WaitFor {
		if pluginRef.Name != "" && pluginRef.PluginPreset != "" {
			allErrs = append(allErrs, field.Invalid(field.NewPath("spec", "waitFor", "pluginRef", "name"),
				pluginRef.Name, "cannot specify both pluginRef.name and pluginRef.pluginPreset"))
		}
	}

	labelValidationWarning := webhook.ValidateLabelOwnedBy(ctx, c, pluginPreset)
	if labelValidationWarning != "" {
		allWarns = append(allWarns, "PluginPreset should have a support-group Team set as its owner", labelValidationWarning)
=======
	if err := webhook.ValidateImmutableField(oldPluginPreset.Spec.Plugin.ClusterName, pluginPreset.Spec.Plugin.ClusterName, field.NewPath("spec", "plugin", "clusterName")); err != nil {
		allErrs = append(allErrs, err)
>>>>>>> 88b5fcc0
	}

	if len(allErrs) > 0 {
		return allWarns, apierrors.NewInvalid(pluginPreset.GroupVersionKind().GroupKind(), pluginPreset.Name, allErrs)
	}
	return allWarns, nil
}

func ValidateDeletePluginPreset(_ context.Context, _ client.Client, obj runtime.Object) (admission.Warnings, error) {
	pluginPreset, ok := obj.(*greenhousev1alpha1.PluginPreset)
	if !ok {
		return nil, nil
	}

	var allErrs field.ErrorList
	if _, ok := pluginPreset.Annotations[greenhousev1alpha1.PreventDeletionAnnotation]; ok {
		allErrs = append(allErrs, field.Invalid(field.NewPath("metadata").Child("annotation").Child(greenhousev1alpha1.PreventDeletionAnnotation),
			pluginPreset.Annotations, fmt.Sprintf("PluginPreset with annotation '%s' set may not be deleted.", greenhousev1alpha1.PreventDeletionAnnotation)))
	}

	if len(allErrs) > 0 {
		return nil, apierrors.NewInvalid(pluginPreset.GroupVersionKind().GroupKind(), pluginPreset.Name, allErrs)
	}
	return nil, nil
}

// validatePluginOptionValuesForPreset validates plugin options and their values, but skips the check for required options.
// Required options are checked at the Plugin creation level, because the preset can override options and we cannot predict what clusters will be a part of the PluginPreset later on.
func validatePluginOptionValuesForPreset(pluginPreset *greenhousev1alpha1.PluginPreset, pluginDefinitionName string, pluginDefinitionSpec greenhousev1alpha1.PluginDefinitionSpec) field.ErrorList {
	var allErrs field.ErrorList

	optionValuesPath := field.NewPath("spec").Child("plugin").Child("optionValues")
	errors := validatePluginOptionValues(pluginPreset.Spec.Plugin.OptionValues, pluginDefinitionName, pluginDefinitionSpec, false, optionValuesPath)
	allErrs = append(allErrs, errors...)

	for idx, overridesForSingleCluster := range pluginPreset.Spec.ClusterOptionOverrides {
		optionOverridesPath := field.NewPath("spec").Child("clusterOptionOverrides").Index(idx).Child("overrides")
		errors = validatePluginOptionValues(overridesForSingleCluster.Overrides, pluginDefinitionName, pluginDefinitionSpec, false, optionOverridesPath)
		allErrs = append(allErrs, errors...)
	}
	return allErrs
}<|MERGE_RESOLUTION|>--- conflicted
+++ resolved
@@ -97,7 +97,6 @@
 		allErrs = append(allErrs, field.Invalid(field.NewPath("spec").Child("plugin").Child("releaseName"), pluginPreset.Spec.Plugin.ReleaseName, err.Error()))
 	}
 
-<<<<<<< HEAD
 	// Name and PluginPreset are mutually exclusive in PluginRef.
 	for _, pluginRef := range pluginPreset.Spec.WaitFor {
 		if pluginRef.Name != "" && pluginRef.PluginPreset != "" {
@@ -106,18 +105,8 @@
 		}
 	}
 
-	// ensure PluginDefinition exists
-	pluginDefinition := new(greenhousev1alpha1.ClusterPluginDefinition)
-	err := c.Get(ctx, client.ObjectKey{Namespace: "", Name: pluginPreset.Spec.Plugin.PluginDefinition}, pluginDefinition)
-	switch {
-	case err != nil && apierrors.IsNotFound(err):
-		allErrs = append(allErrs, field.Invalid(field.NewPath("spec").Child("plugin").Child("pluginDefinition"), pluginPreset.Spec.Plugin.PluginDefinition, fmt.Sprintf("PluginDefinition %s does not exist", pluginPreset.Spec.Plugin.PluginDefinition)))
-	case err != nil:
-		allErrs = append(allErrs, field.Invalid(field.NewPath("spec").Child("plugin").Child("pluginDefinition"), pluginPreset.Spec.Plugin.PluginDefinition, "PluginDefinition could not be retrieved: "+err.Error()))
-=======
 	if len(allErrs) > 0 {
 		return allWarns, apierrors.NewInvalid(pluginPreset.GroupVersionKind().GroupKind(), pluginPreset.Name, allErrs)
->>>>>>> 88b5fcc0
 	}
 
 	var pluginDefinitionSpec greenhousev1alpha1.PluginDefinitionSpec
@@ -191,7 +180,10 @@
 		}
 	}
 
-<<<<<<< HEAD
+	if err := webhook.ValidateImmutableField(oldPluginPreset.Spec.Plugin.ClusterName, pluginPreset.Spec.Plugin.ClusterName, field.NewPath("spec", "plugin", "clusterName")); err != nil {
+		allErrs = append(allErrs, err)
+	}
+
 	// Name and PluginPreset are mutually exclusive in PluginRef.
 	for _, pluginRef := range pluginPreset.Spec.WaitFor {
 		if pluginRef.Name != "" && pluginRef.PluginPreset != "" {
@@ -200,15 +192,6 @@
 		}
 	}
 
-	labelValidationWarning := webhook.ValidateLabelOwnedBy(ctx, c, pluginPreset)
-	if labelValidationWarning != "" {
-		allWarns = append(allWarns, "PluginPreset should have a support-group Team set as its owner", labelValidationWarning)
-=======
-	if err := webhook.ValidateImmutableField(oldPluginPreset.Spec.Plugin.ClusterName, pluginPreset.Spec.Plugin.ClusterName, field.NewPath("spec", "plugin", "clusterName")); err != nil {
-		allErrs = append(allErrs, err)
->>>>>>> 88b5fcc0
-	}
-
 	if len(allErrs) > 0 {
 		return allWarns, apierrors.NewInvalid(pluginPreset.GroupVersionKind().GroupKind(), pluginPreset.Name, allErrs)
 	}
