--- conflicted
+++ resolved
@@ -169,20 +169,14 @@
 		allErrs = append(allErrs, field.Invalid(field.NewPath("spec").Child("releaseName"), plugin.Spec.ReleaseName, err.Error()))
 	}
 
-<<<<<<< HEAD
 	// Name and PluginPreset are mutually exclusive in PluginRef.
 	for _, pluginRef := range plugin.Spec.WaitFor {
 		if pluginRef.Name != "" && pluginRef.PluginPreset != "" {
-			return nil, field.Invalid(field.NewPath("spec", "waitFor", "pluginRef", "name"),
-				pluginRef.Name, "cannot specify both pluginRef.name and pluginRef.pluginPreset")
-		}
-	}
-
-	optionsFieldPath := field.NewPath("spec").Child("optionValues")
-	errList := validatePluginOptionValues(plugin.Spec.OptionValues, pluginDefinition.Name, pluginDefinition.Spec, true, optionsFieldPath)
-	if len(errList) > 0 {
-		return nil, apierrors.NewInvalid(plugin.GroupVersionKind().GroupKind(), plugin.Name, errList)
-=======
+			allErrs = append(allErrs, field.Invalid(field.NewPath("spec", "waitFor", "pluginRef", "name"),
+				pluginRef.Name, "cannot specify both pluginRef.name and pluginRef.pluginPreset"))
+		}
+	}
+
 	if len(allErrs) > 0 {
 		return allWarns, apierrors.NewInvalid(plugin.GroupVersionKind().GroupKind(), plugin.Name, allErrs)
 	}
@@ -198,7 +192,6 @@
 		}
 		return allWarns, field.Invalid(pluginDefinitionRefNamePath, plugin.Spec.PluginDefinitionRef.Name,
 			fmt.Sprintf("PluginDefinition %s could not be retrieved from namespace %s: %s", plugin.Spec.PluginDefinitionRef.Name, plugin.GetNamespace(), err.Error()))
->>>>>>> 88b5fcc0
 	}
 
 	// validate OptionValues defined by the Plugin
@@ -233,32 +226,26 @@
 
 	pluginDefinitionRefNamePath := field.NewPath("spec", "pluginDefinitionRef", "name")
 
-<<<<<<< HEAD
+	if oldPlugin.Spec.PluginDefinitionRef.Name != "" {
+		allErrs = append(allErrs, validation.ValidateImmutableField(oldPlugin.Spec.PluginDefinitionRef.Name, plugin.Spec.PluginDefinitionRef.Name, pluginDefinitionRefNamePath)...)
+	}
+
+	allErrs = append(allErrs, validation.ValidateImmutableField(oldPlugin.Spec.ClusterName, plugin.Spec.ClusterName,
+		field.NewPath("spec", "clusterName"))...)
+
+	allErrs = append(allErrs, validation.ValidateImmutableField(oldPlugin.Spec.ReleaseNamespace, plugin.Spec.ReleaseNamespace,
+		field.NewPath("spec", "releaseNamespace"))...)
+
+	if err := validateReleaseName(plugin.Spec.ReleaseName); err != nil {
+		allErrs = append(allErrs, field.Invalid(field.NewPath("spec").Child("releaseName"), plugin.Spec.ReleaseName, err.Error()))
+	}
+
 	// Name and PluginPreset are mutually exclusive in PluginRef.
 	for _, pluginRef := range plugin.Spec.WaitFor {
 		if pluginRef.Name != "" && pluginRef.PluginPreset != "" {
-			return allWarns, field.Invalid(field.NewPath("spec", "waitFor", "pluginRef", "name"),
-				pluginRef.Name, "cannot specify both pluginRef.name and pluginRef.pluginPreset")
-		}
-	}
-
-	labelValidationWarning := webhook.ValidateLabelOwnedBy(ctx, c, plugin)
-	if labelValidationWarning != "" {
-		allWarns = append(allWarns, "Plugin should have a support-group Team set as its owner", labelValidationWarning)
-=======
-	if oldPlugin.Spec.PluginDefinitionRef.Name != "" {
-		allErrs = append(allErrs, validation.ValidateImmutableField(oldPlugin.Spec.PluginDefinitionRef.Name, plugin.Spec.PluginDefinitionRef.Name, pluginDefinitionRefNamePath)...)
->>>>>>> 88b5fcc0
-	}
-
-	allErrs = append(allErrs, validation.ValidateImmutableField(oldPlugin.Spec.ClusterName, plugin.Spec.ClusterName,
-		field.NewPath("spec", "clusterName"))...)
-
-	allErrs = append(allErrs, validation.ValidateImmutableField(oldPlugin.Spec.ReleaseNamespace, plugin.Spec.ReleaseNamespace,
-		field.NewPath("spec", "releaseNamespace"))...)
-
-	if err := validateReleaseName(plugin.Spec.ReleaseName); err != nil {
-		allErrs = append(allErrs, field.Invalid(field.NewPath("spec").Child("releaseName"), plugin.Spec.ReleaseName, err.Error()))
+			allErrs = append(allErrs, field.Invalid(field.NewPath("spec", "waitFor", "pluginRef", "name"),
+				pluginRef.Name, "cannot specify both pluginRef.name and pluginRef.pluginPreset"))
+		}
 	}
 
 	// ensure (Cluster-)PluginDefinition exists, validate OptionValues and Plugin for Cluster
