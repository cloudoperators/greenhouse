// SPDX-FileCopyrightText: 2024 SAP SE or an SAP affiliate company and Greenhouse contributors
// SPDX-License-Identifier: Apache-2.0

package v1alpha1

import (
	"context"
	"encoding/json"
	"errors"
	"fmt"
	"strings"

	"helm.sh/helm/v3/pkg/chartutil"
	apierrors "k8s.io/apimachinery/pkg/api/errors"
	"k8s.io/apimachinery/pkg/api/validation"
	"k8s.io/apimachinery/pkg/runtime"
	"k8s.io/apimachinery/pkg/types"
	"k8s.io/apimachinery/pkg/util/validation/field"
	"k8s.io/utils/strings/slices"
	ctrl "sigs.k8s.io/controller-runtime"
	"sigs.k8s.io/controller-runtime/pkg/client"
	"sigs.k8s.io/controller-runtime/pkg/webhook/admission"

	greenhouseapis "github.com/cloudoperators/greenhouse/api"
	greenhousev1alpha1 "github.com/cloudoperators/greenhouse/api/v1alpha1"
	"github.com/cloudoperators/greenhouse/internal/clientutil"
	"github.com/cloudoperators/greenhouse/internal/helm"
	"github.com/cloudoperators/greenhouse/internal/webhook"
)

// pluginsAllowedInCentralCluster is a list of PluginDefinitions that are allowed to be installed in the central cluster.
// TODO: Make this configurable on pluginDefinition level (AdminPlugin discussion) instead of maintaining a list here.
var pluginsAllowedInCentralCluster = []string{
	"alerts", "doop", "heureka", "kube-monitoring", "kubeconfig-generator", "perses", "repo-guard", "service-proxy", "teams2slack", "thanos",
}

// TODO: Consume this constant from the tool integrating Greenhouse with vault/openBao, once implemented.
// TODO: Update docs once the complete flow is implemented
// https://github.com/cloudoperators/greenhouse/issues/1211

const (
	VaultPrefix string = "vault+kvv2:///" // This is the prefix to identify secrets referenced directly from vault/openBao.
)

// SetupPluginWebhookWithManager configures the webhook for the Plugin custom resource.
func SetupPluginWebhookWithManager(mgr ctrl.Manager) error {
	return webhook.SetupWebhook(mgr,
		&greenhousev1alpha1.Plugin{},
		webhook.WebhookFuncs{
			DefaultFunc:        DefaultPlugin,
			ValidateCreateFunc: ValidateCreatePlugin,
			ValidateUpdateFunc: ValidateUpdatePlugin,
			ValidateDeleteFunc: ValidateDeletePlugin,
		},
	)
}

//+kubebuilder:webhook:path=/mutate-greenhouse-sap-v1alpha1-plugin,mutating=true,failurePolicy=fail,sideEffects=None,groups=greenhouse.sap,resources=plugins,verbs=create;update,versions=v1alpha1,name=mplugin.kb.io,admissionReviewVersions=v1

func DefaultPlugin(ctx context.Context, c client.Client, obj runtime.Object) error {
	plugin, ok := obj.(*greenhousev1alpha1.Plugin)
	if !ok {
		return nil
	}

	deprecatedDefName := plugin.Spec.PluginDefinition //nolint:staticcheck

	// Migrate PluginDefinition reference name.
	if plugin.Spec.PluginDefinitionRef.Name == "" && deprecatedDefName != "" {
		plugin.Spec.PluginDefinitionRef.Name = deprecatedDefName
	}

	// Validate before ValidateCreatePlugin is called. Because defaulting PluginOptionValues & ReleaseName requires the PluginDefinition to be set.
	if plugin.Spec.PluginDefinitionRef.Name == "" {
		return field.Required(field.NewPath("spec", "pluginDefinitionRef", "name"), "PluginDefinition name must be set")
	}

	if plugin.Spec.PluginDefinitionRef.Kind == "" {
		plugin.Spec.PluginDefinitionRef.Kind = greenhousev1alpha1.PluginDefinitionKind
	}

	pluginDefinitionSpec, err := getPluginDefinitionSpec(ctx, c, plugin)
	if err != nil {
		if strings.Contains(err.Error(), "unsupported") {
			return field.Invalid(field.NewPath("spec", "pluginDefinitionRef", "kind"), plugin.Spec.PluginDefinitionRef.Kind, "unsupported PluginDefinition kind")
		}
		return err
	}

	if plugin.Labels == nil {
		plugin.Labels = make(map[string]string)
	}

	plugin.Labels[greenhouseapis.LabelKeyCluster] = plugin.Spec.ClusterName
	// The label is used to help identifying Plugins, e.g. if a PluginDefinition changes.
	delete(plugin.Labels, greenhouseapis.LabelKeyPlugin)
	// Set the correct label for (Cluster-)PluginDefinition.
	switch plugin.Spec.PluginDefinitionRef.Kind {
	case greenhousev1alpha1.PluginDefinitionKind:
		delete(plugin.Labels, greenhouseapis.LabelKeyClusterPluginDefinition)
		plugin.Labels[greenhouseapis.LabelKeyPluginDefinition] = plugin.Spec.PluginDefinitionRef.Name
	case greenhousev1alpha1.ClusterPluginDefinitionKind:
		delete(plugin.Labels, greenhouseapis.LabelKeyPluginDefinition)
		plugin.Labels[greenhouseapis.LabelKeyClusterPluginDefinition] = plugin.Spec.PluginDefinitionRef.Name
	}

	// Default the displayName to a normalized version of metadata.name.
	if plugin.Spec.DisplayName == "" {
		normalizedName := strings.ReplaceAll(plugin.GetName(), "-", " ")
		normalizedName = strings.TrimSpace(normalizedName)
		plugin.Spec.DisplayName = normalizedName
	}

	// Default option values and merge with PluginDefinition values.
	optionValues, err := helm.GetPluginOptionValuesForPlugin(ctx, c, plugin)
	if err != nil {
		return err
	}
	plugin.Spec.OptionValues = optionValues

	// Skip releaseName and releaseNamespace defaulting for UIApplications.
	if pluginDefinitionSpec.UIApplication != nil && pluginDefinitionSpec.HelmChart == nil {
		return nil
	}

	// Default the ReleaseNamespace to the organization namespace if not set.
	if plugin.Spec.ReleaseNamespace == "" {
		plugin.Spec.ReleaseNamespace = plugin.GetNamespace()
	}

	// Default the ReleaseName.
	if plugin.Spec.ReleaseName == "" {
		if plugin.Status.HelmReleaseStatus != nil {
			// The Plugin was already deployed, use the Plugin's name as the release name.
			// This is the legacy behavior and needs to be honored to not break existing deployments.
			plugin.Spec.ReleaseName = plugin.Name
		} else {
			// The Plugin is newly created, use the PluginDefinition's HelmChart name as the release name.
			if pluginDefinitionSpec.HelmChart == nil {
				return field.InternalError(field.NewPath("spec", "pluginDefinitionRef", "name"), fmt.Errorf("PluginDefinition %s does not have a HelmChart", plugin.Spec.PluginDefinitionRef.Name))
			}
			plugin.Spec.ReleaseName = pluginDefinitionSpec.HelmChart.Name
		}
	}
	return nil
}

//+kubebuilder:webhook:path=/validate-greenhouse-sap-v1alpha1-plugin,mutating=false,failurePolicy=fail,sideEffects=None,groups=greenhouse.sap,resources=plugins,verbs=create;update;delete,versions=v1alpha1,name=vplugin.kb.io,admissionReviewVersions=v1

func ValidateCreatePlugin(ctx context.Context, c client.Client, obj runtime.Object) (admission.Warnings, error) {
	plugin, ok := obj.(*greenhousev1alpha1.Plugin)
	if !ok {
		return nil, nil
	}
	var allErrs field.ErrorList
	var allWarns admission.Warnings

	if warn := webhook.ValidateLabelOwnedBy(ctx, c, plugin); warn != "" {
		allWarns = append(allWarns, "Plugin should have a support-group Team set as its owner", warn)
	}

	pluginDefinitionRefNamePath := field.NewPath("spec", "pluginDefinitionRef", "name")
	pluginDefinitionRefKindPath := field.NewPath("spec", "pluginDefinitionRef", "kind")

	if plugin.Spec.PluginDefinitionRef.Name == "" {
		allErrs = append(allErrs, field.Invalid(pluginDefinitionRefNamePath, plugin.Spec.PluginDefinitionRef.Name, "PluginDefinition name must be set"))
	}
	if plugin.Spec.PluginDefinitionRef.Kind == "" {
		allErrs = append(allErrs, field.Invalid(pluginDefinitionRefKindPath, plugin.Spec.PluginDefinitionRef.Kind, "PluginDefinition kind must be set"))
	}

	if err := validateReleaseName(plugin.Spec.ReleaseName); err != nil {
		allErrs = append(allErrs, field.Invalid(field.NewPath("spec").Child("releaseName"), plugin.Spec.ReleaseName, err.Error()))
	}

	// Name and PluginPreset are mutually exclusive in PluginRef.
	for _, pluginRef := range plugin.Spec.WaitFor {
		if pluginRef.Name != "" && pluginRef.PluginPreset != "" {
			allErrs = append(allErrs, field.Invalid(field.NewPath("spec", "waitFor", "pluginRef", "name"),
				pluginRef.Name, "cannot specify both pluginRef.name and pluginRef.pluginPreset"))
		}
	}

	if len(allErrs) > 0 {
		return allWarns, apierrors.NewInvalid(plugin.GroupVersionKind().GroupKind(), plugin.Name, allErrs)
	}

	pluginDefinitionSpec, err := getPluginDefinitionSpec(ctx, c, plugin)
	if err != nil {
		if apierrors.IsNotFound(err) {
			return allWarns, field.Invalid(pluginDefinitionRefNamePath, plugin.Spec.PluginDefinitionRef.Name,
				fmt.Sprintf("PluginDefinition %s does not exist in namespace %s", plugin.Spec.PluginDefinitionRef.Name, plugin.GetNamespace()))
		}
		if strings.Contains(err.Error(), "unsupported") {
			return allWarns, field.Invalid(field.NewPath("spec", "pluginDefinitionRef", "kind"), plugin.Spec.PluginDefinitionRef.Kind, "unsupported PluginDefinitionKind")
		}
		return allWarns, field.Invalid(pluginDefinitionRefNamePath, plugin.Spec.PluginDefinitionRef.Name,
			fmt.Sprintf("PluginDefinition %s could not be retrieved from namespace %s: %s", plugin.Spec.PluginDefinitionRef.Name, plugin.GetNamespace(), err.Error()))
	}

	// validate OptionValues defined by the Plugin
	optionsFieldPath := field.NewPath("spec").Child("optionValues")
	if errList := validatePluginOptionValues(plugin.Spec.OptionValues, plugin.Spec.PluginDefinitionRef.Name, pluginDefinitionSpec, true, optionsFieldPath); len(errList) > 0 {
		return allWarns, apierrors.NewInvalid(plugin.GroupVersionKind().GroupKind(), plugin.Name, errList)
	}

	if err := validatePluginForCluster(ctx, c, plugin, pluginDefinitionSpec); err != nil {
		return allWarns, err
	}

	return allWarns, nil
}

func ValidateUpdatePlugin(ctx context.Context, c client.Client, old, obj runtime.Object) (admission.Warnings, error) {
	oldPlugin, ok := old.(*greenhousev1alpha1.Plugin)
	if !ok {
		return nil, nil
	}
	plugin, ok := obj.(*greenhousev1alpha1.Plugin)
	if !ok {
		return nil, nil
	}
	var allErrs field.ErrorList
	var allWarns admission.Warnings

	allWarns = append(allWarns, validateOwnerReference(oldPlugin)...)
	if warn := webhook.ValidateLabelOwnedBy(ctx, c, plugin); warn != "" {
		allWarns = append(allWarns, "Plugin should have a support-group Team set as its owner", warn)
	}

	pluginDefinitionRefNamePath := field.NewPath("spec", "pluginDefinitionRef", "name")

	if oldPlugin.Spec.PluginDefinitionRef.Name != "" {
		allErrs = append(allErrs, validation.ValidateImmutableField(oldPlugin.Spec.PluginDefinitionRef.Name, plugin.Spec.PluginDefinitionRef.Name, pluginDefinitionRefNamePath)...)
	}

	allErrs = append(allErrs, validation.ValidateImmutableField(oldPlugin.Spec.ClusterName, plugin.Spec.ClusterName,
		field.NewPath("spec", "clusterName"))...)

<<<<<<< HEAD
	allErrs = append(allErrs, validation.ValidateImmutableField(oldPlugin.Spec.ReleaseNamespace, plugin.Spec.ReleaseNamespace,
		field.NewPath("spec", "releaseNamespace"))...)

	if err := validateReleaseName(plugin.Spec.ReleaseName); err != nil {
		allErrs = append(allErrs, field.Invalid(field.NewPath("spec").Child("releaseName"), plugin.Spec.ReleaseName, err.Error()))
	}

	// Name and PluginPreset are mutually exclusive in PluginRef.
	for _, pluginRef := range plugin.Spec.WaitFor {
		if pluginRef.Name != "" && pluginRef.PluginPreset != "" {
			allErrs = append(allErrs, field.Invalid(field.NewPath("spec", "waitFor", "pluginRef", "name"),
				pluginRef.Name, "cannot specify both pluginRef.name and pluginRef.pluginPreset"))
		}
	}

	// ensure (Cluster-)PluginDefinition exists, validate OptionValues and Plugin for Cluster
	optionsFieldPath := field.NewPath("spec").Child("optionValues")
=======
	// ensure (Cluster-)PluginDefinition exists
>>>>>>> 943bb2af
	pluginDefinitionSpec, err := getPluginDefinitionSpec(ctx, c, plugin)
	if err != nil {
		if apierrors.IsNotFound(err) {
			return allWarns, field.Invalid(pluginDefinitionRefNamePath, plugin.Spec.PluginDefinitionRef.Name,
				fmt.Sprintf("PluginDefinition %s does not exist in namespace %s", plugin.Spec.PluginDefinitionRef.Name, plugin.GetNamespace()))
		}
		if strings.Contains(err.Error(), "unsupported") {
			return allWarns, field.Invalid(field.NewPath("spec", "pluginDefinitionRef", "kind"), plugin.Spec.PluginDefinitionRef.Kind, "unsupported PluginDefinitionKind")
		}
		return allWarns, field.Invalid(pluginDefinitionRefNamePath, plugin.Spec.PluginDefinitionRef.Name,
			fmt.Sprintf("PluginDefinition %s could not be retrieved from namespace %s: %s", plugin.Spec.PluginDefinitionRef.Name, plugin.GetNamespace(), err.Error()))
	}

	// ensure ReleaseNamespace cannot change but only if it was set before
	if oldPlugin.Spec.ReleaseNamespace != "" {
		allErrs = append(allErrs, validation.ValidateImmutableField(oldPlugin.Spec.ReleaseNamespace, plugin.Spec.ReleaseNamespace,
			field.NewPath("spec", "releaseNamespace"))...)
	}

	if err := validateReleaseName(plugin.Spec.ReleaseName); err != nil {
		allErrs = append(allErrs, field.Invalid(field.NewPath("spec").Child("releaseName"), plugin.Spec.ReleaseName, err.Error()))
	}

	// validate OptionValues defined by the Plugin
	optionsFieldPath := field.NewPath("spec").Child("optionValues")
	if errList := validatePluginOptionValues(plugin.Spec.OptionValues, plugin.Spec.PluginDefinitionRef.Name, pluginDefinitionSpec, true, optionsFieldPath); len(errList) > 0 {
		return allWarns, apierrors.NewInvalid(plugin.GroupVersionKind().GroupKind(), plugin.Name, errList)
	}

	if oldPlugin.Spec.ReleaseName == "" && plugin.Status.HelmReleaseStatus != nil && pluginDefinitionSpec.UIApplication == nil {
		if plugin.Name != plugin.Spec.ReleaseName {
			allErrs = append(allErrs, field.Forbidden(field.NewPath("spec").Child("releaseName"), "ReleaseName for existing Plugin cannot be changed"))
		}
	}

	if len(allErrs) > 0 {
		return allWarns, apierrors.NewInvalid(plugin.GroupVersionKind().GroupKind(), plugin.Name, allErrs)
	}

	return allWarns, nil
}

func ValidateDeletePlugin(_ context.Context, _ client.Client, _ runtime.Object) (admission.Warnings, error) {
	return nil, nil
}

// validateOwnerRefernce returns a Warning if the Plugin is managed by a PluginPreset
// The user is warned that the Plugin will be reconciled to the desired state specified in the PluginPreset.
func validateOwnerReference(plugin *greenhousev1alpha1.Plugin) admission.Warnings {
	if ref := clientutil.GetOwnerReference(plugin, greenhousev1alpha1.PluginPresetKind); ref != nil {
		return admission.Warnings{fmt.Sprintf("Plugin is managed by PluginPreset '%s'. Plugin will be reconciled to the desired state specified in the PluginPreset.", ref.Name)}
	}
	return nil
}

func validatePluginOptionValues(
	optionValues []greenhousev1alpha1.PluginOptionValue,
	pluginDefinitionName string,
	pluginDefinitionSpec greenhousev1alpha1.PluginDefinitionSpec,
	checkRequiredOptions bool,
	optionsFieldPath *field.Path,
) field.ErrorList {

	var allErrs field.ErrorList
	var isOptionValueSet bool
	for _, pluginOption := range pluginDefinitionSpec.Options {
		isOptionValueSet = false
		for idx, val := range optionValues {
			if pluginOption.Name != val.Name {
				continue
			}
			// If the option is required, it must be set.
			isOptionValueSet = true
			fieldPathWithIndex := optionsFieldPath.Index(idx)

			// Value, ValueFrom, and Template are mutually exclusive, but exactly one must be provided.
			if !hasExactlyOneValueSource(val) {
				allErrs = append(allErrs, field.Required(
					fieldPathWithIndex,
					"must provide exactly one of value, valueFrom, or template for value "+val.Name,
				))
				continue
			}

			// Validate that OptionValue has a secret reference.
			if pluginOption.Type == greenhousev1alpha1.PluginOptionTypeSecret {
				switch {
				case val.Value != nil:
					var valStr string
					if err := json.Unmarshal(val.Value.Raw, &valStr); err != nil {
						allErrs = append(allErrs, field.TypeInvalid(fieldPathWithIndex.Child("value"), "*****", err.Error()))
					}
					if !strings.Contains(valStr, VaultPrefix) {
						allErrs = append(allErrs, field.TypeInvalid(fieldPathWithIndex.Child("value"), "*****",
							fmt.Sprintf("optionValue %s of type secret without secret reference must use value with vault reference prefixed by schema %q", val.Name, VaultPrefix)))
					}
					continue
				case val.ValueFrom != nil:
					if val.ValueFrom.Secret.Name == "" {
						allErrs = append(allErrs, field.Required(fieldPathWithIndex.Child("valueFrom").Child("name"),
							fmt.Sprintf("optionValue %s of type secret must reference a secret by name", val.Name)))
						continue
					}
					if val.ValueFrom.Secret.Key == "" {
						allErrs = append(allErrs, field.Required(fieldPathWithIndex.Child("valueFrom").Child("key"),
							fmt.Sprintf("optionValue %s of type secret must reference a key in a secret", val.Name)))
						continue
					}
				}
				continue
			}

			// validate that the Plugin.OptionValue matches the type of the PluginDefinition.Option
			if val.Value != nil {
				if err := pluginOption.IsValidValue(val.Value); err != nil {
					var v any
					if err := json.Unmarshal(val.Value.Raw, &v); err != nil {
						v = err
					}
					allErrs = append(allErrs, field.Invalid(
						fieldPathWithIndex.Child("value"), v, err.Error(),
					))
				}
			}
		}
		if checkRequiredOptions && pluginOption.Required && !isOptionValueSet {
			allErrs = append(allErrs, field.Required(optionsFieldPath,
				fmt.Sprintf("Option '%s' is required by PluginDefinition '%s'", pluginOption.Name, pluginDefinitionName)))
		}
	}
	if len(allErrs) == 0 {
		return nil
	}
	return allErrs
}

// validateReleaseName checks if the release name is valid according to Helm's rules.
func validateReleaseName(name string) error {
	if name == "" {
		return nil
	}
	return chartutil.ValidateReleaseName(name)
}

func validatePluginForCluster(ctx context.Context, c client.Client, plugin *greenhousev1alpha1.Plugin, pluginDefinitionSpec greenhousev1alpha1.PluginDefinitionSpec) error {
	// Exclude front-end only Plugins as well as the greenhouse namespace from the below check.
	if pluginDefinitionSpec.HelmChart == nil || plugin.GetNamespace() == "greenhouse" {
		return nil
	}
	// Ensure whitelisted plugins are deployed in the organization namespace
	if plugin.Spec.ClusterName == "" && slices.Contains(pluginsAllowedInCentralCluster, plugin.Spec.PluginDefinitionRef.Name) {
		if plugin.Spec.ReleaseNamespace != plugin.GetNamespace() {
			return field.Forbidden(field.NewPath("spec").Child("releaseNamespace"), "plugins running in the central cluster can only be deployed in the same namespace as the plugin")
		}
		return nil
	}

	// If the PluginDefinition is not allowed in the central cluster, the Plugin must have a spec.clusterName set.
	clusterName := plugin.Spec.ClusterName
	if clusterName == "" {
		return field.Required(field.NewPath("spec").Child("clusterName"), "the clusterName must be set")
	}
	// Verify that the cluster exists.
	var cluster = new(greenhousev1alpha1.Cluster)
	if err := c.Get(ctx, types.NamespacedName{Namespace: plugin.Namespace, Name: clusterName}, cluster); err != nil {
		switch {
		case apierrors.IsNotFound(err):
			return field.NotFound(field.NewPath("spec").Child("clusterName"), clusterName)
		default:
			return field.InternalError(field.NewPath("spec").Child("clusterName"), err)
		}
	}
	return nil
}

// hasExactlyOneValueSource checks if exactly one of Value, ValueFrom, or Template is set.
func hasExactlyOneValueSource(val greenhousev1alpha1.PluginOptionValue) bool {
	sources := []bool{
		val.Value != nil,
		val.ValueFrom != nil,
		val.Template != nil,
	}

	count := 0
	for _, isSet := range sources {
		if isSet {
			count++
		}
	}
	return count == 1
}

func getPluginDefinitionSpec(ctx context.Context, c client.Client, plugin *greenhousev1alpha1.Plugin) (spec greenhousev1alpha1.PluginDefinitionSpec, err error) {
	switch plugin.Spec.PluginDefinitionRef.Kind {
	case greenhousev1alpha1.PluginDefinitionKind:
		pluginDefinition := &greenhousev1alpha1.PluginDefinition{}
		err = c.Get(ctx, types.NamespacedName{
			Namespace: plugin.GetNamespace(),
			Name:      plugin.Spec.PluginDefinitionRef.Name,
		}, pluginDefinition)
		spec = pluginDefinition.Spec
	case greenhousev1alpha1.ClusterPluginDefinitionKind:
		clusterPluginDefinition := &greenhousev1alpha1.ClusterPluginDefinition{}
		err = c.Get(ctx, types.NamespacedName{
			Namespace: "",
			Name:      plugin.Spec.PluginDefinitionRef.Name,
		}, clusterPluginDefinition)
		spec = clusterPluginDefinition.Spec
	default:
		err = errors.New("unsupported PluginDefinition kind")
	}
	return
}<|MERGE_RESOLUTION|>--- conflicted
+++ resolved
@@ -237,14 +237,6 @@
 	allErrs = append(allErrs, validation.ValidateImmutableField(oldPlugin.Spec.ClusterName, plugin.Spec.ClusterName,
 		field.NewPath("spec", "clusterName"))...)
 
-<<<<<<< HEAD
-	allErrs = append(allErrs, validation.ValidateImmutableField(oldPlugin.Spec.ReleaseNamespace, plugin.Spec.ReleaseNamespace,
-		field.NewPath("spec", "releaseNamespace"))...)
-
-	if err := validateReleaseName(plugin.Spec.ReleaseName); err != nil {
-		allErrs = append(allErrs, field.Invalid(field.NewPath("spec").Child("releaseName"), plugin.Spec.ReleaseName, err.Error()))
-	}
-
 	// Name and PluginPreset are mutually exclusive in PluginRef.
 	for _, pluginRef := range plugin.Spec.WaitFor {
 		if pluginRef.Name != "" && pluginRef.PluginPreset != "" {
@@ -253,11 +245,7 @@
 		}
 	}
 
-	// ensure (Cluster-)PluginDefinition exists, validate OptionValues and Plugin for Cluster
-	optionsFieldPath := field.NewPath("spec").Child("optionValues")
-=======
 	// ensure (Cluster-)PluginDefinition exists
->>>>>>> 943bb2af
 	pluginDefinitionSpec, err := getPluginDefinitionSpec(ctx, c, plugin)
 	if err != nil {
 		if apierrors.IsNotFound(err) {
