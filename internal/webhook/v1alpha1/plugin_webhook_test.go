--- conflicted
+++ resolved
@@ -63,11 +63,7 @@
 		}
 
 		optionsFieldPath := field.NewPath("spec").Child("optionValues")
-<<<<<<< HEAD
-		errList := webhook.ValidatePluginOptionValues(optionValues, pluginDefinition, true, optionsFieldPath)
-=======
-		errList := validatePluginOptionValues(optionValues, pluginDefinition.Name, pluginDefinition.Spec, true, optionsFieldPath)
->>>>>>> e402b163
+		errList := webhook.ValidatePluginOptionValues(optionValues, pluginDefinition.Name, pluginDefinition.Spec, true, optionsFieldPath)
 		switch expErr {
 		case true:
 			Expect(errList).ToNot(BeEmpty(), "expected an error, got nil")
@@ -106,11 +102,7 @@
 		}
 
 		optionsFieldPath := field.NewPath("spec").Child("optionValues")
-<<<<<<< HEAD
-		errList := webhook.ValidatePluginOptionValues(optionValues, pluginDefinition, true, optionsFieldPath)
-=======
-		errList := validatePluginOptionValues(optionValues, pluginDefinition.Name, pluginDefinition.Spec, true, optionsFieldPath)
->>>>>>> e402b163
+		errList := webhook.ValidatePluginOptionValues(optionValues, pluginDefinition.Name, pluginDefinition.Spec, true, optionsFieldPath)
 		switch expErr {
 		case true:
 			Expect(errList).ToNot(BeEmpty(), "expected an error, got nil")
@@ -133,13 +125,8 @@
 		Entry("PluginOption Value not supported With PluginOption Type Secret", "", greenhousev1alpha1.PluginOptionTypeSecret, "string", true),
 	)
 
-<<<<<<< HEAD
 	DescribeTable("Validate PluginOptionValue references a Secret", func(actValue *greenhousemetav1alpha1.ValueFromSource, expErr bool) {
-		pluginDefinition := &greenhousev1alpha1.PluginDefinition{
-=======
-	DescribeTable("Validate PluginOptionValue references a Secret", func(actValue *greenhousev1alpha1.ValueFromSource, expErr bool) {
 		pluginDefinition := &greenhousev1alpha1.ClusterPluginDefinition{
->>>>>>> e402b163
 			ObjectMeta: metav1.ObjectMeta{
 				Namespace: "greenhouse",
 				Name:      "testPlugin",
@@ -162,11 +149,7 @@
 		}
 
 		optionsFieldPath := field.NewPath("spec").Child("optionValues")
-<<<<<<< HEAD
-		errList := webhook.ValidatePluginOptionValues(optionValues, pluginDefinition, true, optionsFieldPath)
-=======
-		errList := validatePluginOptionValues(optionValues, pluginDefinition.Name, pluginDefinition.Spec, true, optionsFieldPath)
->>>>>>> e402b163
+		errList := webhook.ValidatePluginOptionValues(optionValues, pluginDefinition.Name, pluginDefinition.Spec, true, optionsFieldPath)
 		switch expErr {
 		case true:
 			Expect(errList).ToNot(BeEmpty(), "expected an error, got nil")
@@ -202,11 +185,7 @@
 				test.WithCluster("test-cluster"),
 			)
 			optionsFieldPath := field.NewPath("spec").Child("optionValues")
-<<<<<<< HEAD
-			errList := webhook.ValidatePluginOptionValues(plugin.Spec.OptionValues, pluginDefinition, true, optionsFieldPath)
-=======
-			errList := validatePluginOptionValues(plugin.Spec.OptionValues, pluginDefinition.Name, pluginDefinition.Spec, true, optionsFieldPath)
->>>>>>> e402b163
+			errList := webhook.ValidatePluginOptionValues(plugin.Spec.OptionValues, pluginDefinition.Name, pluginDefinition.Spec, true, optionsFieldPath)
 			Expect(errList).NotTo(BeEmpty(), "expected an error, got nil")
 		})
 		It("should accept a Plugin with supplied required options", func() {
@@ -217,11 +196,7 @@
 				},
 			}
 			optionsFieldPath := field.NewPath("spec").Child("optionValues")
-<<<<<<< HEAD
-			errList := webhook.ValidatePluginOptionValues(optionValues, pluginDefinition, true, optionsFieldPath)
-=======
-			errList := validatePluginOptionValues(optionValues, pluginDefinition.Name, pluginDefinition.Spec, true, optionsFieldPath)
->>>>>>> e402b163
+			errList := webhook.ValidatePluginOptionValues(optionValues, pluginDefinition.Name, pluginDefinition.Spec, true, optionsFieldPath)
 			Expect(errList).To(BeEmpty(), "unexpected error")
 		})
 	})
