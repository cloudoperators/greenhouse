// SPDX-FileCopyrightText: 2024 SAP SE or an SAP affiliate company and Greenhouse contributors
// SPDX-License-Identifier: Apache-2.0

package v1alpha1

import (
	"context"
	"errors"

	. "github.com/onsi/ginkgo/v2"
	. "github.com/onsi/gomega"
	apiextensionsv1 "k8s.io/apiextensions-apiserver/pkg/apis/apiextensions/v1"
	apierrors "k8s.io/apimachinery/pkg/api/errors"
	"k8s.io/apimachinery/pkg/api/validation"
	metav1 "k8s.io/apimachinery/pkg/apis/meta/v1"
	"k8s.io/apimachinery/pkg/types"
	"k8s.io/apimachinery/pkg/util/validation/field"
	"k8s.io/utils/ptr"
	"sigs.k8s.io/controller-runtime/pkg/client/fake"

	greenhouseapis "github.com/cloudoperators/greenhouse/api"
	greenhousev1alpha1 "github.com/cloudoperators/greenhouse/api/v1alpha1"
	"github.com/cloudoperators/greenhouse/internal/test"
)

var _ = Describe("Validate Plugin OptionValues", func() {
	DescribeTable("Validate PluginType contains either Value or ValueFrom", func(value *apiextensionsv1.JSON, valueFrom *greenhousev1alpha1.ValueFromSource, expErr bool) {
		optionValues := []greenhousev1alpha1.PluginOptionValue{
			{
				Name:      "test",
				Value:     value,
				ValueFrom: valueFrom,
			},
		}

		var defaultVal *apiextensionsv1.JSON
		var optionType greenhousev1alpha1.PluginOptionType
		switch {
		case value != nil:
			defaultVal = value
			optionType = greenhousev1alpha1.PluginOptionTypeString
		case valueFrom != nil:
			defaultVal = test.MustReturnJSONFor(valueFrom.Secret.Name)
			optionType = greenhousev1alpha1.PluginOptionTypeSecret
		}

		pluginDefinition := &greenhousev1alpha1.ClusterPluginDefinition{
			ObjectMeta: metav1.ObjectMeta{
				Namespace: "greenhouse",
				Name:      "testPlugin",
			},
			Spec: greenhousev1alpha1.PluginDefinitionSpec{
				Options: []greenhousev1alpha1.PluginOption{
					{
						Name:    "test",
						Default: defaultVal,
						Type:    optionType,
					},
				},
			},
		}

		optionsFieldPath := field.NewPath("spec").Child("optionValues")
		errList := validatePluginOptionValues(optionValues, pluginDefinition.Name, pluginDefinition.Spec, true, optionsFieldPath)
		switch expErr {
		case true:
			Expect(errList).ToNot(BeEmpty(), "expected an error, got nil")
		default:
			Expect(errList).To(BeEmpty(), "expected no error, got %v", errList)
		}
	},
		Entry("Value and ValueFrom nil", nil, nil, true),
		Entry("Value and ValueFrom not nil", test.MustReturnJSONFor("test"), &greenhousev1alpha1.ValueFromSource{Secret: &greenhousev1alpha1.SecretKeyReference{Name: "my-secret"}}, true),
		Entry("Value not nil", test.MustReturnJSONFor("test"), nil, false),
		Entry("ValueFrom not nil", nil, &greenhousev1alpha1.ValueFromSource{Secret: &greenhousev1alpha1.SecretKeyReference{Name: "my-secret", Key: "secret-key"}}, false),
	)

	DescribeTable("Validate PluginOptionValue is consistent with PluginOption Type", func(defaultValue any, defaultType greenhousev1alpha1.PluginOptionType, actValue any, expErr bool) {
		pluginDefinition := &greenhousev1alpha1.ClusterPluginDefinition{
			ObjectMeta: metav1.ObjectMeta{
				Namespace: "greenhouse",
				Name:      "testPlugin",
			},
			Spec: greenhousev1alpha1.PluginDefinitionSpec{
				Options: []greenhousev1alpha1.PluginOption{
					{
						Name:    "test",
						Default: test.MustReturnJSONFor(defaultValue),
						Type:    defaultType,
					},
				},
			},
		}

		optionValues := []greenhousev1alpha1.PluginOptionValue{
			{
				Name:  "test",
				Value: test.MustReturnJSONFor(actValue),
			},
		}

		optionsFieldPath := field.NewPath("spec").Child("optionValues")
		errList := validatePluginOptionValues(optionValues, pluginDefinition.Name, pluginDefinition.Spec, true, optionsFieldPath)
		switch expErr {
		case true:
			Expect(errList).ToNot(BeEmpty(), "expected an error, got nil")
		default:
			Expect(errList).To(BeEmpty(), "expected no error, got %v", errList)
		}
	},
		Entry("PluginOption Value Consistent With PluginOption Type Bool", false, greenhousev1alpha1.PluginOptionTypeBool, true, false),
		Entry("PluginOption Value Inconsistent With PluginOption Type Bool", true, greenhousev1alpha1.PluginOptionTypeBool, "notabool", true),
		Entry("PluginOption Value Consistent With PluginOption Type String", "string", greenhousev1alpha1.PluginOptionTypeString, "mystring", false),
		Entry("PluginOption Value Consistent With PluginOption Type String Escaped Integer", "1", greenhousev1alpha1.PluginOptionTypeString, "1", false),
		Entry("PluginOption Value Inconsistent With PluginOption Type String", "string", greenhousev1alpha1.PluginOptionTypeString, 1, true),
		Entry("PluginOption Value Consistent With PluginOption Type Int", 1, greenhousev1alpha1.PluginOptionTypeInt, 1, false),
		Entry("PluginOption Value Inconsistent With PluginOption Type Int", 1, greenhousev1alpha1.PluginOptionTypeInt, "one", true),
		Entry("PluginOption Value Consistent With PluginOption Type List", []string{"one", "two"}, greenhousev1alpha1.PluginOptionTypeList, []string{"one", "two", "three"}, false),
		Entry("PluginOption Value Inconsistent With PluginOption Type List", []string{"one", "two"}, greenhousev1alpha1.PluginOptionTypeList, "one,two", true),
		Entry("PluginOption Value Consistent With PluginOption Type Map", map[string]any{"key": "value"}, greenhousev1alpha1.PluginOptionTypeMap, map[string]any{"key": "custom"}, false),
		Entry("PluginOption Value Inconsistent With PluginOption Type Map", map[string]any{"key": "value"}, greenhousev1alpha1.PluginOptionTypeMap, "one", true),
		Entry("PluginOption Value Consistent With PluginOption Type Map Nested Map", map[string]any{"key": map[string]any{"nestedKey": "value"}}, greenhousev1alpha1.PluginOptionTypeMap, map[string]any{"key": map[string]any{"nestedKey": "custom"}}, false),
		Entry("PluginOption Value Consistent With PluginOption Type Secret", "", greenhousev1alpha1.PluginOptionTypeSecret, "vault+kvv2:///some-path/to/secret", false),
		Entry("PluginOption Value Inconsistent With PluginOption Type Secret", "", greenhousev1alpha1.PluginOptionTypeSecret, "some-string", true),
	)

	DescribeTable("Validate PluginOptionValue references a Secret", func(actValue *greenhousev1alpha1.PluginOptionValue, expErr bool) {
		pluginDefinition := &greenhousev1alpha1.ClusterPluginDefinition{
			ObjectMeta: metav1.ObjectMeta{
				Namespace: "greenhouse",
				Name:      "testPlugin",
			},
			Spec: greenhousev1alpha1.PluginDefinitionSpec{
				Options: []greenhousev1alpha1.PluginOption{
					{
						Name: "test",
						Type: greenhousev1alpha1.PluginOptionTypeSecret,
					},
				},
			},
		}

		optionValues := []greenhousev1alpha1.PluginOptionValue{
			*actValue,
		}

		optionsFieldPath := field.NewPath("spec").Child("optionValues")
		errList := validatePluginOptionValues(optionValues, pluginDefinition.Name, pluginDefinition.Spec, true, optionsFieldPath)
		switch expErr {
		case true:
			Expect(errList).ToNot(BeEmpty(), "expected an error, got nil")
		default:
			Expect(errList).To(BeEmpty(), "expected no error, got %v", errList)
		}
	},
		Entry("PluginOption ValueFrom has a valid SecretReference", &greenhousev1alpha1.PluginOptionValue{Name: "test", ValueFrom: &greenhousev1alpha1.ValueFromSource{Secret: &greenhousev1alpha1.SecretKeyReference{Name: "secret", Key: "key"}}}, false),
		Entry("PluginOption Value has a valid string with vault schema prefix", &greenhousev1alpha1.PluginOptionValue{Name: "test", Value: test.MustReturnJSONFor("vault+kvv2:///some-path/to/secret")}, false),
		Entry("PluginOption Value has a invalid string", &greenhousev1alpha1.PluginOptionValue{Name: "test", Value: test.MustReturnJSONFor("some-string")}, true),
		Entry("PluginOption ValueFrom is missing SecretReference Name", &greenhousev1alpha1.PluginOptionValue{Name: "test", ValueFrom: &greenhousev1alpha1.ValueFromSource{Secret: &greenhousev1alpha1.SecretKeyReference{Key: "key"}}}, true),
		Entry("PluginOption ValueFrom is missing SecretReference Key", &greenhousev1alpha1.PluginOptionValue{Name: "test", ValueFrom: &greenhousev1alpha1.ValueFromSource{Secret: &greenhousev1alpha1.SecretKeyReference{Name: "secret"}}}, true),
		Entry("PluginOption ValueFrom does not contain a SecretReference", &greenhousev1alpha1.PluginOptionValue{Name: "test"}, true),
	)

	Describe("Validate Plugin specifies all required options", func() {
		pluginDefinition := &greenhousev1alpha1.ClusterPluginDefinition{
			ObjectMeta: metav1.ObjectMeta{
				Namespace: "greenhouse",
				Name:      "testPlugin",
			},
			Spec: greenhousev1alpha1.PluginDefinitionSpec{
				Options: []greenhousev1alpha1.PluginOption{
					{
						Name:     "test",
						Type:     greenhousev1alpha1.PluginOptionTypeString,
						Required: true,
					},
				},
			},
		}
		It("should reject a Plugin with missing required options", func() {
			plugin := test.NewPlugin(test.Ctx, "test-plugin", test.TestNamespace,
				test.WithClusterPluginDefinition("test"),
				test.WithCluster("test-cluster"),
			)
			optionsFieldPath := field.NewPath("spec").Child("optionValues")
			errList := validatePluginOptionValues(plugin.Spec.OptionValues, pluginDefinition.Name, pluginDefinition.Spec, true, optionsFieldPath)
			Expect(errList).NotTo(BeEmpty(), "expected an error, got nil")
		})
		It("should accept a Plugin with supplied required options", func() {
			optionValues := []greenhousev1alpha1.PluginOptionValue{
				{
					Name:  "test",
					Value: test.MustReturnJSONFor("test"),
				},
			}
			optionsFieldPath := field.NewPath("spec").Child("optionValues")
			errList := validatePluginOptionValues(optionValues, pluginDefinition.Name, pluginDefinition.Spec, true, optionsFieldPath)
			Expect(errList).To(BeEmpty(), "unexpected error")
		})
	})
})

var _ = Describe("Validate plugin spec fields", Ordered, func() {
	var (
		setup *test.TestSetup

		team                        *greenhousev1alpha1.Team
		testCluster                 *greenhousev1alpha1.Cluster
		testPlugin                  *greenhousev1alpha1.Plugin
		testClusterPluginDefinition *greenhousev1alpha1.ClusterPluginDefinition
		testCentralPluginDefinition *greenhousev1alpha1.ClusterPluginDefinition
		testPluginDefinition        *greenhousev1alpha1.PluginDefinition
	)

	BeforeAll(func() {
		setup = test.NewTestSetup(test.Ctx, test.K8sClient, "plugin-webhook")
		team = setup.CreateTeam(test.Ctx, "test-team", test.WithTeamLabel(greenhouseapis.LabelKeySupportGroup, "true"))
		testCluster = setup.CreateCluster(test.Ctx, "test-cluster", test.WithClusterLabel(greenhouseapis.LabelKeyOwnedBy, team.Name))
		testClusterPluginDefinition = setup.CreateClusterPluginDefinition(test.Ctx, "test-plugindefinition")
		testCentralPluginDefinition = setup.CreateClusterPluginDefinition(test.Ctx, "central-plugin")
		testPluginDefinition = setup.CreatePluginDefinition(test.Ctx, "pd-namespaced")
		pluginsAllowedInCentralCluster = append(pluginsAllowedInCentralCluster, testCentralPluginDefinition.Name)
	})

	AfterEach(func() {
		test.EventuallyDeleted(test.Ctx, test.K8sClient, testPlugin)
	})

	AfterAll(func() {
		test.EventuallyDeleted(test.Ctx, test.K8sClient, testCluster)
		test.EventuallyDeleted(test.Ctx, test.K8sClient, team)
		test.EventuallyDeleted(test.Ctx, test.K8sClient, testClusterPluginDefinition)
		test.EventuallyDeleted(test.Ctx, test.K8sClient, testCentralPluginDefinition)
		test.EventuallyDeleted(test.Ctx, test.K8sClient, testPluginDefinition)
	})

	It("should not accept a plugin without a clusterName", func() {
		testPlugin = test.NewPlugin(test.Ctx, "test-plugin", setup.Namespace(),
			test.WithClusterPluginDefinition(testClusterPluginDefinition.Name),
			test.WithReleaseNamespace("test-namespace"),
			test.WithReleaseName("test-release"),
			test.WithPluginLabel(greenhouseapis.LabelKeyOwnedBy, team.Name))
		expectClusterMustBeSetError(test.K8sClient.Create(test.Ctx, testPlugin))
	})

	It("should not accept a plugin without a plugindefinition", func() {
		testPlugin = test.NewPlugin(test.Ctx, "test-plugin", setup.Namespace(),
			test.WithCluster(testCluster.Name),
			test.WithReleaseNamespace("test-namespace"),
			test.WithReleaseName("test-release"),
			test.WithPluginLabel(greenhouseapis.LabelKeyOwnedBy, team.Name))
		err := test.K8sClient.Create(test.Ctx, testPlugin)
		expectPluginDefinitionMustMatchError(err)
	})

	It("should not accept a plugin for the central cluster where releaseNamespace and Plugin Namespace do not match", func() {
		testPlugin = test.NewPlugin(test.Ctx, "test-plugin", setup.Namespace(),
			test.WithClusterPluginDefinition(testCentralPluginDefinition.Name),
			test.WithReleaseNamespace("test-namespace"),
			test.WithReleaseName("test-release"),
			test.WithPluginLabel(greenhouseapis.LabelKeyOwnedBy, team.Name))
		expectReleaseNamespaceMustMatchError(test.K8sClient.Create(test.Ctx, testPlugin))
	})

	It("should accept a plugin for a remote cluster where releaseNamespace and Plugin Namespace do not match and the PluginDefinition is allowed on the central cluster", func() {
		tempPluginsAllowedInCentralCluster := pluginsAllowedInCentralCluster
		defer func() {
			pluginsAllowedInCentralCluster = tempPluginsAllowedInCentralCluster
		}()
		pluginsAllowedInCentralCluster = []string{testClusterPluginDefinition.Name}
		testPlugin = test.NewPlugin(test.Ctx, "test-plugin", setup.Namespace(),
			test.WithClusterPluginDefinition(testClusterPluginDefinition.Name),
			test.WithCluster(testCluster.Name),
			test.WithReleaseNamespace("test-namespace"),
			test.WithReleaseName("test-release"),
			test.WithPluginLabel(greenhouseapis.LabelKeyOwnedBy, team.Name))
		err := test.K8sClient.Create(test.Ctx, testPlugin)
		Expect(err).ToNot(HaveOccurred(), "there should be no error creating the plugin")
	})

	It("should not accept a plugin if the releaseNamespace changes", func() {
		testPlugin = setup.CreatePlugin(test.Ctx, "test-plugin",
			test.WithClusterPluginDefinition(testClusterPluginDefinition.Name),
			test.WithCluster(testCluster.Name),
			test.WithReleaseNamespace("test-namespace"),
			test.WithReleaseName("test-release"),
			test.WithPluginLabel(greenhouseapis.LabelKeyOwnedBy, team.Name))

		By("updating the plugin with a different releaseNamespace")
		testPlugin.Spec.ReleaseNamespace = "new-namespace"
		err := test.K8sClient.Update(test.Ctx, testPlugin)
		Expect(err).To(HaveOccurred(), "there should be an error updating the plugin")
	})

	It("should reject the plugin when the cluster with clusterName does not exist", func() {
		By("creating the plugin")
		testPlugin = test.NewPlugin(test.Ctx, "test-plugin", setup.Namespace(),
			test.WithClusterPluginDefinition(testClusterPluginDefinition.Name),
			test.WithCluster("non-existent-cluster"),
			test.WithReleaseNamespace("test-namespace"),
			test.WithReleaseName("test-release"),
			test.WithPluginLabel(greenhouseapis.LabelKeyOwnedBy, team.Name))

		expectClusterNotFoundError(test.K8sClient.Create(test.Ctx, testPlugin))
	})

<<<<<<< HEAD
	It("should accept the plugin with reference to ClusterPluginDefinition", func() {
		By("creating the plugin")
		testPlugin = setup.CreatePlugin(test.Ctx, "test-plugin",
			test.WithClusterPluginDefinition(testClusterPluginDefinition.Name),
			test.WithCluster(testCluster.Name),
			test.WithReleaseNamespace("test-namespace"),
			test.WithReleaseName("test-release"),
			test.WithPluginLabel(greenhouseapis.LabelKeyOwnedBy, team.Name))

		By("checking the label on the plugin")
		actPlugin := &greenhousev1alpha1.Plugin{}
		err := test.K8sClient.Get(test.Ctx, types.NamespacedName{Name: testPlugin.Name, Namespace: testPlugin.Namespace}, actPlugin)
		Expect(err).ToNot(HaveOccurred(), "there should be no error getting the plugin")
		Eventually(func() map[string]string {
			return actPlugin.GetLabels()
		}).Should(HaveKeyWithValue(greenhouseapis.LabelKeyCluster, testCluster.Name), "the plugin should have a matching cluster label")
	})

	It("should accept the plugin with reference to namespaced PluginDefinition", func() {
=======
	It("should keep the template field when merging option values", func() {
		By("creating the plugin")
		testPlugin = setup.CreatePlugin(test.Ctx, "test-plugin",
			test.WithPluginDefinition(testPluginDefinition.Name),
			test.WithCluster(testCluster.Name),
			test.WithReleaseNamespace("test-namespace"),
			test.WithReleaseName("test-release"),
			test.WithPluginLabel(greenhouseapis.LabelKeyOwnedBy, team.Name),
			test.WithPluginOptionValueTemplate("templateOption", ptr.To("{{ .global.greenhouse.clusterName }}")))

		By("checking that the label is kept after merging options and optionvalues")
		actPlugin := &greenhousev1alpha1.Plugin{}
		err := test.K8sClient.Get(test.Ctx, types.NamespacedName{Name: testPlugin.Name, Namespace: testPlugin.Namespace}, actPlugin)
		Expect(err).ToNot(HaveOccurred(), "there should be no error getting the plugin")
		Eventually(func() bool {
			for _, actOption := range actPlugin.Spec.OptionValues {
				if actOption.Name == "templateOption" {
					return actOption.Template != nil
				}
			}
			return false
		}).Should(BeTrue(), "the plugin should have the template field set on the optionValue")
	})

	It("should accept the plugin when the cluster with clusterName exists", func() {
>>>>>>> 3170b310
		By("creating the plugin")
		testPlugin = setup.CreatePlugin(test.Ctx, "test-plugin",
			test.WithPluginDefinition(testPluginDefinition.Name),
			test.WithCluster(testCluster.Name),
			test.WithReleaseNamespace("test-namespace"),
			test.WithReleaseName("test-release"),
			test.WithPluginLabel(greenhouseapis.LabelKeyOwnedBy, team.Name))

		By("checking the label on the plugin")
		actPlugin := &greenhousev1alpha1.Plugin{}
		err := test.K8sClient.Get(test.Ctx, types.NamespacedName{Name: testPlugin.Name, Namespace: testPlugin.Namespace}, actPlugin)
		Expect(err).ToNot(HaveOccurred(), "there should be no error getting the plugin")
		Eventually(func() map[string]string {
			return actPlugin.GetLabels()
		}).Should(HaveKeyWithValue(greenhouseapis.LabelKeyCluster, testCluster.Name), "the plugin should have a matching cluster label")
	})

	It("should reject to update a plugin when the clusterName changes", func() {
		testPlugin = setup.CreatePlugin(test.Ctx, "test-plugin",
			test.WithClusterPluginDefinition(testClusterPluginDefinition.Name),
			test.WithCluster(testCluster.Name),
			test.WithReleaseNamespace("test-namespace"),
			test.WithReleaseName("test-release"),
			test.WithPluginLabel(greenhouseapis.LabelKeyOwnedBy, team.Name))
		testPlugin.Spec.ClusterName = "wrong-cluster-name"
		err := test.K8sClient.Update(test.Ctx, testPlugin)

		Expect(err).To(HaveOccurred(), "there should be an error changing the plugin's clusterName")
		Expect(err.Error()).To(ContainSubstring(validation.FieldImmutableErrorMsg))
	})

	It("should reject to update a plugin when the clustername is removed", func() {
		testPlugin = setup.CreatePlugin(test.Ctx, "test-plugin",
			test.WithClusterPluginDefinition(testClusterPluginDefinition.Name),
			test.WithCluster(testCluster.Name),
			test.WithReleaseNamespace("test-namespace"),
			test.WithReleaseName("test-release"),
			test.WithPluginLabel(greenhouseapis.LabelKeyOwnedBy, team.Name))
		testPlugin.Spec.ClusterName = ""
		err := test.K8sClient.Update(test.Ctx, testPlugin)
		Expect(err).To(HaveOccurred(), "there should be an error changing the plugin's clusterName")
		Expect(err.Error()).To(ContainSubstring(validation.FieldImmutableErrorMsg))
	})

	It("should reject to update a plugin when the releaseNamespace changes", func() {
		testPlugin = setup.CreatePlugin(test.Ctx, "test-plugin",
			test.WithClusterPluginDefinition(testClusterPluginDefinition.Name),
			test.WithCluster(testCluster.Name),
			test.WithReleaseNamespace("test-namespace"),
			test.WithReleaseName("test-release"),
			test.WithPluginLabel(greenhouseapis.LabelKeyOwnedBy, team.Name))
		testPlugin.Spec.ReleaseNamespace = "foo-bar"
		err := test.K8sClient.Update(test.Ctx, testPlugin)
		Expect(err).To(HaveOccurred(), "there should be an error changing the plugin's releaseNamespace")
		Expect(err.Error()).To(ContainSubstring(validation.FieldImmutableErrorMsg))
	})

	It("should reject to update a plugin when the pluginDefinition reference name changes", func() {
		secondClusterPluginDefinition := setup.CreateClusterPluginDefinition(test.Ctx, "foo-bar")
		testPlugin = setup.CreatePlugin(test.Ctx, "test-plugin",
			test.WithClusterPluginDefinition(testClusterPluginDefinition.Name),
			test.WithCluster(testCluster.Name),
			test.WithReleaseNamespace("test-namespace"),
			test.WithReleaseName("test-release"),
			test.WithPluginLabel(greenhouseapis.LabelKeyOwnedBy, team.Name))

		testPlugin.Spec.PluginDefinitionRef.Name = secondClusterPluginDefinition.Name
		err := test.K8sClient.Update(test.Ctx, testPlugin)
		Expect(err).To(HaveOccurred(), "there should be an error changing the plugin's pluginDefinition name")
		Expect(err.Error()).To(ContainSubstring(validation.FieldImmutableErrorMsg))

		test.EventuallyDeleted(test.Ctx, test.K8sClient, secondClusterPluginDefinition)
	})

	It("should accept to update a plugin when the pluginDefinition reference kind changes to PluginDefinition", func() {
		By("creating ClusterPluginDefinition with the same name as namespaced PluginDefinition")
		secondClusterPluginDefinition := test.NewClusterPluginDefinition(test.Ctx, testPluginDefinition.Name)
		Expect(setup.Create(test.Ctx, secondClusterPluginDefinition)).To(Succeed(), "failed to create ClusterPluginDefinition")

		testPlugin = setup.CreatePlugin(test.Ctx, "test-plugin",
			test.WithClusterPluginDefinition(secondClusterPluginDefinition.Name),
			test.WithCluster(testCluster.Name),
			test.WithReleaseNamespace("test-namespace"),
			test.WithReleaseName("test-release"),
			test.WithPluginLabel(greenhouseapis.LabelKeyOwnedBy, team.Name))

		testPlugin.Spec.PluginDefinitionRef.Kind = greenhousev1alpha1.PluginDefinitionKind
		err := test.K8sClient.Update(test.Ctx, testPlugin)
		Expect(err).ToNot(HaveOccurred(), "there should be no error changing the plugin's pluginDefinition kind")
		labels := testPlugin.GetLabels()
		Expect(labels).To(HaveKeyWithValue(greenhouseapis.LabelKeyPluginDefinition, testPluginDefinition.Name),
			"the plugin should have the plugindefinition label set to the pluginDefinition name")
		Expect(labels).ToNot(HaveKey(greenhouseapis.LabelKeyClusterPluginDefinition),
			"the plugin should not have the clusterplugindefinition label set")

		test.EventuallyDeleted(test.Ctx, test.K8sClient, secondClusterPluginDefinition)
	})

	It("should accept to update a plugin when the pluginDefinition reference kind changes to ClusterPluginDefinition", func() {
		By("creating PluginDefinition with the same name as ClusterPluginDefinition")
		secondPluginDefinition := test.NewPluginDefinition(test.Ctx, testClusterPluginDefinition.Name, setup.Namespace())
		Expect(setup.Create(test.Ctx, secondPluginDefinition)).To(Succeed(), "failed to create PluginDefinition")

		testPlugin = setup.CreatePlugin(test.Ctx, "test-plugin",
			test.WithPluginDefinition(secondPluginDefinition.Name),
			test.WithCluster(testCluster.Name),
			test.WithReleaseNamespace("test-namespace"),
			test.WithReleaseName("test-release"),
			test.WithPluginLabel(greenhouseapis.LabelKeyOwnedBy, team.Name))

		testPlugin.Spec.PluginDefinitionRef.Kind = greenhousev1alpha1.ClusterPluginDefinitionKind
		err := test.K8sClient.Update(test.Ctx, testPlugin)
		Expect(err).ToNot(HaveOccurred(), "there should be no error changing the plugin's pluginDefinition kind")
		labels := testPlugin.GetLabels()
		Expect(labels).To(HaveKeyWithValue(greenhouseapis.LabelKeyClusterPluginDefinition, testClusterPluginDefinition.Name),
			"the plugin should have the plugindefinition label set to the pluginDefinition name")
		Expect(labels).ToNot(HaveKey(greenhouseapis.LabelKeyPluginDefinition),
			"the plugin should not have the clusterplugindefinition label set")

		test.EventuallyDeleted(test.Ctx, test.K8sClient, secondPluginDefinition)
	})

	It("should correctly default the PluginDefinitionKind", func() {
		testPlugin := test.NewPlugin(test.Ctx, "test-plugin", setup.Namespace(),
			test.WithCluster(testCluster.Name),
			test.WithReleaseNamespace("test-namespace"),
			test.WithReleaseName("test-release"),
			test.WithPluginLabel(greenhouseapis.LabelKeyOwnedBy, team.Name),
		)
		//nolint:staticcheck
		testPlugin.Spec.PluginDefinition = testPluginDefinition.Name

		Expect(test.K8sClient.Create(test.Ctx, testPlugin)).To(Succeed(), "there must be no error creating the Plugin")
		Expect(testPlugin.Spec.PluginDefinitionRef.Kind).To(Equal(greenhousev1alpha1.PluginDefinitionKind), "PluginDefinitionKind should be defaulted to PluginDefinition")
	})
})

var _ = Describe("Validate PluginDefinition labels on Defaulting", Ordered, func() {
	var (
		setup *test.TestSetup

		team                        *greenhousev1alpha1.Team
		testCluster                 *greenhousev1alpha1.Cluster
		testPlugin                  *greenhousev1alpha1.Plugin
		testClusterPluginDefinition *greenhousev1alpha1.ClusterPluginDefinition
		testCentralPluginDefinition *greenhousev1alpha1.ClusterPluginDefinition
		testPluginDefinition        *greenhousev1alpha1.PluginDefinition
	)

	BeforeAll(func() {
		setup = test.NewTestSetup(test.Ctx, test.K8sClient, "plugin-webhook")
		team = setup.CreateTeam(test.Ctx, "test-team", test.WithTeamLabel(greenhouseapis.LabelKeySupportGroup, "true"))
		testCluster = setup.CreateCluster(test.Ctx, "test-cluster", test.WithClusterLabel(greenhouseapis.LabelKeyOwnedBy, team.Name))
		testClusterPluginDefinition = setup.CreateClusterPluginDefinition(test.Ctx, "test-clusterplugindefinition")
		testCentralPluginDefinition = setup.CreateClusterPluginDefinition(test.Ctx, "central-plugin")
		testPluginDefinition = setup.CreatePluginDefinition(test.Ctx, "test-plugindefinition")
		pluginsAllowedInCentralCluster = append(pluginsAllowedInCentralCluster, testCentralPluginDefinition.Name)
	})

	AfterEach(func() {
		test.EventuallyDeleted(test.Ctx, test.K8sClient, testPlugin)
	})

	AfterAll(func() {
		test.EventuallyDeleted(test.Ctx, test.K8sClient, testCluster)
		test.EventuallyDeleted(test.Ctx, test.K8sClient, team)
		test.EventuallyDeleted(test.Ctx, test.K8sClient, testClusterPluginDefinition)
		test.EventuallyDeleted(test.Ctx, test.K8sClient, testCentralPluginDefinition)
		test.EventuallyDeleted(test.Ctx, test.K8sClient, testPluginDefinition)
	})

	It("should accept a plugin for a remote cluster where releaseNamespace and Plugin Namespace do not match and the ClusterPluginDefinition is allowed on the central cluster", func() {
		tempPluginsAllowedInCentralCluster := pluginsAllowedInCentralCluster
		defer func() {
			pluginsAllowedInCentralCluster = tempPluginsAllowedInCentralCluster
		}()
		pluginsAllowedInCentralCluster = []string{testClusterPluginDefinition.Name}
		testPlugin = test.NewPlugin(test.Ctx, "test-plugin", setup.Namespace(),
			test.WithClusterPluginDefinition(testClusterPluginDefinition.Name),
			test.WithCluster(testCluster.Name),
			test.WithReleaseNamespace("test-namespace"),
			test.WithReleaseName("test-release"),
			test.WithPluginLabel(greenhouseapis.LabelKeyOwnedBy, team.Name),
			test.WithPluginLabel(greenhouseapis.LabelKeyPluginDefinition, testClusterPluginDefinition.Name),
		)
		err := test.K8sClient.Create(test.Ctx, testPlugin)
		Expect(err).ToNot(HaveOccurred(), "there should be no error creating the plugin")

		By("checking the label on the plugin")
		Eventually(func(g Gomega) {
			err = test.K8sClient.Get(test.Ctx, types.NamespacedName{Name: testPlugin.Name, Namespace: testPlugin.Namespace}, testPlugin)
			Expect(err).ToNot(HaveOccurred(), "there should be no error getting the plugin")
			labels := testPlugin.GetLabels()
			g.Expect(labels).To(HaveKeyWithValue(greenhouseapis.LabelKeyClusterPluginDefinition, testClusterPluginDefinition.Name),
				"the plugin should have the clusterplugindefinition label set to the pluginDefinition name")
			g.Expect(labels).ToNot(HaveKey(greenhouseapis.LabelKeyPluginDefinition),
				"the plugin should not have the plugindefinition label set")
		}).Should(Succeed(), "the plugin should have only clusterplugindefinition label set")
	})

	It("should only set the plugindefinition label when referencing namespaced PluginDefinition", func() {
		testPlugin = test.NewPlugin(test.Ctx, "test-plugin", setup.Namespace(),
			test.WithPluginDefinition(testPluginDefinition.Name),
			test.WithCluster(testCluster.Name),
			test.WithReleaseNamespace("test-namespace"),
			test.WithReleaseName("test-release"),
			test.WithPluginLabel(greenhouseapis.LabelKeyOwnedBy, team.Name),
			test.WithPluginLabel(greenhouseapis.LabelKeyClusterPluginDefinition, testPluginDefinition.Name),
		)
		err := test.K8sClient.Create(test.Ctx, testPlugin)
		Expect(err).ToNot(HaveOccurred(), "there should be no error creating the plugin")

		By("checking the label on the plugin")
		Eventually(func(g Gomega) {
			err = test.K8sClient.Get(test.Ctx, types.NamespacedName{Name: testPlugin.Name, Namespace: testPlugin.Namespace}, testPlugin)
			Expect(err).ToNot(HaveOccurred(), "there should be no error getting the plugin")
			labels := testPlugin.GetLabels()
			g.Expect(labels).To(HaveKeyWithValue(greenhouseapis.LabelKeyPluginDefinition, testPluginDefinition.Name),
				"the plugin should have the plugindefinition label set to the pluginDefinition name")
			g.Expect(labels).ToNot(HaveKey(greenhouseapis.LabelKeyClusterPluginDefinition),
				"the plugin should not have the clusterplugindefinition label set")
		}).Should(Succeed(), "the plugin should have only plugindefinition label set")
	})
})

func expectClusterNotFoundError(err error) {
	GinkgoHelper()
	Expect(err).To(HaveOccurred(), "there should be an error updating the plugin")
	var statusErr *apierrors.StatusError
	ok := errors.As(err, &statusErr)
	Expect(ok).To(BeTrue(), "error should be a status error")
	Expect(statusErr.ErrStatus.Reason).To(Equal(metav1.StatusReasonForbidden), "the error should be a status forbidden error")
	Expect(statusErr.ErrStatus.Message).To(ContainSubstring("spec.clusterName: Not found"), "the error message should reflect clustername not found")
}

func expectClusterMustBeSetError(err error) {
	GinkgoHelper()
	Expect(err).To(HaveOccurred(), "there should be an error updating the plugin")
	var statusErr *apierrors.StatusError
	ok := errors.As(err, &statusErr)
	Expect(ok).To(BeTrue(), "error should be a status error")
	Expect(statusErr.ErrStatus.Reason).To(Equal(metav1.StatusReasonForbidden), "the error should be a status forbidden error")
	Expect(statusErr.ErrStatus.Message).To(
		ContainSubstring("spec.clusterName: Required value: the clusterName must be set"),
		"the error message should reflect that the clusterName must be set",
	)
}

func expectPluginDefinitionMustMatchError(err error) {
	GinkgoHelper()
	Expect(err).To(HaveOccurred(), "there should be an error creating/updating the plugin")
	var statusErr *apierrors.StatusError
	ok := errors.As(err, &statusErr)
	Expect(ok).To(BeTrue(), "error should be a status error")
	Expect(statusErr.ErrStatus.Reason).To(Equal(metav1.StatusReasonForbidden), "the error should be a status forbidden error")
	Expect(err.Error()).To(And(ContainSubstring("spec.pluginDefinitionRef.name"), ContainSubstring("PluginDefinition name must be set")), "the error message should reflect that the pluginDefinition name must be set")
}

func expectReleaseNamespaceMustMatchError(err error) {
	GinkgoHelper()
	Expect(err).To(HaveOccurred(), "there should be an error creating/updating the plugin")
	var statusErr *apierrors.StatusError
	ok := errors.As(err, &statusErr)
	Expect(ok).To(BeTrue(), "error should be a status error")
	Expect(statusErr.ErrStatus.Reason).To(Equal(metav1.StatusReasonForbidden), "the error should be a status forbidden error")
	Expect(statusErr.ErrStatus.Message).To(
		ContainSubstring("central cluster can only be deployed in the same namespace as the plugin"),
		"the error message should reflect that the releaseNamespace must be the same as the plugin namespace for a plugin in the central cluster",
	)
}

var _ = Describe("Validate Plugin with OwnerReference from PluginPresets", func() {
	testPlugin := test.NewPlugin(test.Ctx, "test-plugin", test.TestNamespace,
		test.WithClusterPluginDefinition("test-plugindefinition"),
		test.WithCluster("test-cluster"),
	)

	var ownerReference = metav1.OwnerReference{
		APIVersion: "greenhouse.cloud.sap/v1alpha1",
		Kind:       "PluginPreset",
		Name:       "test-preset",
		Controller: ptr.To(false),
	}

	It("should return a warning if the Plugin has an OwnerReference from a PluginPreset", func() {
		cut := testPlugin.DeepCopy()
		cut.SetOwnerReferences([]metav1.OwnerReference{ownerReference})
		warnings := validateOwnerReference(cut)
		Expect(warnings).NotTo(BeNil(), "expected a warning, got nil")
	})
	It("should return no warning if the Plugin has no OwnerReference from a PluginPreset", func() {
		warnings := validateOwnerReference(testPlugin)
		Expect(warnings).To(BeNil(), "expected no warning, got %v", warnings)
	})
})

var _ = Describe("Validation and defaulting of releaseName", func() {
	var (
		testPlugin       *greenhousev1alpha1.Plugin
		pluginDefinition *greenhousev1alpha1.ClusterPluginDefinition
	)

	BeforeEach(func() {
		pluginDefinition = test.NewClusterPluginDefinition(test.Ctx, "test-definition", test.WithHelmChart(&greenhousev1alpha1.HelmChartReference{Name: "test-helm-chart"}))

		testPlugin = test.NewPlugin(test.Ctx, "test-plugin", "testing", test.WithClusterPluginDefinition("test-definition"))
		// ensure the Plugin is in the deployed state
		testPlugin.Status.HelmReleaseStatus = &greenhousev1alpha1.HelmReleaseStatus{
			Status: "deployed",
		}
	})

	It("should default releaseName to the Plugin Name if previously deployed", func() {
		fakeClient := fake.NewClientBuilder().WithScheme(test.GreenhouseV1Alpha1Scheme()).WithObjects(pluginDefinition).Build()
		// Call the DefaultPlugin function
		err := DefaultPlugin(context.TODO(), fakeClient, testPlugin)
		Expect(err).ToNot(HaveOccurred(), "there should be no error defaulting the plugin")

		// Assert that the releaseName is set to the existing Helm release name
		Expect(testPlugin.Spec.ReleaseName).To(Equal(testPlugin.Name), "releaseName should be defaulted to the Plugin name")
	})
	It("should default releaseName to the Helm chart name from the PluginDefinition if not set and no Helm release exists", func() {
		fakeClient := fake.NewClientBuilder().WithScheme(test.GreenhouseV1Alpha1Scheme()).WithObjects(pluginDefinition).Build()
		testPlugin.Status.HelmReleaseStatus = nil // No existing Helm release
		testPlugin.Spec.ReleaseName = ""          // ReleaseName not set

		// Call the DefaultPlugin function
		err := DefaultPlugin(context.TODO(), fakeClient, testPlugin)
		Expect(err).ToNot(HaveOccurred(), "there should be no error defaulting the plugin")

		// Assert that the releaseName is set to the Helm chart name
		Expect(testPlugin.Spec.ReleaseName).To(Equal("test-helm-chart"), "releaseName should be defaulted to the Helm chart name from the PluginDefinition")
	})

	It("should not allow arbitrary releaseName if Plugin already deployed", func() {
		fakeClient := fake.NewClientBuilder().WithScheme(test.GreenhouseV1Alpha1Scheme()).WithObjects(testPlugin, pluginDefinition).Build()
		cut := testPlugin.DeepCopy()
		cut.Spec.ReleaseName = "arbitrary-release-name"
		_, err := ValidateUpdatePlugin(test.Ctx, fakeClient, testPlugin, cut)
		Expect(err).To(HaveOccurred(), "there should be an error updating the plugin")
	})
})<|MERGE_RESOLUTION|>--- conflicted
+++ resolved
@@ -304,27 +304,6 @@
 		expectClusterNotFoundError(test.K8sClient.Create(test.Ctx, testPlugin))
 	})
 
-<<<<<<< HEAD
-	It("should accept the plugin with reference to ClusterPluginDefinition", func() {
-		By("creating the plugin")
-		testPlugin = setup.CreatePlugin(test.Ctx, "test-plugin",
-			test.WithClusterPluginDefinition(testClusterPluginDefinition.Name),
-			test.WithCluster(testCluster.Name),
-			test.WithReleaseNamespace("test-namespace"),
-			test.WithReleaseName("test-release"),
-			test.WithPluginLabel(greenhouseapis.LabelKeyOwnedBy, team.Name))
-
-		By("checking the label on the plugin")
-		actPlugin := &greenhousev1alpha1.Plugin{}
-		err := test.K8sClient.Get(test.Ctx, types.NamespacedName{Name: testPlugin.Name, Namespace: testPlugin.Namespace}, actPlugin)
-		Expect(err).ToNot(HaveOccurred(), "there should be no error getting the plugin")
-		Eventually(func() map[string]string {
-			return actPlugin.GetLabels()
-		}).Should(HaveKeyWithValue(greenhouseapis.LabelKeyCluster, testCluster.Name), "the plugin should have a matching cluster label")
-	})
-
-	It("should accept the plugin with reference to namespaced PluginDefinition", func() {
-=======
 	It("should keep the template field when merging option values", func() {
 		By("creating the plugin")
 		testPlugin = setup.CreatePlugin(test.Ctx, "test-plugin",
@@ -349,8 +328,25 @@
 		}).Should(BeTrue(), "the plugin should have the template field set on the optionValue")
 	})
 
-	It("should accept the plugin when the cluster with clusterName exists", func() {
->>>>>>> 3170b310
+	It("should accept the plugin with reference to ClusterPluginDefinition", func() {
+		By("creating the plugin")
+		testPlugin = setup.CreatePlugin(test.Ctx, "test-plugin",
+			test.WithClusterPluginDefinition(testClusterPluginDefinition.Name),
+			test.WithCluster(testCluster.Name),
+			test.WithReleaseNamespace("test-namespace"),
+			test.WithReleaseName("test-release"),
+			test.WithPluginLabel(greenhouseapis.LabelKeyOwnedBy, team.Name))
+
+		By("checking the label on the plugin")
+		actPlugin := &greenhousev1alpha1.Plugin{}
+		err := test.K8sClient.Get(test.Ctx, types.NamespacedName{Name: testPlugin.Name, Namespace: testPlugin.Namespace}, actPlugin)
+		Expect(err).ToNot(HaveOccurred(), "there should be no error getting the plugin")
+		Eventually(func() map[string]string {
+			return actPlugin.GetLabels()
+		}).Should(HaveKeyWithValue(greenhouseapis.LabelKeyCluster, testCluster.Name), "the plugin should have a matching cluster label")
+	})
+
+	It("should accept the plugin with reference to namespaced PluginDefinition", func() {
 		By("creating the plugin")
 		testPlugin = setup.CreatePlugin(test.Ctx, "test-plugin",
 			test.WithPluginDefinition(testPluginDefinition.Name),
