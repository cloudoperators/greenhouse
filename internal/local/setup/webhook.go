// SPDX-FileCopyrightText: 2024 SAP SE or an SAP affiliate company and Greenhouse contributors
// SPDX-License-Identifier: Apache-2.0

package setup

import (
	"context"
	"errors"
	"fmt"
	"net"
	"os"
	"path/filepath"
	"runtime"
	"strings"

	"github.com/cenkalti/backoff/v5"
	aregv1 "k8s.io/api/admissionregistration/v1"
	appsv1 "k8s.io/api/apps/v1"
	v1 "k8s.io/api/core/v1"
	"k8s.io/apimachinery/pkg/types"
	"sigs.k8s.io/controller-runtime/pkg/client"

	"github.com/cloudoperators/greenhouse/internal/local/klient"
	"github.com/cloudoperators/greenhouse/internal/local/utils"
)

type Webhook struct {
	DockerFile string `yaml:"dockerFile" json:"dockerFile"`
	DevMode    bool   `yaml:"devMode" json:"devMode"`
}

const (
	LocalDevIMG                        = "greenhouse/manager:local"
	WebhookContainer                   = "webhook"
	DeploymentKind                     = "Deployment"
	WebhookDeploymentNameSuffix        = "-webhook"
	MutatingWebhookConfigurationKind   = "MutatingWebhookConfiguration"
	ValidatingWebhookConfigurationKind = "ValidatingWebhookConfiguration"
	webhookCertSecSuffix               = "-webhook-server-cert"
	webhookCertInjectionSuffix         = "-client-cert"
)

// setupWebhookManifest - sets up the webhook manifest by modifying the manager deployment, cert job and webhook configurations
// deploys manager in WEBHOOK_ONLY mode so that you don't need to run webhooks locally during controller development
// modifies cert job (charts/manager/templates/kube-webhook-certgen.yaml) to include host.docker.internal
// if devMode is enabled, modifies mutating and validating webhook configurations to use host.docker.internal URL and removes service from clientConfig
// extracts the webhook certs from the secret and writes them to tmp/k8s-webhook-server/serving-certs directory
func (m *Manifest) setupWebhookManifest(resources []map[string]any) ([]map[string]any, error) {
	webhookManifests := make([]map[string]any, 0)
	releaseName := m.ReleaseName
	webhookDeployment, err := extractResourceByNameKind(resources, releaseName+WebhookDeploymentNameSuffix, DeploymentKind)
	if err != nil {
		return nil, err
	}

	utils.Log("modifying webhook deployment...")
	webhookDeployment, err = m.modifyWebhookDeployment(webhookDeployment)
	if err != nil {
		return nil, err
	}

<<<<<<< HEAD
	utils.Log("modifying cert-manager...")
	webhookURL := getWebhookURL()

	// utils.Log("Add WebhookURL to Certificate: " + webhookURL)

=======
	webhookURL := getWebhookURL()
>>>>>>> 2d54649e
	webhookManifests = append(webhookManifests, webhookDeployment)
	webhookResources := extractResourcesByKinds(resources, MutatingWebhookConfigurationKind, ValidatingWebhookConfigurationKind)
	utils.Log("setting cert-manager annotation for webhook resources...")
	webhookResources = m.setCertManagerAnnotation(webhookResources)
	if m.Webhook.DevMode {
		utils.Log("enabling webhook local development...")
		if webhookURL != "" {
			webhooks, err := m.modifyWebhooks(webhookResources, webhookURL)
			if err != nil {
				return nil, err
			}
			if len(webhooks) > 0 {
				webhookManifests = append(webhookManifests, webhooks...)
			}
		}
	} else {
		webhookManifests = append(webhookManifests, webhookResources...)
	}
	return webhookManifests, nil
}

// modifyWebhookDeployment - sets the local image of the webhook deployment
func (m *Manifest) modifyWebhookDeployment(deploymentResource map[string]any) (map[string]any, error) {
	deployment := &appsv1.Deployment{}
	deploymentStr, err := utils.Stringy(deploymentResource)
	if err != nil {
		return nil, err
	}
	// convert yaml to appsv1.Deployment
	err = utils.FromYamlToK8sObject(deploymentStr, deployment)
	if err != nil {
		return nil, err
	}
	index := getContainerIndex(deployment, WebhookContainer)
	if index == -1 {
		return nil, errors.New("manager container not found in deployment")
	}
	deployment.Spec.Template.Spec.Containers[index].Image = LocalDevIMG
	deployment.Spec.Replicas = utils.Int32P(1)
	depBytes, err := utils.FromK8sObjectToYaml(deployment, appsv1.SchemeGroupVersion)
	if err != nil {
		return nil, err
	}
	return utils.RawK8sInterface(depBytes)
}

func (m *Manifest) setCertManagerAnnotation(resources []map[string]any) []map[string]any {
	certSecName := fmt.Sprintf("greenhouse/%s%s", m.ReleaseName, webhookCertInjectionSuffix)
	for idx, resource := range resources {
		m, ok := resource["metadata"]
		if !ok {
			continue
		}
		metadata, ok := m.(map[string]any)
		if !ok {
			continue
		}
		// Grab existing annotations (if any), else make a new map
		var annotations map[string]any
		if annAny, found := metadata["annotations"]; found {
			a := annAny.(map[string]any) //nolint:errcheck
			annotations = a
		} else {
			annotations = make(map[string]any)
		}
		// inject cert-manager annotation
		annotations["cert-manager.io/inject-ca-from"] = certSecName
		metadata["annotations"] = annotations
		resource["metadata"] = metadata
		resources[idx] = resource
	}
	return resources
}

// modifyWebhooks - modifies the webhook configurations to use host.docker.internal URL and removes service from clientConfig
// during local development of webhooks api server will forward the request to host machine where the webhook is running at port 9443
func (m *Manifest) modifyWebhooks(resources []map[string]any, webhookURL string) ([]map[string]any, error) {
	modifiedWebhooks := make([]map[string]any, 0)
	for _, resource := range resources {
		if k, ok := resource["kind"].(string); ok {
			var hookBytes []byte
			var err error
			switch k {
			case MutatingWebhookConfigurationKind:
				hookBytes, err = m.modifyWebhook(resource, &aregv1.MutatingWebhookConfiguration{}, webhookURL)
			case ValidatingWebhookConfigurationKind:
				hookBytes, err = m.modifyWebhook(resource, &aregv1.ValidatingWebhookConfiguration{}, webhookURL)
			}
			if err != nil {
				return nil, err
			}
			if hookBytes != nil {
				hookInterface, err := utils.RawK8sInterface(hookBytes)
				if err != nil {
					return nil, err
				}
				modifiedWebhooks = append(modifiedWebhooks, hookInterface)
			}
		}
	}
	return modifiedWebhooks, nil
}

func (m *Manifest) modifyWebhook(resource map[string]any, hook client.Object, webhookURL string) ([]byte, error) {
	resStr, err := utils.Stringy(resource)
	if err != nil {
		return nil, err
	}
	// convert yaml to aregv1.MutatingWebhookConfiguration{} or aregv1.ValidatingWebhookConfiguration{}
	err = utils.FromYamlToK8sObject(resStr, hook)
	if err != nil {
		return nil, err
	}
	switch modifiedHook := any(hook).(type) {
	case *aregv1.MutatingWebhookConfiguration:
		utils.Logf("modifying mutating webhook %s...", modifiedHook.Name)
		utils.Logf("setting webhook client config to %s...", webhookURL)
		for i, c := range modifiedHook.Webhooks {
			if c.ClientConfig.Service.Path != nil {
				url := "https://" + net.JoinHostPort(webhookURL, "9443") + *c.ClientConfig.Service.Path
				modifiedHook.Webhooks[i].ClientConfig.URL = utils.StringP(url)
				modifiedHook.Webhooks[i].ClientConfig.Service = nil
			}
			modifiedHook.Webhooks[i].TimeoutSeconds = utils.Int32P(30)
		}
		// convert from aregv1.MutatingWebhookConfiguration{} to yaml
		return utils.FromK8sObjectToYaml(modifiedHook, aregv1.SchemeGroupVersion)
	case *aregv1.ValidatingWebhookConfiguration:
		utils.Logf("modifying validating webhook %s...", modifiedHook.Name)
		utils.Logf("setting webhook client config to %s...", webhookURL)
		for i, c := range modifiedHook.Webhooks {
			if c.ClientConfig.Service.Path != nil {
				url := "https://" + net.JoinHostPort(webhookURL, "9443") + *c.ClientConfig.Service.Path
				modifiedHook.Webhooks[i].ClientConfig.URL = utils.StringP(url)
				modifiedHook.Webhooks[i].ClientConfig.Service = nil
			}
			modifiedHook.Webhooks[i].TimeoutSeconds = utils.Int32P(30)
		}
		// convert from aregv1.ValidatingWebhookConfiguration{} to yaml
		return utils.FromK8sObjectToYaml(modifiedHook, aregv1.SchemeGroupVersion)
	default:
		return nil, fmt.Errorf("unexpected webhook type: %T", hook)
	}
}

// buildAndLoadImage - builds the manager image as greenhouse/manager:local and loads it to the kind Cluster
func (m *Manifest) buildAndLoadImage(clusterName string) error {
	if !utils.CheckIfFileExists(m.Webhook.DockerFile) {
		return fmt.Errorf("docker file not found: %s", m.Webhook.DockerFile)
	}
	utils.Log("building greenhouse local development image...")
	err := klient.BuildImage(LocalDevIMG, utils.GetHostPlatform(), m.Webhook.DockerFile)
	if err != nil {
		return err
	}
	utils.Log("loading manager image to Cluster...")
	return klient.LoadImage(LocalDevIMG, clusterName)
}

func getContainerIndex(deployment *appsv1.Deployment, containerName string) int {
	for i, container := range deployment.Spec.Template.Spec.Containers {
		if container.Name == containerName {
			return i
		}
	}
	return -1
}

func extractResourceByNameKind(resources []map[string]any, name, kind string) (map[string]any, error) {
	for _, resource := range resources {
		if k, ok := resource["kind"].(string); ok && k == kind {
			if n, ok := resource["metadata"].(map[string]any)["name"].(string); ok && n == name {
				return resource, nil
			}
		}
	}
	return nil, fmt.Errorf("resource not found: %s", name)
}

func extractResourcesByKinds(resources []map[string]any, kinds ...string) []map[string]any {
	extractedResources := make([]map[string]any, 0)
	for _, k := range kinds {
		resource := extractResourceByKind(resources, k)
		if resource != nil {
			extractedResources = append(extractedResources, resource)
		}
	}
	return extractedResources
}

func extractResourceByKind(resources []map[string]any, kind string) map[string]any {
	for _, resource := range resources {
		if k, ok := resource["kind"].(string); ok && k == kind {
			return resource
		}
	}
	return nil
}

func (m *Manifest) waitUntilDeploymentReady(ctx context.Context, clusterName, name, namespace string) error {
	cl, err := getKubeClient(clusterName)
	if err != nil {
		return err
	}
	b := utils.StandardBackoff()
	b.Reset()
	retries := 0
	maxRetries := 10
	op := func() (op bool, err error) {
		if retries >= maxRetries {
			err = backoff.Permanent(fmt.Errorf("resource %s did not become ready after %d retries", name, maxRetries))
			return
		}
		utils.Logf("waiting for deployment %s to be ready...", name)
		deployment := &appsv1.Deployment{}
		err = cl.Get(ctx, types.NamespacedName{
			Namespace: namespace,
			Name:      name,
		}, deployment)
		if err != nil {
			retries++
			return
		}
		if deployment.Status.Conditions == nil {
			retries++
			err = errors.New("deployment is not yet ready")
			return
		}
		available := false
		for _, condition := range deployment.Status.Conditions {
			if condition.Type == appsv1.DeploymentAvailable && condition.Status == v1.ConditionTrue {
				available = true
				break
			}
		}
		if !available {
			retries++
			err = errors.New("deployment is not yet ready")
			return
		}
		op = true
		return
	}
	_, err = backoff.Retry(ctx, op, backoff.WithBackOff(b))
	return err
}

func getKubeClient(clusterName string) (client.Client, error) {
	kubeconfig, err := klient.GetKubeCfg(clusterName, false)
	if err != nil {
		return nil, err
	}
	cl, err := klient.NewKubeClientFromConfig(kubeconfig)
	if err != nil {
		return nil, err
	}
	return cl, nil
}

// extractWebhookCerts - extracts the webhook cert secret generated by the cert job and writes them to tmp/k8s-webhook-server/serving-certs directory
func (m *Manifest) extractWebhookCerts(ctx context.Context, clusterName, namespace string) error {
	secName := m.ReleaseName + webhookCertSecSuffix
	cl, err := getKubeClient(clusterName)
	if err != nil {
		return err
	}
<<<<<<< HEAD

=======
>>>>>>> 2d54649e
	if err = utils.WaitUntilSecretCreated(ctx, cl, secName, namespace); err != nil {
		return err
	}
	return writeCertsToTemp(ctx, cl, secName, namespace)
}

func writeCertsToTemp(ctx context.Context, cl client.Client, name, namespace string) error {
	secret := &v1.Secret{}
	err := cl.Get(ctx, types.NamespacedName{
		Namespace: namespace,
		Name:      name,
	}, secret)
	if err != nil {
		return err
	}
	cert, ok := secret.Data["tls.crt"]
	if !ok {
		return fmt.Errorf("tls.crt not found in secret %s", name)
	}
	key, ok := secret.Data["tls.key"]
	if !ok {
		return fmt.Errorf("tls.key not found in secret %s", name)
	}
	dirPath := filepath.Join(os.TempDir(), "k8s-webhook-server", "serving-certs")
	err = utils.WriteToPath(dirPath, "tls.crt", string(cert))
	if err != nil {
		return err
	}
	err = utils.WriteToPath(dirPath, "tls.key", string(key))
	if err != nil {
		return err
	}
	utils.Logf("webhook certs written to %s", dirPath)
	return nil
}

func getWebhookURL() string {
	switch runtime.GOOS {
	case "darwin":
		utils.Log("detected macOS...")
		return "host.docker.internal"
	case "linux":
		utils.Log("detected linux...")
		return strings.TrimSpace(getHostIPFromInterface())
	default:
		utils.Logf("detected %s ...", runtime.GOOS)
		return "host.docker.internal"
	}
}

// getHostIPFromInterface - returns the IP address of the docker0 interface (only for linux)
func getHostIPFromInterface() string {
	i, err := net.InterfaceByName("docker0")
	if err != nil {
		utils.LogErr("failed to get docker0 interface - %s", err.Error())
		return ""
	}
	addresses, err := i.Addrs()
	if err != nil {
		utils.LogErr("failed to get addresses for docker0 interface - %s", err.Error())
		return ""
	}
	for _, addr := range addresses {
		if ipv4 := addr.(*net.IPNet).IP.To4(); ipv4 != nil { //nolint:errcheck
			utils.Logf("found IP address for docker0 interface: %s", ipv4.String())
			return ipv4.String()
		}
	}
	utils.LogErr("failed to get IP address for docker0 interface")
	return ""
}<|MERGE_RESOLUTION|>--- conflicted
+++ resolved
@@ -59,15 +59,7 @@
 		return nil, err
 	}
 
-<<<<<<< HEAD
-	utils.Log("modifying cert-manager...")
 	webhookURL := getWebhookURL()
-
-	// utils.Log("Add WebhookURL to Certificate: " + webhookURL)
-
-=======
-	webhookURL := getWebhookURL()
->>>>>>> 2d54649e
 	webhookManifests = append(webhookManifests, webhookDeployment)
 	webhookResources := extractResourcesByKinds(resources, MutatingWebhookConfigurationKind, ValidatingWebhookConfigurationKind)
 	utils.Log("setting cert-manager annotation for webhook resources...")
@@ -334,10 +326,6 @@
 	if err != nil {
 		return err
 	}
-<<<<<<< HEAD
-
-=======
->>>>>>> 2d54649e
 	if err = utils.WaitUntilSecretCreated(ctx, cl, secName, namespace); err != nil {
 		return err
 	}
