--- conflicted
+++ resolved
@@ -514,11 +514,7 @@
 	  image:
 	    registry: foobar
 */
-<<<<<<< HEAD
-func convertFlatValuesToHelmValues(values []greenhousemetav1alpha1.PluginOptionValue) (map[string]any, error) {
-=======
-func ConvertFlatValuesToHelmValues(values []greenhousev1alpha1.PluginOptionValue) (map[string]any, error) {
->>>>>>> 540429b4
+func ConvertFlatValuesToHelmValues(values []greenhousemetav1alpha1.PluginOptionValue) (map[string]any, error) {
 	if values == nil {
 		return make(map[string]any, 0), nil
 	}
