--- conflicted
+++ resolved
@@ -33,43 +33,6 @@
 	return values, nil
 }
 
-<<<<<<< HEAD
-func mergePluginAndPluginOptionValueSlice(pluginOptions []greenhousev1alpha1.PluginOption, pluginOptionValues []greenhousemetav1alpha1.PluginOptionValue) []greenhousemetav1alpha1.PluginOptionValue {
-	// Make sure there's always a non-nil slice.
-	out := make([]greenhousemetav1alpha1.PluginOptionValue, 0)
-	defer func() {
-		sort.Slice(out, func(i, j int) bool {
-			return out[i].Name < out[j].Name
-		})
-	}()
-	// If the PluginDefinition doesn't define values, we're done.
-	if pluginOptions == nil {
-		return pluginOptionValues
-	}
-	for _, option := range pluginOptions {
-		if option.Default != nil {
-			out = append(out, greenhousemetav1alpha1.PluginOptionValue{Name: option.Name, Value: option.Default})
-		}
-	}
-	for _, pluginVal := range pluginOptionValues {
-		out = setOrAppendNameValue(out, pluginVal)
-	}
-	return out
-}
-
-// mergePluginOptionValues merges the given src into the dst PluginOptionValue slice.
-func mergePluginOptionValues(dst, src []greenhousemetav1alpha1.PluginOptionValue) []greenhousemetav1alpha1.PluginOptionValue {
-	if dst == nil {
-		dst = make([]greenhousemetav1alpha1.PluginOptionValue, 0)
-	}
-	for _, srcOptionValue := range src {
-		dst = setOrAppendNameValue(dst, srcOptionValue)
-	}
-	return dst
-}
-
-=======
->>>>>>> 9e2cd2ce
 // GetGreenhouseValues generate values for greenhouse core resources in the form:
 //
 //	global:
