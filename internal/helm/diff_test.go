// SPDX-FileCopyrightText: 2024 SAP SE or an SAP affiliate company and Greenhouse contributors
// SPDX-License-Identifier: Apache-2.0

package helm_test

import (
	. "github.com/onsi/ginkgo/v2"
	. "github.com/onsi/gomega"
	"helm.sh/helm/v3/pkg/release"
	corev1 "k8s.io/api/core/v1"
	metav1 "k8s.io/apimachinery/pkg/apis/meta/v1"
	"k8s.io/apimachinery/pkg/apis/meta/v1/unstructured"
	"k8s.io/apimachinery/pkg/runtime"
	"k8s.io/apimachinery/pkg/types"
	"k8s.io/utils/ptr"
	"sigs.k8s.io/controller-runtime/pkg/client"

	greenhouseapis "github.com/cloudoperators/greenhouse/api"
	greenhousev1alpha1 "github.com/cloudoperators/greenhouse/api/v1alpha1"
	"github.com/cloudoperators/greenhouse/internal/helm"
	"github.com/cloudoperators/greenhouse/internal/test"
)

var (
	secret           *corev1.Secret
	secretName       = "test-secret"
	stringSecretName = "test-string-secret"
	stringSecret     *corev1.Secret
)

var _ = Describe("ensure helm diff against the release manifest works as expected", func() {
	var (
		pluginDefinitionUT *greenhousev1alpha1.ClusterPluginDefinition
		pluginUT           *greenhousev1alpha1.Plugin
	)

	BeforeEach(func() {
<<<<<<< HEAD
		pluginDefinitionUT = test.NewPluginDefinition("test-plugindefinition",
=======
		pluginDefinitionUT = test.NewClusterPluginDefinition(test.Ctx, "test-plugindefinition",
>>>>>>> 0719a227
			test.WithHelmChart(&greenhousev1alpha1.HelmChartReference{
				Name:       "./../test/fixtures/myChart",
				Repository: "dummy",
				Version:    "1.0.0",
			}),
		)

		pluginUT = test.NewPlugin("test-plugin", namespace,
			test.WithPluginLabel(greenhouseapis.LabelKeyOwnedBy, "test-team-1"),
			test.WithPluginDefinition("test-plugindefinition"),
			test.WithPluginOptionValue("enabled", test.MustReturnJSONFor(true), nil),
			test.WithReleaseNamespace(namespace),
		)

		// install the chart
		r, err := helm.ExportInstallHelmRelease(test.Ctx, test.K8sClient, test.RestClientGetter, pluginDefinitionUT.Spec, pluginUT, false)
		Expect(err).NotTo(HaveOccurred(), "there should be no error installing the helm release")
		Expect(r).NotTo(BeNil(), "the release should not be nil")
	})

	AfterEach(func() {
		_, err := helm.UninstallHelmRelease(test.Ctx, test.RestClientGetter, pluginUT)
		Expect(err).NotTo(HaveOccurred(), "there should be no error uninstalling the helm release")
	})

	It("should no diff or drift if nothing changes", func() {
		By("templating the Helm Chart from the Plugin")
		templateUT, err := helm.TemplateHelmChartFromPlugin(test.Ctx, test.K8sClient, test.RestClientGetter, pluginDefinitionUT.Spec, pluginUT)
		Expect(err).NotTo(HaveOccurred(), "there should be no error templating the helm chart")

		By("retrieving the Release for the Plugin")
		releaseUT, err := helm.GetReleaseForHelmChartFromPlugin(test.Ctx, test.RestClientGetter, pluginUT)
		Expect(err).NotTo(HaveOccurred(), "there should be no error getting the release for the helm chart")

		By("diffing the manifest against the helm release")
		diff, err := helm.ExportDiffAgainstRelease(test.RestClientGetter, namespace, templateUT, releaseUT)
		Expect(err).NotTo(HaveOccurred(), "there should be no error diffing the manifest against the helm release")
		Expect(diff).To(BeEmpty(), "the diff should be empty")

		By("diffing the manifest against the live objects")
		diff, err = helm.ExportDiffAgainstLiveObjects(test.RestClientGetter, namespace, templateUT.Manifest)
		Expect(err).NotTo(HaveOccurred(), "there should be no error diffing the manifest against the helm release")
		Expect(diff).To(BeEmpty(), "the diff should be empty")
	})

	It("should show a diff and a drift if the Plugin is changed", func() {
		By("changing the Plugin's PluginOptionValues")
		pluginUT.Spec.OptionValues = []greenhousev1alpha1.PluginOptionValue{
			{
				Name:  "imageTag",
				Value: test.MustReturnJSONFor("3.19"),
			},
		}

		By("templating the Helm Chart from the Plugin")
		templateUT, err := helm.TemplateHelmChartFromPlugin(test.Ctx, test.K8sClient, test.RestClientGetter, pluginDefinitionUT.Spec, pluginUT)
		Expect(err).NotTo(HaveOccurred(), "there should be no error templating the helm chart")

		By("retrieving the Release for the Plugin")
		releaseUT, err := helm.GetReleaseForHelmChartFromPlugin(test.Ctx, test.RestClientGetter, pluginUT)
		Expect(err).NotTo(HaveOccurred(), "there should be no error getting the release for the helm chart")

		By("diffing the manifest against the helm release")
		diff, err := helm.ExportDiffAgainstRelease(test.RestClientGetter, namespace, templateUT, releaseUT)
		Expect(err).NotTo(HaveOccurred(), "there should be no error diffing the manifest against the helm release")
		Expect(diff).To(ContainSubstring("3.19"), "the diff should not be empty")

		By("diffing the manifest against the live objects")
		diff, err = helm.ExportDiffAgainstLiveObjects(test.RestClientGetter, namespace, templateUT.Manifest)
		Expect(err).NotTo(HaveOccurred(), "there should be no error diffing the manifest against the helm release")
		Expect(diff).To(ContainSubstring("3.19"), "the diff should not be empty")
	})

	It("should show a diff if a template was disabled", func() {
		By("changing the Plugin's PluginOptionValues")
		pluginUT.Spec.OptionValues = []greenhousev1alpha1.PluginOptionValue{
			{
				Name:  "enabled",
				Value: test.MustReturnJSONFor(false),
			},
		}

		By("templating the Helm Chart from the Plugin")
		manifestUT, err := helm.TemplateHelmChartFromPlugin(test.Ctx, test.K8sClient, test.RestClientGetter, pluginDefinitionUT.Spec, pluginUT)
		Expect(err).NotTo(HaveOccurred(), "there should be no error templating the helm chart")

		By("retrieving the Release for the Plugin")
		releaseUT, err := helm.GetReleaseForHelmChartFromPlugin(test.Ctx, test.RestClientGetter, pluginUT)
		Expect(err).NotTo(HaveOccurred(), "there should be no error getting the release for the helm chart")

		By("diffing the manifest against the helm release")
		diff, err := helm.ExportDiffAgainstRelease(test.RestClientGetter, namespace, manifestUT, releaseUT)
		Expect(err).NotTo(HaveOccurred(), "there should be no error diffing the manifest against the helm release")
		Expect(diff).To(ContainSubstring("Pod/alpine-flag"), "the diff should contain the disabled pod")
	})

	It("should show no diff but a drift if the remote object was changed", func() {
		By("changing the Image of the pod")
		podUT := &corev1.Pod{}
		Eventually(func() error {
			return test.K8sClient.Get(test.Ctx, types.NamespacedName{Name: "alpine", Namespace: namespace}, podUT)
		}).Should(Succeed(), "the pod should be retrieved")

		podUT.Spec.Containers[0].Image = "alpine:3.19"
		Expect(test.K8sClient.Update(test.Ctx, podUT)).To(Succeed(), "the pod should be updated")

		By("templating the Helm Chart from the Plugin")
		templateUT, err := helm.TemplateHelmChartFromPlugin(test.Ctx, test.K8sClient, test.RestClientGetter, pluginDefinitionUT.Spec, pluginUT)
		Expect(err).NotTo(HaveOccurred(), "there should be no error templating the helm chart")

		By("retrieving the Release for the Plugin")
		releaseUT, err := helm.GetReleaseForHelmChartFromPlugin(test.Ctx, test.RestClientGetter, pluginUT)
		Expect(err).NotTo(HaveOccurred(), "there should be no error getting the release for the helm chart")

		By("diffing the manifest against the helm release")
		diff, err := helm.ExportDiffAgainstRelease(test.RestClientGetter, namespace, templateUT, releaseUT)
		Expect(err).NotTo(HaveOccurred(), "there should be no error diffing the manifest against the helm release")
		Expect(diff).To(BeEmpty(), "the diff should be empty")

		By("diffing the manifest against the live objects")
		diff, err = helm.ExportDiffAgainstLiveObjects(test.RestClientGetter, namespace, templateUT.Manifest)
		Expect(err).NotTo(HaveOccurred(), "there should be no error diffing the manifest against the helm release")
		Expect(diff).To(ContainSubstring("3.18"), "the diff should not be empty")
	})
})

var _ = Describe("ensure helm with hooks diff against the release manifest works as expected", Ordered, func() {
	var (
		pluginDefinitionUT *greenhousev1alpha1.ClusterPluginDefinition
		pluginUT           *greenhousev1alpha1.Plugin
	)

	BeforeEach(func() {
<<<<<<< HEAD
		pluginDefinitionUT = test.NewPluginDefinition("test-plugindefinition",
=======
		pluginDefinitionUT = test.NewClusterPluginDefinition(test.Ctx, "test-plugindefinition",
>>>>>>> 0719a227
			test.WithHelmChart(&greenhousev1alpha1.HelmChartReference{
				Name:       "./../test/fixtures/testHook",
				Repository: "dummy",
				Version:    "1.0.0",
			}))
		pluginUT = test.NewPlugin("test-plugin", namespace,
			test.WithPluginLabel(greenhouseapis.LabelKeyOwnedBy, "test-team-1"),
			test.WithPluginDefinition("test-plugindefinition"),
			test.WithPluginOptionValue("hook_enabled", test.MustReturnJSONFor(false), nil),
			test.WithReleaseNamespace(namespace),
		)

		By("install the chart")
		r, err := helm.ExportInstallHelmRelease(test.Ctx, test.K8sClient, test.RestClientGetter, pluginDefinitionUT.Spec, pluginUT, false)
		Expect(err).NotTo(HaveOccurred(), "there should be no error installing the helm release")
		Expect(r).NotTo(BeNil(), "the release should not be nil")
	})

	AfterEach(func() {
		_, err := helm.UninstallHelmRelease(test.Ctx, test.RestClientGetter, pluginUT)
		Expect(err).NotTo(HaveOccurred(), "there should be no error uninstalling the helm release")
	})

	It("should show a diff if a plugin was installed", func() {
		By("templating the Helm Chart from the Plugin")
		manifestUT, err := helm.TemplateHelmChartFromPlugin(test.Ctx, test.K8sClient, test.RestClientGetter, pluginDefinitionUT.Spec, pluginUT)
		Expect(err).NotTo(HaveOccurred(), "there should be no error templating the helm chart")

		By("retrieving the Release for the Plugin")
		releaseUT, err := helm.GetReleaseForHelmChartFromPlugin(test.Ctx, test.RestClientGetter, pluginUT)
		Expect(err).NotTo(HaveOccurred(), "there should be no error getting the release for the helm chart")

		By("diffing the manifest against the helm release")
		diff, err := helm.ExportDiffAgainstRelease(test.RestClientGetter, namespace, manifestUT, releaseUT)
		Expect(err).NotTo(HaveOccurred(), "there should be no error diffing the manifest against the helm release")
		Expect(diff).To(BeEmpty(), "the diff should not be empty")

	})

	It("should show a diff if a plugin was installed", func() {
		By("changing the Plugin's PluginOptionValues")
		pluginUT.Spec.OptionValues = []greenhousev1alpha1.PluginOptionValue{
			{
				Name:  "hook_enabled",
				Value: test.MustReturnJSONFor(true),
			},
		}

		By("templating the Helm Chart from the Plugin")
		manifestUT, err := helm.TemplateHelmChartFromPlugin(test.Ctx, test.K8sClient, test.RestClientGetter, pluginDefinitionUT.Spec, pluginUT)
		Expect(err).NotTo(HaveOccurred(), "there should be no error templating the helm chart")

		By("retrieving the Release for the Plugin")
		releaseUT, err := helm.GetReleaseForHelmChartFromPlugin(test.Ctx, test.RestClientGetter, pluginUT)
		Expect(err).NotTo(HaveOccurred(), "there should be no error getting the release for the helm chart")

		By("diffing the manifest against the helm release")
		diff, err := helm.ExportDiffAgainstRelease(test.RestClientGetter, namespace, manifestUT, releaseUT)
		Expect(err).NotTo(HaveOccurred(), "there should be no error diffing the manifest against the helm release")
		Expect(diff).NotTo(BeEmpty(), "the diff should not be empty")
	})
})

var _ = Describe("ensure errors with Manifests are handled correctly", func() {
	It("should not return an error if the CRD does not exist", func() {
		manifest := `
      apiVersion: openstack.stable.sap.cc/v1
      kind: OpenstackSeed
      metadata:
        name: test
        namespace: test-org
      spec:
        domains:
        - name: test
          users:
            - name: test
              password: test
              role-assignments:
                 - name: test`

		diffs, err := helm.ExportDiffAgainstLiveObjects(test.RestClientGetter, namespace, manifest)
		Expect(err).NotTo(HaveOccurred(), "there should be an error diffing the helm release")
		Expect(diffs).To(BeEmpty(), "the diff should be empty")
	})
	It("should return an error because the manifest is malformatted", func() {
		manifest := `
      apiVersion: v1
      kind: Secret
      metadata:
        name: test-secret
        namespace: test-org
      type: Opaque
      data:
      test: dXBkYXRlZAo=
        cert: Y2VydGlmaWNhdGUgZGF0YQ==`

		diffs, err := helm.ExportDiffAgainstLiveObjects(test.RestClientGetter, namespace, manifest)
		Expect(err).To(HaveOccurred(), "there should be an error diffing the helm release")
		Expect(diffs).To(BeEmpty(), "the diff should be empty")
	})
})

var _ = Describe("Ensure helm diff does not leak secrets", Ordered, func() {
	var teamForDiffLeak *greenhousev1alpha1.Team
	BeforeAll(func() {
		By("creating a test Team")
		teamForDiffLeak = test.NewTeam(test.Ctx, "test-diff-leak-team", namespace, test.WithTeamLabel(greenhouseapis.LabelKeySupportGroup, "true"))
		Expect(test.K8sClient.Create(test.Ctx, teamForDiffLeak)).To(Succeed(), "there should be no error creating a Team")
		By("setting up the secrets for diffing")
		secret = &corev1.Secret{
			TypeMeta: metav1.TypeMeta{
				Kind:       "Secret",
				APIVersion: "v1",
			},
			ObjectMeta: metav1.ObjectMeta{
				Name:      secretName,
				Namespace: namespace,
				Labels:    map[string]string{greenhouseapis.LabelKeyOwnedBy: "test-diff-leak-team"},
			},
			Data: map[string][]byte{
				"test": []byte("test-value"),       // test-value => dGVzdC12YWx1ZQ==
				"cert": []byte("certificate-data"), // certificate data => Y2VydGlmaWNhdGUtZGF0YQ==
			},
		}
		data, err := runtime.Encode(unstructured.UnstructuredJSONScheme, secret)
		Expect(err).NotTo(HaveOccurred(), "there should be no error encoding the object")
		patch := client.RawPatch(types.ApplyPatchType, data)
		err = test.K8sClient.Patch(test.Ctx, secret, patch, &client.PatchOptions{FieldManager: helm.ExportGreenhouseFieldManager, Force: ptr.To(true)})
		Expect(err).NotTo(HaveOccurred(), "there should be no error creating the secret")
		secretID := types.NamespacedName{Name: secretName, Namespace: namespace}
		Eventually(func() error {
			return test.K8sClient.Get(test.Ctx, secretID, secret)
		}).Should(Succeed(), "the secret should be created")

		stringSecret = &corev1.Secret{
			TypeMeta: metav1.TypeMeta{
				Kind:       "Secret",
				APIVersion: "v1",
			},
			ObjectMeta: metav1.ObjectMeta{
				Name:      stringSecretName,
				Namespace: namespace,
				Labels:    map[string]string{greenhouseapis.LabelKeyOwnedBy: "test-diff-leak-team"},
			},
			StringData: map[string]string{
				"test": "test-value",
				"cert": "certificate-data",
			},
		}
		data, err = runtime.Encode(unstructured.UnstructuredJSONScheme, stringSecret)
		Expect(err).NotTo(HaveOccurred(), "there should be no error encoding the object")
		patch = client.RawPatch(types.ApplyPatchType, data)
		err = test.K8sClient.Patch(test.Ctx, stringSecret, patch, &client.PatchOptions{FieldManager: helm.ExportGreenhouseFieldManager, Force: ptr.To(true)})
		Expect(err).NotTo(HaveOccurred(), "there should be no error creating the secret")
		secretID = types.NamespacedName{Name: stringSecretName, Namespace: namespace}
		Eventually(func() error {
			return test.K8sClient.Get(test.Ctx, secretID, stringSecret)
		}).Should(Succeed(), "the stringData secret should be created")
	})
	AfterAll(func() {
		test.EventuallyDeleted(test.Ctx, test.K8sClient, teamForDiffLeak)
	})
	When("a secret is changed", func() {
		It("should redact the original and changed values under data", func() {
			manifest := `
      apiVersion: v1
      kind: Secret
      metadata:
        name: test-secret
        namespace: test-org
        labels: {
          greenhouse.sap/owned-by: test-diff-leak-team
        }
      type: Opaque
      data:
        test: bmV3LXZhbHVlCg==
        cert: Y2VydGlmaWNhdGUtZGF0YQ==`

			diffs, err := helm.ExportDiffAgainstLiveObjects(test.RestClientGetter, namespace, manifest)
			Expect(err).NotTo(HaveOccurred(), "there should be no error diffing the helm release")
			Expect(diffs).NotTo(BeEmpty(), "the diff should not be empty")
			Expect(diffs).NotTo(ContainSubstring("dGVzdC12YWx1ZQ=="), "the diff should not contain the original value for test")
			Expect(diffs).NotTo(ContainSubstring("bmV3LXZhbHVlCg=="), "the diff should not contain the modified value for test")
			Expect(diffs).NotTo(ContainSubstring("Y2VydGlmaWNhdGUtZGF0YQ=="), "the diff should not contain the original value for cert data")
		})
		It("should redact the removed value under data", func() {
			manifest := `
      apiVersion: v1
      kind: Secret
      metadata:
        name: test-data-secret
        namespace: test-org
        labels: {
          greenhouse.sap/owned-by: test-diff-leak-team
        }
      type: Opaque
      data:
        test: dGVzdC12YWx1ZQ==`

			diffs, err := helm.ExportDiffAgainstLiveObjects(test.RestClientGetter, namespace, manifest)
			Expect(err).NotTo(HaveOccurred(), "there should be no error diffing the helm release")
			Expect(diffs).NotTo(BeEmpty(), "the diff should not be empty")
			Expect(diffs).NotTo(ContainSubstring("dGVzdC12YWx1ZQ=="), "the diff should not contain the original value for test")
			Expect(diffs).NotTo(ContainSubstring("Y2VydGlmaWNhdGUtZGF0YQ=="), "the diff should not contain the original value for cert data")
		})
		It("should redact the newly added values under data", func() {
			manifest := `
      apiVersion: v1
      kind: Secret
      metadata:
        name: test-secret
        namespace: test-org
        labels: {
          greenhouse.sap/owned-by: test-diff-leak-team
        }
      type: Opaque
      data:
        test: dGVzdC12YWx1ZQ==
        cert: Y2VydGlmaWNhdGUgZGF0YQo=
        new: bmV3LXZhbHVlCg==`

			diffs, err := helm.ExportDiffAgainstLiveObjects(test.RestClientGetter, namespace, manifest)
			Expect(err).NotTo(HaveOccurred(), "there should be no error diffing the helm release")
			Expect(diffs).NotTo(BeEmpty(), "the diff should not be empty")
			Expect(diffs).NotTo(ContainSubstring("dGVzdC12YWx1ZQ=="), "the diff should not contain the original value for test")
			Expect(diffs).NotTo(ContainSubstring("Y2VydGlmaWNhdGUtZGF0YQ=="), "the diff should not contain the original value for cert data")
			Expect(diffs).NotTo(ContainSubstring("bmV3LXZhbHVlCg=="), "the diff should not contain the original value for new")
		})
		It("should redact the original and changed values under stringData", func() {
			manifest := `
      apiVersion: v1
      kind: Secret
      metadata:
        name: test-string-secret
        namespace: test-org
        labels: {
          greenhouse.sap/owned-by: test-diff-leak-team
        }
      type: Opaque
      stringData:
        test: modified
        cert: certificate data`

			diffs, err := helm.ExportDiffAgainstLiveObjects(test.RestClientGetter, namespace, manifest)
			Expect(err).NotTo(HaveOccurred(), "there should be no error diffing the helm release")
			Expect(diffs).NotTo(BeEmpty(), "the diff should not be empty")
			Expect(diffs).NotTo(ContainSubstring("test-value"), "the diff should not contain the original value for test")
			Expect(diffs).NotTo(ContainSubstring("modified"), "the diff should not contain the modified value for test")
			Expect(diffs).NotTo(ContainSubstring("certificate-data"), "the diff should not contain the original value for cert")
		})
		// Secrets with stringData seem to behave differently when removing a value
		// https://github.com/kubernetes/kubernetes/issues/118519
		// FIt("should redact the removed value under stringData", func() {
		// 	manifest := `
		//   apiVersion: v1
		//   kind: Secret
		//   metadata:
		//     name: test-string-secret
		//     namespace: test-org
		//   type: Opaque
		//   stringData:
		//     test: test-value`

		// 	diffs, err := helm.ExportDiffHelmRelease(test.RestClientGetter, namespace, manifest)
		// 	Expect(err).NotTo(HaveOccurred(), "there should be no error diffing the helm release")
		// 	Expect(diffs).NotTo(BeEmpty(), "the diff should not be empty")
		// 	Expect(diffs).NotTo(ContainSubstring("test-value"), "the diff should not contain the original value for test")
		// 	Expect(diffs).NotTo(ContainSubstring("certificate-data"), "the diff should not contain the original value for cert")
		// })
		It("should redact the new value under stringData", func() {
			manifest := `
      apiVersion: v1
      kind: Secret
      metadata:
        name: test-string-secret
        namespace: test-org
        labels: {
          greenhouse.sap/owned-by: test-diff-leak-team
        }
      type: Opaque
      stringData:
        test: test-value
        cert: certificate data
        new: new-value`

			diffs, err := helm.ExportDiffAgainstLiveObjects(test.RestClientGetter, namespace, manifest)
			Expect(err).NotTo(HaveOccurred(), "there should be no error diffing the helm release")
			Expect(diffs).NotTo(BeEmpty(), "the diff should not be empty")
			Expect(diffs).NotTo(ContainSubstring("test-value"), "the diff should not contain the original value for test")
			Expect(diffs).NotTo(ContainSubstring("certificate-data"), "the diff should not contain the original value for cert")
			Expect(diffs).NotTo(ContainSubstring("new-value"), "the diff should not contain the value for new")
		})
		It("should redact the secret also if there is no live object", func() {
			manifest := `
      apiVersion: v1
      kind: Secret
      metadata:
        name: new-secret
        namespace: test-org
        labels: {
          greenhouse.sap/owned-by: test-diff-leak-team
        }
      type: Opaque
      data:
        test: dGVzdC12YWx1ZQ==
        cert: Y2VydGlmaWNhdGUgZGF0YQo=`

			diffs, err := helm.ExportDiffAgainstLiveObjects(test.RestClientGetter, namespace, manifest)
			Expect(err).NotTo(HaveOccurred(), "there should be no error diffing the helm release")
			Expect(diffs).NotTo(BeEmpty(), "the diff should not be empty")
			Expect(diffs).NotTo(ContainSubstring("dGVzdC12YWx1ZQ=="), "the diff should not contain the original value for test")
			Expect(diffs).NotTo(ContainSubstring("Y2VydGlmaWNhdGUtZGF0YQ=="), "the diff should not contain the original value for cert data")
			Expect(diffs).NotTo(ContainSubstring("bmV3LXZhbHVlCg=="), "the diff should not contain the original value for new")
		})
		It("should not error if the secret data is nil", func() {
			manifest := `
      apiVersion: v1
      kind: Secret
      metadata:
        name: test-secret
        namespace: test-org
        labels: {
          greenhouse.sap/owned-by: test-diff-leak-team
        }
      type: Opaque
      data:`

			helmRelease := &release.Release{Manifest: manifest}

			diffs, err := helm.ExportDiffAgainstRelease(test.RestClientGetter, namespace, helmRelease, helmRelease)
			Expect(err).NotTo(HaveOccurred(), "there should be no error diffing the helm release")
			Expect(diffs).To(BeEmpty(), "the diff should be empty")
			Expect(diffs).NotTo(ContainSubstring("dGVzdC12YWx1ZQ=="), "the diff should not contain the original value for test")
			Expect(diffs).NotTo(ContainSubstring("Y2VydGlmaWNhdGUtZGF0YQ=="), "the diff should not contain the original value for cert data")
			Expect(diffs).NotTo(ContainSubstring("bmV3LXZhbHVlCg=="), "the diff should not contain the original value for new")
		})
	})
})<|MERGE_RESOLUTION|>--- conflicted
+++ resolved
@@ -35,11 +35,7 @@
 	)
 
 	BeforeEach(func() {
-<<<<<<< HEAD
-		pluginDefinitionUT = test.NewPluginDefinition("test-plugindefinition",
-=======
-		pluginDefinitionUT = test.NewClusterPluginDefinition(test.Ctx, "test-plugindefinition",
->>>>>>> 0719a227
+		pluginDefinitionUT = test.NewClusterPluginDefinition("test-plugindefinition",
 			test.WithHelmChart(&greenhousev1alpha1.HelmChartReference{
 				Name:       "./../test/fixtures/myChart",
 				Repository: "dummy",
@@ -173,11 +169,7 @@
 	)
 
 	BeforeEach(func() {
-<<<<<<< HEAD
-		pluginDefinitionUT = test.NewPluginDefinition("test-plugindefinition",
-=======
-		pluginDefinitionUT = test.NewClusterPluginDefinition(test.Ctx, "test-plugindefinition",
->>>>>>> 0719a227
+		pluginDefinitionUT = test.NewClusterPluginDefinition("test-plugindefinition",
 			test.WithHelmChart(&greenhousev1alpha1.HelmChartReference{
 				Name:       "./../test/fixtures/testHook",
 				Repository: "dummy",
