--- conflicted
+++ resolved
@@ -15,27 +15,12 @@
 	ctrl "sigs.k8s.io/controller-runtime"
 	"sigs.k8s.io/controller-runtime/pkg/client"
 
-<<<<<<< HEAD
-	greenhouseapis "github.com/cloudoperators/greenhouse/api"
-=======
 	greenhousemetav1alpha1 "github.com/cloudoperators/greenhouse/api/meta/v1alpha1"
->>>>>>> e68e377b
 )
 
 type ReconcileResult string
 
 const (
-<<<<<<< HEAD
-	CreatedReason         greenhouseapis.ConditionReason = "Created"
-	PendingCreationReason greenhouseapis.ConditionReason = "PendingCreation"
-	FailingCreationReason greenhouseapis.ConditionReason = "FailingCreation"
-	// ScheduledDeletionReason is used to indicate that the resource is scheduled for deletion
-	ScheduledDeletionReason greenhouseapis.ConditionReason = "ScheduledDeletion"
-	PendingDeletionReason   greenhouseapis.ConditionReason = "PendingDeletion"
-	FailingDeletionReason   greenhouseapis.ConditionReason = "FailingDeletion"
-	DeletedReason           greenhouseapis.ConditionReason = "Deleted"
-	CommonCleanupFinalizer                                 = "greenhouse.sap/cleanup"
-=======
 	CreatedReason         greenhousemetav1alpha1.ConditionReason = "Created"
 	PendingCreationReason greenhousemetav1alpha1.ConditionReason = "PendingCreation"
 	FailingCreationReason greenhousemetav1alpha1.ConditionReason = "FailingCreation"
@@ -45,7 +30,6 @@
 	FailingDeletionReason   greenhousemetav1alpha1.ConditionReason = "FailingDeletion"
 	DeletedReason           greenhousemetav1alpha1.ConditionReason = "Deleted"
 	CommonCleanupFinalizer                                         = "greenhouse.sap/cleanup"
->>>>>>> e68e377b
 
 	// Success should be returned in case the operator reached its target state
 	Success ReconcileResult = "Success"
@@ -64,15 +48,9 @@
 	runtime.Object
 	v1.Object
 	// GetConditions returns the status conditions of the object (must be implemented in respective types)
-<<<<<<< HEAD
-	GetConditions() greenhouseapis.StatusConditions
-	// SetCondition sets the status conditions of the object (must be implemented in respective types)
-	SetCondition(greenhouseapis.Condition)
-=======
 	GetConditions() greenhousemetav1alpha1.StatusConditions
 	// SetCondition sets the status conditions of the object (must be implemented in respective types)
 	SetCondition(greenhousemetav1alpha1.Condition)
->>>>>>> e68e377b
 }
 
 // Reconciler is the interface that wraps the basic EnsureCreated and EnsureDeleted methods that a controller should implement
@@ -130,11 +108,7 @@
 // This is used to determine if the resource is in deletion phase has finished its cleanup
 func isResourceDeleted(runtimeObject RuntimeObject) bool {
 	status := runtimeObject.GetConditions()
-<<<<<<< HEAD
-	deleteCondition := status.GetConditionByType(greenhouseapis.DeleteCondition)
-=======
 	deleteCondition := status.GetConditionByType(greenhousemetav1alpha1.DeleteCondition)
->>>>>>> e68e377b
 	if deleteCondition == nil {
 		return false
 	}
@@ -164,62 +138,36 @@
 
 // setupDeleteState - converts the reconcile result to a condition and sets it in the runtimeObject for deletion phase
 func setupDeleteState(runtimeObject RuntimeObject, reconcileResult ReconcileResult, err error) {
-<<<<<<< HEAD
-	var condition greenhouseapis.Condition
-	switch reconcileResult {
-	case Success:
-		condition = greenhouseapis.TrueCondition(greenhouseapis.DeleteCondition, DeletedReason, "resource is successfully deleted")
-=======
 	var condition greenhousemetav1alpha1.Condition
 	switch reconcileResult {
 	case Success:
 		condition = greenhousemetav1alpha1.TrueCondition(greenhousemetav1alpha1.DeleteCondition, DeletedReason, "resource is successfully deleted")
->>>>>>> e68e377b
 	case Failed:
 		msg := ""
 		if err != nil {
 			msg = err.Error()
 		}
-<<<<<<< HEAD
-		condition = greenhouseapis.FalseCondition(greenhouseapis.DeleteCondition, FailingDeletionReason, "resource deletion failed: "+msg)
-	default:
-		condition = greenhouseapis.FalseCondition(greenhouseapis.DeleteCondition, PendingDeletionReason, "resource deletion is pending")
-=======
 		condition = greenhousemetav1alpha1.FalseCondition(greenhousemetav1alpha1.DeleteCondition, FailingDeletionReason, "resource deletion failed: "+msg)
 	default:
 		condition = greenhousemetav1alpha1.FalseCondition(greenhousemetav1alpha1.DeleteCondition, PendingDeletionReason, "resource deletion is pending")
->>>>>>> e68e377b
 	}
 	runtimeObject.SetCondition(condition)
 }
 
 // setupCreateState - if statusFunc is not passed to reconciler then the default status conditions are set in runtimeObject
 func setupCreateState(runtimeObject RuntimeObject, reconcileResult ReconcileResult, err error) {
-<<<<<<< HEAD
-	var condition greenhouseapis.Condition
-	switch reconcileResult {
-	case Success:
-		condition = greenhouseapis.TrueCondition(greenhouseapis.ReadyCondition, CreatedReason, "resource is successfully created")
-=======
 	var condition greenhousemetav1alpha1.Condition
 	switch reconcileResult {
 	case Success:
 		condition = greenhousemetav1alpha1.TrueCondition(greenhousemetav1alpha1.ReadyCondition, CreatedReason, "resource is successfully created")
->>>>>>> e68e377b
 	case Failed:
 		msg := ""
 		if err != nil {
 			msg = err.Error()
 		}
-<<<<<<< HEAD
-		condition = greenhouseapis.FalseCondition(greenhouseapis.ReadyCondition, FailingCreationReason, "resource creation failed"+msg)
-	default:
-		condition = greenhouseapis.UnknownCondition(greenhouseapis.ReadyCondition, PendingCreationReason, "resource creation is pending")
-=======
 		condition = greenhousemetav1alpha1.FalseCondition(greenhousemetav1alpha1.ReadyCondition, FailingCreationReason, "resource creation failed"+msg)
 	default:
 		condition = greenhousemetav1alpha1.UnknownCondition(greenhousemetav1alpha1.ReadyCondition, PendingCreationReason, "resource creation is pending")
->>>>>>> e68e377b
 	}
 	runtimeObject.SetCondition(condition)
 }
