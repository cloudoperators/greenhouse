--- conflicted
+++ resolved
@@ -12,11 +12,6 @@
 	"testing"
 	"time"
 
-<<<<<<< HEAD
-	greenhouseapis "github.com/cloudoperators/greenhouse/api"
-
-=======
->>>>>>> e68e377b
 	"github.com/stretchr/testify/mock"
 	metav1 "k8s.io/apimachinery/pkg/apis/meta/v1"
 	"k8s.io/apimachinery/pkg/types"
@@ -35,21 +30,12 @@
 
 var _ = Describe("Reconcile", func() {
 	var (
-<<<<<<< HEAD
-		createdCondition         = greenhouseapis.TrueCondition(greenhouseapis.ReadyCondition, lifecycle.CreatedReason, "resource is successfully created")
-		pendingCreationCondition = greenhouseapis.UnknownCondition(greenhouseapis.ReadyCondition, lifecycle.PendingCreationReason, "resource creation is pending")
-		failingCreationCondition = greenhouseapis.FalseCondition(greenhouseapis.ReadyCondition, lifecycle.FailingCreationReason, "resource creation failed")
-		deletedCondition         = greenhouseapis.TrueCondition(greenhouseapis.DeleteCondition, lifecycle.DeletedReason, "resource is successfully deleted")
-		pendingDeletionCondition = greenhouseapis.FalseCondition(greenhouseapis.DeleteCondition, lifecycle.PendingDeletionReason, "resource deletion is pending")
-		failingDeletionCondition = greenhouseapis.FalseCondition(greenhouseapis.DeleteCondition, lifecycle.FailingDeletionReason, "resource deletion failed: ")
-=======
 		createdCondition         = greenhousemetav1alpha1.TrueCondition(greenhousemetav1alpha1.ReadyCondition, lifecycle.CreatedReason, "resource is successfully created")
 		pendingCreationCondition = greenhousemetav1alpha1.UnknownCondition(greenhousemetav1alpha1.ReadyCondition, lifecycle.PendingCreationReason, "resource creation is pending")
 		failingCreationCondition = greenhousemetav1alpha1.FalseCondition(greenhousemetav1alpha1.ReadyCondition, lifecycle.FailingCreationReason, "resource creation failed")
 		deletedCondition         = greenhousemetav1alpha1.TrueCondition(greenhousemetav1alpha1.DeleteCondition, lifecycle.DeletedReason, "resource is successfully deleted")
 		pendingDeletionCondition = greenhousemetav1alpha1.FalseCondition(greenhousemetav1alpha1.DeleteCondition, lifecycle.PendingDeletionReason, "resource deletion is pending")
 		failingDeletionCondition = greenhousemetav1alpha1.FalseCondition(greenhousemetav1alpha1.DeleteCondition, lifecycle.FailingDeletionReason, "resource deletion failed: ")
->>>>>>> e68e377b
 	)
 	var (
 		mockClient      *mocks.MockClient
@@ -80,11 +66,7 @@
 	type args struct {
 		reconcileResult lifecycle.ReconcileResult
 		deletionTime    *metav1.Time
-<<<<<<< HEAD
-		setupState      greenhouseapis.Condition
-=======
 		setupState      greenhousemetav1alpha1.Condition
->>>>>>> e68e377b
 		finalizers      []string
 		reconcileError  error
 	}
@@ -96,11 +78,7 @@
 		func(tt struct {
 			args                   args
 			wantMethod             string
-<<<<<<< HEAD
-			wantSetupState         greenhouseapis.Condition
-=======
-			wantSetupState         greenhousemetav1alpha1.Condition
->>>>>>> e68e377b
+			wantSetupState         greenhousemetav1alpha1.Condition
 			verifyFinalizerRemoval bool
 		}) {
 			if len(tt.args.finalizers) == 0 {
@@ -108,11 +86,7 @@
 			}
 			resourceForTest = &fixtures.Dummy{
 				Spec:     fixtures.DummySpec{},
-<<<<<<< HEAD
-				Status:   fixtures.DummyStatus{StatusConditions: greenhouseapis.StatusConditions{Conditions: []greenhouseapis.Condition{tt.args.setupState}}},
-=======
 				Status:   fixtures.DummyStatus{StatusConditions: greenhousemetav1alpha1.StatusConditions{Conditions: []greenhousemetav1alpha1.Condition{tt.args.setupState}}},
->>>>>>> e68e377b
 				TypeMeta: metav1.TypeMeta{Kind: "Pod", APIVersion: "v1"},
 				ObjectMeta: metav1.ObjectMeta{
 					Name:              "DummyResource",
@@ -158,22 +132,14 @@
 		Entry("it should reach CREATED state", struct {
 			args                   args
 			wantMethod             string
-<<<<<<< HEAD
-			wantSetupState         greenhouseapis.Condition
-=======
-			wantSetupState         greenhousemetav1alpha1.Condition
->>>>>>> e68e377b
+			wantSetupState         greenhousemetav1alpha1.Condition
 			verifyFinalizerRemoval bool
 		}{
 			wantMethod:             ensureCreated,
 			wantSetupState:         createdCondition,
 			verifyFinalizerRemoval: false,
 			args: args{
-<<<<<<< HEAD
-				setupState:      greenhouseapis.Condition{},
-=======
 				setupState:      greenhousemetav1alpha1.Condition{},
->>>>>>> e68e377b
 				reconcileResult: lifecycle.Success,
 				deletionTime:    nil,
 			},
@@ -181,22 +147,14 @@
 		Entry("it should be in PENDING_CREATION state", struct {
 			args                   args
 			wantMethod             string
-<<<<<<< HEAD
-			wantSetupState         greenhouseapis.Condition
-=======
-			wantSetupState         greenhousemetav1alpha1.Condition
->>>>>>> e68e377b
+			wantSetupState         greenhousemetav1alpha1.Condition
 			verifyFinalizerRemoval bool
 		}{
 			wantMethod:             ensureCreated,
 			wantSetupState:         pendingCreationCondition,
 			verifyFinalizerRemoval: false,
 			args: args{
-<<<<<<< HEAD
-				setupState:      greenhouseapis.Condition{},
-=======
 				setupState:      greenhousemetav1alpha1.Condition{},
->>>>>>> e68e377b
 				reconcileResult: lifecycle.Pending,
 				deletionTime:    nil,
 			},
@@ -204,22 +162,14 @@
 		Entry("it should reach FAILING_CREATION state", struct {
 			args                   args
 			wantMethod             string
-<<<<<<< HEAD
-			wantSetupState         greenhouseapis.Condition
-=======
-			wantSetupState         greenhousemetav1alpha1.Condition
->>>>>>> e68e377b
+			wantSetupState         greenhousemetav1alpha1.Condition
 			verifyFinalizerRemoval bool
 		}{
 			wantMethod:             ensureCreated,
 			wantSetupState:         failingCreationCondition,
 			verifyFinalizerRemoval: false,
 			args: args{
-<<<<<<< HEAD
-				setupState:      greenhouseapis.Condition{},
-=======
 				setupState:      greenhousemetav1alpha1.Condition{},
->>>>>>> e68e377b
 				reconcileResult: lifecycle.Failed,
 				deletionTime:    nil,
 				reconcileError:  errors.New(""),
@@ -228,11 +178,7 @@
 		Entry("it should stay in CREATED state", struct {
 			args                   args
 			wantMethod             string
-<<<<<<< HEAD
-			wantSetupState         greenhouseapis.Condition
-=======
-			wantSetupState         greenhousemetav1alpha1.Condition
->>>>>>> e68e377b
+			wantSetupState         greenhousemetav1alpha1.Condition
 			verifyFinalizerRemoval bool
 		}{
 			wantMethod:             ensureCreated,
@@ -247,11 +193,7 @@
 		Entry("it should reach DELETED state", struct {
 			args                   args
 			wantMethod             string
-<<<<<<< HEAD
-			wantSetupState         greenhouseapis.Condition
-=======
-			wantSetupState         greenhousemetav1alpha1.Condition
->>>>>>> e68e377b
+			wantSetupState         greenhousemetav1alpha1.Condition
 			verifyFinalizerRemoval bool
 		}{
 			wantMethod:             ensureDeleted,
@@ -266,11 +208,7 @@
 		Entry("it should reach PENDING_DELETION state", struct {
 			args                   args
 			wantMethod             string
-<<<<<<< HEAD
-			wantSetupState         greenhouseapis.Condition
-=======
-			wantSetupState         greenhousemetav1alpha1.Condition
->>>>>>> e68e377b
+			wantSetupState         greenhousemetav1alpha1.Condition
 			verifyFinalizerRemoval bool
 		}{
 			wantMethod:             ensureDeleted,
@@ -285,11 +223,7 @@
 		Entry("it should reach FAILING_DELETION state", struct {
 			args                   args
 			wantMethod             string
-<<<<<<< HEAD
-			wantSetupState         greenhouseapis.Condition
-=======
-			wantSetupState         greenhousemetav1alpha1.Condition
->>>>>>> e68e377b
+			wantSetupState         greenhousemetav1alpha1.Condition
 			verifyFinalizerRemoval bool
 		}{
 			wantMethod:             ensureDeleted,
@@ -305,11 +239,7 @@
 		Entry("it should not have finalizers if in DELETED state", struct {
 			args                   args
 			wantMethod             string
-<<<<<<< HEAD
-			wantSetupState         greenhouseapis.Condition
-=======
-			wantSetupState         greenhousemetav1alpha1.Condition
->>>>>>> e68e377b
+			wantSetupState         greenhousemetav1alpha1.Condition
 			verifyFinalizerRemoval bool
 		}{
 			wantMethod:             ensureDeleted,
@@ -324,11 +254,7 @@
 		Entry("it should not enter ensureCreated or ensureDeleted if deletionTime is set but no common finalizer", struct {
 			args                   args
 			wantMethod             string
-<<<<<<< HEAD
-			wantSetupState         greenhouseapis.Condition
-=======
-			wantSetupState         greenhousemetav1alpha1.Condition
->>>>>>> e68e377b
+			wantSetupState         greenhousemetav1alpha1.Condition
 			verifyFinalizerRemoval bool
 		}{
 			wantMethod:             ensureDeleted,
