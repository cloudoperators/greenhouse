// SPDX-FileCopyrightText: 2024 SAP SE or an SAP affiliate company and Greenhouse contributors
// SPDX-License-Identifier: Apache-2.0

package rbac

import (
	corev1 "k8s.io/api/core/v1"
	rbacv1 "k8s.io/api/rbac/v1"

	greenhousev1alpha1 "github.com/cloudoperators/greenhouse/api/v1alpha1"
	greenhousev1alpha2 "github.com/cloudoperators/greenhouse/api/v1alpha2"
)

// OrganizationAdminPolicyRules returns the namespace-scoped PolicyRules for an organization admin.
func OrganizationAdminPolicyRules() []rbacv1.PolicyRule {
	orgAdminPolicyRules := []rbacv1.PolicyRule{
		// Grant read permissions for Clusters, Plugins to organization admins.
		{
			Verbs:     []string{"get", "list", "watch", "update", "patch", "delete", "create"},
<<<<<<< HEAD
			APIGroups: []string{greenhouseapisv1alpha1.GroupVersion.Group},
			Resources: []string{"teams"},
=======
			APIGroups: []string{greenhousev1alpha1.GroupVersion.Group},
			Resources: []string{"teams", "teammemberships"},
>>>>>>> 053c8894
		},
		// Grant permissions for secrets referenced by other resources, e.g. Plugins for storing sensitive values.
		// Retrieving these secrets is not permitted to the user.
		{
			Verbs:     []string{"get", "list", "watch", "create", "update", "patch"},
			APIGroups: []string{corev1.GroupName},
			Resources: []string{"secrets"},
		},
		// Grant permission to create RoleBindings
		{
			Verbs:     []string{"create"},
			APIGroups: []string{"rbac.authorization.k8s.io"},
			Resources: []string{"rolebindings"},
		},
		// Grant permission to view Alertmanager and AlertmanagerConfig resources
		{
			Verbs:     []string{"get", "list", "watch"},
			APIGroups: []string{"monitoring.coreos.com"},
			Resources: []string{"alertmanagers", "alertmanagerconfigs"},
		},
		// Grant permission to view Pods, ReplicaSets, Deployments, StatefulSets, DaemonSets, CronJobs, Jobs, ConfigMaps and Logs
		{
			Verbs:     []string{"get", "list", "watch"},
			APIGroups: []string{""},
			Resources: []string{"pods", "pods/log", "replicasets", "deployments", "statefulsets", "daemonsets", "cronjobs", "jobs", "configmaps"},
		},
	}
	orgAdminPolicyRules = append(orgAdminPolicyRules,
		OrganizationClusterAdminPolicyRules()...)
	return append(orgAdminPolicyRules, OrganizationPluginAdminPolicyRules()...)
}

// OrganizationClusterAdminPolicyRules returns the namespace-scoped PolicyRules for an organization cluster admin.
func OrganizationClusterAdminPolicyRules() []rbacv1.PolicyRule {
	policyRules := []rbacv1.PolicyRule{
		// Grant CRUD Permissions for Clusters, TeamRoles and TeamRoleBindings
		{
			Verbs:     []string{"get", "list", "watch", "update", "patch", "delete", "create"},
			APIGroups: []string{greenhousev1alpha1.GroupVersion.Group, greenhousev1alpha2.GroupVersion.Group},
			Resources: []string{"clusters", "teamroles", "teamrolebindings"},
		},
		// Grant permissions for secrets referenced by other resources, e.g. Plugins for storing sensitive values.
		// Retrieving these secrets is not permitted to the user.
		{
			Verbs:     []string{"create", "update", "patch"},
			APIGroups: []string{corev1.GroupName},
			Resources: []string{"secrets"},
		},
	}
	return append(OrganizationMemberPolicyRules(), policyRules...)
}

// OrganizationPluginAdminPolicyRules returns the namespace-scoped PolicyRules for an organization plugin admin.
func OrganizationPluginAdminPolicyRules() []rbacv1.PolicyRule {
	policyRules := []rbacv1.PolicyRule{
		// Grant read permissions for PluginDefinitions to organization cluster admins.
		{
			Verbs:     []string{"get", "list", "watch", "update", "patch", "delete", "create"},
			APIGroups: []string{greenhousev1alpha1.GroupVersion.Group},
			Resources: []string{"plugins", "pluginpresets"},
		},
		// Grant permissions for secrets referenced by other resources, e.g. Plugins for storing sensitive values.
		// Retrieving these secrets is not permitted to the user.
		{
			Verbs:     []string{"create", "update", "patch"},
			APIGroups: []string{corev1.GroupName},
			Resources: []string{"secrets"},
		},
	}
	return append(OrganizationMemberPolicyRules(), policyRules...)
}

// OrganizationMemberPolicyRules returns the namespace-scoped PolicyRules for an organization member.
func OrganizationMemberPolicyRules() []rbacv1.PolicyRule {
	return []rbacv1.PolicyRule{
		// Grant read permissions for Clusters, Plugins, Teams to organization members.
		{
			Verbs:     []string{"get", "list", "watch"},
<<<<<<< HEAD
			APIGroups: []string{greenhouseapisv1alpha1.GroupVersion.Group},
			Resources: []string{"clusters", "clusterkubeconfigs", "plugins", "pluginpresets", "teams", "teamroles", "teamrolebindings"},
=======
			APIGroups: []string{greenhousev1alpha1.GroupVersion.Group, greenhousev1alpha2.GroupVersion.Group},
			Resources: []string{"clusters", "clusterkubeconfigs", "plugins", "pluginpresets", "teams", "teammemberships", "teamroles", "teamrolebindings"},
>>>>>>> 053c8894
		},
	}
}

// GetTeamRoleName returns the name of the role for a team.
func GetTeamRoleName(teamName string) string {
	return "team:" + teamName
}<|MERGE_RESOLUTION|>--- conflicted
+++ resolved
@@ -17,13 +17,8 @@
 		// Grant read permissions for Clusters, Plugins to organization admins.
 		{
 			Verbs:     []string{"get", "list", "watch", "update", "patch", "delete", "create"},
-<<<<<<< HEAD
-			APIGroups: []string{greenhouseapisv1alpha1.GroupVersion.Group},
+			APIGroups: []string{greenhousev1alpha1.GroupVersion.Group},
 			Resources: []string{"teams"},
-=======
-			APIGroups: []string{greenhousev1alpha1.GroupVersion.Group},
-			Resources: []string{"teams", "teammemberships"},
->>>>>>> 053c8894
 		},
 		// Grant permissions for secrets referenced by other resources, e.g. Plugins for storing sensitive values.
 		// Retrieving these secrets is not permitted to the user.
@@ -102,13 +97,8 @@
 		// Grant read permissions for Clusters, Plugins, Teams to organization members.
 		{
 			Verbs:     []string{"get", "list", "watch"},
-<<<<<<< HEAD
-			APIGroups: []string{greenhouseapisv1alpha1.GroupVersion.Group},
+			APIGroups: []string{greenhousev1alpha1.GroupVersion.Group, greenhousev1alpha2.GroupVersion.Group},
 			Resources: []string{"clusters", "clusterkubeconfigs", "plugins", "pluginpresets", "teams", "teamroles", "teamrolebindings"},
-=======
-			APIGroups: []string{greenhousev1alpha1.GroupVersion.Group, greenhousev1alpha2.GroupVersion.Group},
-			Resources: []string{"clusters", "clusterkubeconfigs", "plugins", "pluginpresets", "teams", "teammemberships", "teamroles", "teamrolebindings"},
->>>>>>> 053c8894
 		},
 	}
 }
