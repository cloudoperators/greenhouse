--- conflicted
+++ resolved
@@ -78,13 +78,8 @@
 // SetClusterReadyCondition sets the ready condition of the cluster resource.
 func SetClusterReadyCondition(ctx context.Context, c client.Client, cluster *greenhousev1alpha1.Cluster, readyStatus metav1.ConditionStatus) error {
 	_, err := clientutil.PatchStatus(ctx, c, cluster, func() error {
-<<<<<<< HEAD
-		cluster.Status.SetConditions(greenhouseapis.NewCondition(
-			greenhouseapis.ReadyCondition,
-=======
 		cluster.Status.SetConditions(greenhousemetav1alpha1.NewCondition(
 			greenhousemetav1alpha1.ReadyCondition,
->>>>>>> e68e377b
 			readyStatus,
 			"",
 			"",
