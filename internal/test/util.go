// SPDX-FileCopyrightText: 2024 SAP SE or an SAP affiliate company and Greenhouse contributors
// SPDX-License-Identifier: Apache-2.0

package test

import (
	"context"
	"encoding/json"
	"errors"
	"os"
	"time"

	. "github.com/onsi/ginkgo/v2"
	. "github.com/onsi/gomega"
	"github.com/onsi/gomega/gstruct"
	gomegaTypes "github.com/onsi/gomega/types"
	apiextensionsv1 "k8s.io/apiextensions-apiserver/pkg/apis/apiextensions/v1"
	apierrors "k8s.io/apimachinery/pkg/api/errors"
	metav1 "k8s.io/apimachinery/pkg/apis/meta/v1"
	"k8s.io/apimachinery/pkg/runtime"
	utilruntime "k8s.io/apimachinery/pkg/util/runtime"
	clientgoscheme "k8s.io/client-go/kubernetes/scheme"
	"sigs.k8s.io/controller-runtime/pkg/client"

	greenhouseapis "github.com/cloudoperators/greenhouse/api"
	greenhousev1alpha1 "github.com/cloudoperators/greenhouse/api/v1alpha1"
	"github.com/cloudoperators/greenhouse/internal/clientutil"
)

func UpdateClusterWithDeletionAnnotation(ctx context.Context, c client.Client, id client.ObjectKey) *greenhousev1alpha1.Cluster {
	GinkgoHelper()
	schedule, err := clientutil.ParseDateTime(time.Now().Add(-1 * time.Minute))
	Expect(err).ToNot(HaveOccurred(), "there should be no error parsing the time")
	cluster := &greenhousev1alpha1.Cluster{}
	Eventually(func(g Gomega) {
		g.Expect(c.Get(ctx, id, cluster)).
			To(Succeed(), "there must be no error getting the cluster")
		baseCluster := cluster.DeepCopy()
		cluster.SetAnnotations(map[string]string{
			greenhouseapis.MarkClusterDeletionAnnotation:     "true",
			greenhouseapis.ScheduleClusterDeletionAnnotation: schedule.Format(time.DateTime),
		})
		g.Expect(c.Patch(ctx, cluster, client.MergeFrom(baseCluster))).To(Succeed(), "there must be no error updating the cluster")
	}).Should(Succeed(), "there should be no error setting the cluster deletion annotation")
	return cluster
}

// MustDeleteCluster is used in the test context only and removes a cluster by namespaced name.
func MustDeleteCluster(ctx context.Context, c client.Client, id client.ObjectKey) {
	GinkgoHelper()

	cluster := UpdateClusterWithDeletionAnnotation(ctx, c, id)
	Expect(c.Delete(ctx, cluster)).
		To(Succeed(), "there must be no error deleting object", "key", client.ObjectKeyFromObject(cluster))

	Eventually(func() bool {
		err := c.Get(ctx, client.ObjectKeyFromObject(cluster), cluster)
		return apierrors.IsNotFound(err)
	}).Should(BeTrue(), "the object should be deleted eventually")
}

// SetClusterReadyCondition sets the ready condition of the cluster resource.
func SetClusterReadyCondition(ctx context.Context, c client.Client, cluster *greenhousev1alpha1.Cluster, readyStatus metav1.ConditionStatus) error {
	_, err := clientutil.PatchStatus(ctx, c, cluster, func() error {
<<<<<<< HEAD
		cluster.Status.StatusConditions.SetConditions(greenhouseapis.NewCondition(
			greenhouseapis.ReadyCondition,
=======
		cluster.Status.SetConditions(greenhousev1alpha1.NewCondition(
			greenhousev1alpha1.ReadyCondition,
>>>>>>> 6aef990e
			readyStatus,
			"",
			"",
		))
		return nil
	})
	return err
}

// MustReturnJSONFor marshals val to JSON and returns an apiextensionsv1.JSON.
func MustReturnJSONFor(val any) *apiextensionsv1.JSON {
	raw, err := json.Marshal(val)
	Expect(err).ShouldNot(HaveOccurred(), "there should be no error marshalling the value")
	return &apiextensionsv1.JSON{Raw: raw}
}

var ClientObjectMatcherByName = func(name string) gomegaTypes.GomegaMatcher {
	return gstruct.MatchFields(
		gstruct.IgnoreExtras, gstruct.Fields{"ObjectMeta": gstruct.MatchFields(
			gstruct.IgnoreExtras, gstruct.Fields{"Name": Equal(
				name)})})
}

// GreenhouseV1Alpha1Scheme returns a new runtime.Scheme with the Greenhouse v1alpha1 scheme added.
func GreenhouseV1Alpha1Scheme() *runtime.Scheme {
	scheme := runtime.NewScheme()
	utilruntime.Must(clientgoscheme.AddToScheme(scheme))
	utilruntime.Must(greenhousev1alpha1.AddToScheme(scheme))
	return scheme
}

// KubeconfigFromEnvVar returns the kubeconfig []byte from the path specified in the environment variable
func KubeconfigFromEnvVar(envVar string) ([]byte, error) {
	kubeconfigPath := os.Getenv(envVar)
	if kubeconfigPath == "" {
		return nil, errors.New("kubeconfig path is empty")
	}
	kubeconfig, err := os.ReadFile(kubeconfigPath)
	if err != nil {
		return nil, err
	}
	return kubeconfig, nil
}<|MERGE_RESOLUTION|>--- conflicted
+++ resolved
@@ -62,13 +62,8 @@
 // SetClusterReadyCondition sets the ready condition of the cluster resource.
 func SetClusterReadyCondition(ctx context.Context, c client.Client, cluster *greenhousev1alpha1.Cluster, readyStatus metav1.ConditionStatus) error {
 	_, err := clientutil.PatchStatus(ctx, c, cluster, func() error {
-<<<<<<< HEAD
-		cluster.Status.StatusConditions.SetConditions(greenhouseapis.NewCondition(
+		cluster.Status.SetConditions(greenhouseapis.NewCondition(
 			greenhouseapis.ReadyCondition,
-=======
-		cluster.Status.SetConditions(greenhousev1alpha1.NewCondition(
-			greenhousev1alpha1.ReadyCondition,
->>>>>>> 6aef990e
 			readyStatus,
 			"",
 			"",
