---
<<<<<<< HEAD
title: "Plugin catalog"
linkTitle: "Plugin catalog"
weight: 4
description: >
  Explore the catalog of Greenhouse plugins
=======
title: "Plugin Catalog"
linkTitle: "Plugin Catalog"
description: >
  Explore the catalog of Greenhouse PluginDefinitions 
>>>>>>> ff7d2710
---

## Before you begin

This guides describes how to explore the catalog of Greenhouse _PluginDefinitions_.

While all members of an organization can see the _Plugin_ catalog, enabling, disabling and configuration _PluginDefinitions_ for an organization requires **organization admin privileges**.

## Exploring the _PluginDefinition_ catalog

The _PluginDefinition_ resource describes the backend and frontend components as well as mandatory configuration options of a Greenhouse extension.  
While the _PluginDefinition_ catalog is managed by the Greenhouse administrators and the respective domain experts, administrators of an organization can configure and tailor _Plugins_ to their specific requirements.

```text
NOTE: The UI also provides a preliminary catalog of Plugins under Organization> Plugin> Add Plugin.
```

1. Run the following command to see all available _PluginDefinitions_.

   ```bash
   $ kubectl get plugindefinition

   NAME                      VERSION   DESCRIPTION                                                                                                  AGE
   cert-manager              1.1.0     Automated certificate management in Kubernetes                                                               182d
   digicert-issuer           1.2.0     Extensions to the cert-manager for DigiCert support                                                          182d
   disco                     1.0.0     Automated DNS management using the Designate Ingress CNAME operator (DISCO)                                  179d
   doop                      1.0.0     Holistic overview on Gatekeeper policies and violations                                                      177d
   external-dns              1.0.0     The kubernetes-sigs/external-dns plugin.                                                                     186d
   heureka                   1.0.0     Plugin for Heureka, the patch management system.                                                             177d
   ingress-nginx             1.1.0     Ingress NGINX controller                                                                                     187d
   kube-monitoring           1.0.1     Kubernetes native deployment and management of Prometheus, Alertmanager and related monitoring components.   51d
   prometheus-alertmanager   1.0.0     Prometheus alertmanager                                                                                      60d
   supernova                 1.0.0     Supernova, the holistic alert management UI                                                                  187d
   teams2slack               1.1.0     Manage Slack handles and channels based on Greenhouse teams and their members                                115d
   ```<|MERGE_RESOLUTION|>--- conflicted
+++ resolved
@@ -1,16 +1,8 @@
 ---
-<<<<<<< HEAD
-title: "Plugin catalog"
-linkTitle: "Plugin catalog"
-weight: 4
-description: >
-  Explore the catalog of Greenhouse plugins
-=======
 title: "Plugin Catalog"
 linkTitle: "Plugin Catalog"
 description: >
   Explore the catalog of Greenhouse PluginDefinitions 
->>>>>>> ff7d2710
 ---
 
 ## Before you begin
