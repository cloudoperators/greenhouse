---
title: "Managing Plugins for multiple clusters"
<<<<<<< HEAD
linkTitle: "plugin-management"
weight: 5
=======
linkTitle: "Plugin Management for multiple clusters"
>>>>>>> ff7d2710
description: >
  Deploy a Greenhouse Plugin with the same configuration into multiple clusters.
---

## Managing Plugins for multiple clusters

This guide describes how to configure and deploy a Greenhouse Plugin with the same configuration into multiple clusters.

The _PluginPreset_ resource is used to create and deploy Plugins with a the identical configuration into multiple clusters. The list of clusters the Plugins will be deployed to is determind by a [LabelSelector](https://kubernetes.io/docs/concepts/overview/working-with-objects/labels/#label-selectors).

As a result, whenever a cluster, that matches the _ClusterSelector_ is onboarded or offboarded, the Controller for the PluginPresets will take care of the Plugin Lifecycle. This means creating or deleting the Plugin for the respective cluster.

The same validation applies to the _PluginPreset_ as to the _Plugin_. This includes immutable _PluginDefinition_ and _ReleaseNamespace_ fields, as well as the validation of the _OptionValues_ against the _PluginDefinition_.

In case the _PluginPreset_ is updated all of the Plugin instances that are managed by the _PluginPreset_ will be updated as well. Each Plugin instance that is created from a _PluginPreset_ has a label `greenhouse.sap/pluginpreset: <PluginPreset name>`. Also the name of the _Plugin_ follows the scheme `<PluginPreset name>-<cluster name>`.

Changes that are done directly on a _Plugin_ which was created from a _PluginPreset_ will be overwritten immediately by the _PluginPreset_ Controller. All changes must be performed on the _PluginPreset_ itself.
If a _Plugin_ already existed with the same name as the _PluginPreset_ would create, this _Plugin_ will be ignored in following reconciliations.

## Example _PluginPreset_

```yaml
apiVersion: greenhouse.sap/v1alpha1
kind: PluginPreset
metadata:
  name: kube-monitoring-preset
  namespace: <organization namespace>
spec:
  plugin: # this embeds the PluginSpec
    displayName: <any human readable name>
    pluginDefinition: <PluginDefinition name> # k get plugindefinition
    releaseNamespace: <namespace> # namespace where the plugin is deployed to on the remote cluster. Will be created if not exists
    optionValues:
      - name: <from the PluginDefinition options>
        value: <from the PluginDefinition options>
      - ..
  clusterSelector: # LabelSelector for the clusters the Plugin should be deployed to
    matchLabels:
      <label-key>: <label-value>
```<|MERGE_RESOLUTION|>--- conflicted
+++ resolved
@@ -1,11 +1,6 @@
 ---
 title: "Managing Plugins for multiple clusters"
-<<<<<<< HEAD
-linkTitle: "plugin-management"
-weight: 5
-=======
 linkTitle: "Plugin Management for multiple clusters"
->>>>>>> ff7d2710
 description: >
   Deploy a Greenhouse Plugin with the same configuration into multiple clusters.
 ---
