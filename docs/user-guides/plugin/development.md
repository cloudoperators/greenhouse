--- conflicted
+++ resolved
@@ -1,12 +1,6 @@
 ---
-<<<<<<< HEAD
-title: "Plugin development"
-linkTitle: "development"
-weight: 2
-=======
 title: "Local Plugin Development"
 linkTitle: "Local Plugin Development"
->>>>>>> ff7d2710
 description: >
   Develop a new Greenhouse Plugin against a local development environment.
 ---
