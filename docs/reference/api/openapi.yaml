--- conflicted
+++ resolved
@@ -1,7 +1,6 @@
 openapi: 3.0.0
 info:
   title: Greenhouse
-<<<<<<< HEAD
   version: 53a9716
   description: PlusOne operations platform
 paths:
@@ -349,53 +348,6 @@
           description: TeamRoleStatus defines the observed state of a TeamRole
           type: object
       type: object
-=======
-  version: 507c3c6
-  description: PlusOne operations platform
-paths:
-  /Cluster:
-    post:
-      responses:
-        default:
-          description: Cluster
-  /Organization:
-    post:
-      responses:
-        default:
-          description: Organization
-  /PluginDefinition:
-    post:
-      responses:
-        default:
-          description: PluginDefinition
-  /Plugin:
-    post:
-      responses:
-        default:
-          description: Plugin
-  /TeamMembership:
-    post:
-      responses:
-        default:
-          description: TeamMembership
-  /TeamRoleBinding:
-    post:
-      responses:
-        default:
-          description: TeamRoleBinding
-  /TeamRole:
-    post:
-      responses:
-        default:
-          description: TeamRole
-  /Team:
-    post:
-      responses:
-        default:
-          description: Team
-components:
-  schemas:
->>>>>>> b5ec5189
     Cluster:
       xml:
         name: greenhouse.sap
@@ -555,85 +507,6 @@
               type: object
           type: object
       type: object
-<<<<<<< HEAD
-=======
-    Organization:
-      xml:
-        name: greenhouse.sap
-        namespace: v1alpha1
-      title: Organization
-      description: Organization is the Schema for the organizations API
-      properties:
-        apiVersion:
-          description: 'APIVersion defines the versioned schema of this representation of an object.\nServers should convert recognized schemas to the latest internal value, and\nmay reject unrecognized values.\nMore info: https://git.k8s.io/community/contributors/devel/sig-architecture/api-conventions.md#resources'
-          type: string
-        kind:
-          description: 'Kind is a string value representing the REST resource this object represents.\nServers may infer this from the endpoint the client submits requests to.\nCannot be updated.\nIn CamelCase.\nMore info: https://git.k8s.io/community/contributors/devel/sig-architecture/api-conventions.md#types-kinds'
-          type: string
-        metadata:
-          type: object
-        spec:
-          description: OrganizationSpec defines the desired state of Organization
-          properties:
-            authentication:
-              description: Authentication configures the organizations authentication mechanism.
-              properties:
-                oidc:
-                  description: OIDConfig configures the OIDC provider.
-                  properties:
-                    clientIDReference:
-                      description: ClientIDReference references the Kubernetes secret containing the client id.
-                      properties:
-                        key:
-                          description: Key in the secret to select the value from.
-                          type: string
-                        name:
-                          description: Name of the secret in the same namespace.
-                          type: string
-                      required:
-                        - key
-                        - name
-                      type: object
-                    clientSecretReference:
-                      description: ClientSecretReference references the Kubernetes secret containing the client secret.
-                      properties:
-                        key:
-                          description: Key in the secret to select the value from.
-                          type: string
-                        name:
-                          description: Name of the secret in the same namespace.
-                          type: string
-                      required:
-                        - key
-                        - name
-                      type: object
-                    issuer:
-                      description: Issuer is the URL of the identity service.
-                      type: string
-                    redirectURI:
-                      description: RedirectURI is the redirect URI.\nIf none is specified, the Greenhouse ID proxy will be used.
-                      type: string
-                  required:
-                    - clientIDReference
-                    - clientSecretReference
-                    - issuer
-                  type: object
-              type: object
-            description:
-              description: Description provides additional details of the organization.
-              type: string
-            displayName:
-              description: DisplayName is an optional name for the organization to be displayed in the Greenhouse UI.\nDefaults to a normalized version of metadata.name.
-              type: string
-            mappedOrgAdminIdPGroup:
-              description: MappedOrgAdminIDPGroup is the IDP group ID identifying org admins
-              type: string
-          type: object
-        status:
-          description: OrganizationStatus defines the observed state of an Organization
-          type: object
-      type: object
->>>>>>> b5ec5189
     PluginDefinition:
       xml:
         name: greenhouse.sap
@@ -655,15 +528,12 @@
             description:
               description: Description provides additional details of the pluginDefinition.
               type: string
-<<<<<<< HEAD
             displayName:
               description: DisplayName provides a human-readable label for the pluginDefinition.
               type: string
             docMarkDownUrl:
               description: DocMarkDownUrl specifies the URL to the markdown documentation file for this plugin. Source needs to allow all CORS origins.
               type: string
-=======
->>>>>>> b5ec5189
             helmChart:
               description: HelmChart specifies where the Helm Chart for this pluginDefinition can be found.
               properties:
@@ -681,12 +551,9 @@
                 - repository
                 - version
               type: object
-<<<<<<< HEAD
             icon:
               description: 'Icon specifies the icon to be used for this plugin in the Greenhouse UI. Icons can be either: - A string representing a juno icon in camel case from this list: https://github.com/sapcc/juno/blob/main/libs/juno-ui-components/src/components/Icon/Icon.component.js#L6-L52 - A publicly accessable image reference to a .png file. Will be displayed 100x100px'
               type: string
-=======
->>>>>>> b5ec5189
             options:
               description: RequiredValues is a list of values required to create an instance of this PluginDefinition.
               items:
@@ -773,186 +640,15 @@
         spec:
           description: TeamSpec defines the desired state of Team
           properties:
-<<<<<<< HEAD
             description:
               description: Description provides additional details of the team.
               type: string
             mappedIdPGroup:
               description: IdP group id matching team.
-=======
-            clusterName:
-              description: ClusterName is the name of the cluster the plugin is deployed to. If not set, the plugin is deployed to the greenhouse cluster.
-              type: string
-            disabled:
-              description: Disabled indicates that the plugin is administratively disabled.
-              type: boolean
-            displayName:
-              description: DisplayName is an optional name for the Plugin to be displayed in the Greenhouse UI.\nThis is especially helpful to distinguish multiple instances of a PluginDefinition in the same context.\nDefaults to a normalized version of metadata.name.
-              type: string
-            optionValues:
-              description: Values are the values for a PluginDefinition instance.
-              items:
-                description: PluginOptionValue is the value for a PluginOption.
-                properties:
-                  name:
-                    description: Name of the values.
-                    type: string
-                  value:
-                    description: Value is the actual value in plain text.
-                    x-kubernetes-preserve-unknown-fields: true
-                  valueFrom:
-                    description: ValueFrom references a potentially confidential value in another source.
-                    properties:
-                      secret:
-                        description: Secret references the secret containing the value.
-                        properties:
-                          key:
-                            description: Key in the secret to select the value from.
-                            type: string
-                          name:
-                            description: Name of the secret in the same namespace.
-                            type: string
-                        required:
-                          - key
-                          - name
-                        type: object
-                    type: object
-                required:
-                  - name
-                type: object
-              type: array
-            pluginDefinition:
-              description: PluginDefinition is the name of the PluginDefinition this instance is for.
-              type: string
-            releaseNamespace:
-              description: ReleaseNamespace is the namespace in the remote cluster to which the backend is deployed.\nDefaults to the Greenhouse managed namespace if not set.
->>>>>>> b5ec5189
               type: string
           type: object
         status:
-<<<<<<< HEAD
           description: TeamStatus defines the observed state of Team
-=======
-          description: PluginStatus defines the observed state of Plugin
-          properties:
-            description:
-              description: Description provides additional details of the plugin.
-              type: string
-            exposedServices:
-              additionalProperties:
-                description: Service references a Kubernetes service of a Plugin.
-                properties:
-                  name:
-                    description: Name is the name of the service in the target cluster.
-                    type: string
-                  namespace:
-                    description: Namespace is the namespace of the service in the target cluster.
-                    type: string
-                  port:
-                    description: Port is the port of the service.
-                    format: int32
-                    type: integer
-                  protocol:
-                    description: Protocol is the protocol of the service.
-                    type: string
-                required:
-                  - name
-                  - namespace
-                  - port
-                type: object
-              description: ExposedServices provides an overview of the Plugins services that are centrally exposed.\nIt maps the exposed URL to the service found in the manifest.
-              type: object
-            helmChart:
-              description: HelmChart contains a reference the helm chart used for the deployed pluginDefinition version.
-              properties:
-                name:
-                  description: Name of the HelmChart chart.
-                  type: string
-                repository:
-                  description: Repository of the HelmChart chart.
-                  type: string
-                version:
-                  description: Version of the HelmChart chart.
-                  type: string
-              required:
-                - name
-                - repository
-                - version
-              type: object
-            helmReleaseStatus:
-              description: HelmReleaseStatus reflects the status of the latest HelmChart release.\nThis is only configured if the pluginDefinition is backed by HelmChart.
-              properties:
-                firstDeployed:
-                  description: FirstDeployed is the timestamp of the first deployment of the release.
-                  format: date-time
-                  type: string
-                lastDeployed:
-                  description: LastDeployed is the timestamp of the last deployment of the release.
-                  format: date-time
-                  type: string
-                status:
-                  description: Status is the status of a HelmChart release.
-                  type: string
-              required:
-                - status
-              type: object
-            statusConditions:
-              description: StatusConditions contain the different conditions that constitute the status of the Plugin.
-              properties:
-                conditions:
-                  items:
-                    description: Condition contains additional information on the state of a resource.
-                    properties:
-                      lastTransitionTime:
-                        description: LastTransitionTime is the last time the condition transitioned from one status to another.
-                        format: date-time
-                        type: string
-                      message:
-                        description: Message is an optional human readable message indicating details about the last transition.
-                        type: string
-                      reason:
-                        description: Reason is a one-word, CamelCase reason for the condition's last transition.
-                        type: string
-                      status:
-                        description: Status of the condition.
-                        type: string
-                      type:
-                        description: Type of the condition.
-                        type: string
-                    required:
-                      - lastTransitionTime
-                      - status
-                      - type
-                    type: object
-                  type: array
-                  x-kubernetes-list-map-keys:
-                    - type
-                  x-kubernetes-list-type: map
-              type: object
-            uiApplication:
-              description: UIApplication contains a reference to the frontend that is used for the deployed pluginDefinition version.
-              properties:
-                name:
-                  description: Name of the UI application.
-                  type: string
-                url:
-                  description: URL specifies the url to a built javascript asset.\nBy default, assets are loaded from the Juno asset server using the provided name and version.
-                  type: string
-                version:
-                  description: Version of the frontend application.
-                  type: string
-              required:
-                - name
-                - version
-              type: object
-            version:
-              description: Version contains the latest pluginDefinition version the config was last applied with successfully.
-              type: string
-            weight:
-              description: Weight configures the order in which Plugins are shown in the Greenhouse UI.
-              format: int32
-              type: integer
->>>>>>> b5ec5189
           type: object
       type: object
     TeamMembership:
@@ -1019,17 +715,10 @@
       description: TeamRoleBinding is the Schema for the rolebindings API
       properties:
         apiVersion:
-<<<<<<< HEAD
           description: 'APIVersion defines the versioned schema of this representation of an object. Servers should convert recognized schemas to the latest internal value, and may reject unrecognized values. More info: https://git.k8s.io/community/contributors/devel/sig-architecture/api-conventions.md#resources'
           type: string
         kind:
           description: 'Kind is a string value representing the REST resource this object represents. Servers may infer this from the endpoint the client submits requests to. Cannot be updated. In CamelCase. More info: https://git.k8s.io/community/contributors/devel/sig-architecture/api-conventions.md#types-kinds'
-=======
-          description: 'APIVersion defines the versioned schema of this representation of an object.\nServers should convert recognized schemas to the latest internal value, and\nmay reject unrecognized values.\nMore info: https://git.k8s.io/community/contributors/devel/sig-architecture/api-conventions.md#resources'
-          type: string
-        kind:
-          description: 'Kind is a string value representing the REST resource this object represents.\nServers may infer this from the endpoint the client submits requests to.\nCannot be updated.\nIn CamelCase.\nMore info: https://git.k8s.io/community/contributors/devel/sig-architecture/api-conventions.md#types-kinds'
->>>>>>> b5ec5189
           type: string
         metadata:
           type: object
@@ -1053,94 +742,5 @@
           type: object
         status:
           description: TeamRoleBindingStatus defines the observed state of the TeamRoleBinding
-<<<<<<< HEAD
-=======
-          type: object
-      type: object
-    TeamRole:
-      xml:
-        name: greenhouse.sap
-        namespace: v1alpha1
-      title: TeamRole
-      description: TeamRole is the Schema for the TeamRoles API
-      properties:
-        apiVersion:
-          description: 'APIVersion defines the versioned schema of this representation of an object.\nServers should convert recognized schemas to the latest internal value, and\nmay reject unrecognized values.\nMore info: https://git.k8s.io/community/contributors/devel/sig-architecture/api-conventions.md#resources'
-          type: string
-        kind:
-          description: 'Kind is a string value representing the REST resource this object represents.\nServers may infer this from the endpoint the client submits requests to.\nCannot be updated.\nIn CamelCase.\nMore info: https://git.k8s.io/community/contributors/devel/sig-architecture/api-conventions.md#types-kinds'
-          type: string
-        metadata:
-          type: object
-        spec:
-          description: TeamRoleSpec defines the desired state of a TeamRole
-          properties:
-            rules:
-              description: Rules is a list of rbacv1.PolicyRules used on a managed RBAC (Cluster)Role
-              items:
-                description: PolicyRule holds information that describes a policy rule, but does not contain information\nabout who the rule applies to or which namespace the rule applies to.
-                properties:
-                  apiGroups:
-                    description: APIGroups is the name of the APIGroup that contains the resources.  If multiple API groups are specified, any action requested against one of\nthe enumerated resources in any API group will be allowed. "" represents the core API group and "*" represents all API groups.
-                    items:
-                      type: string
-                    type: array
-                  nonResourceURLs:
-                    description: NonResourceURLs is a set of partial urls that a user should have access to.  *s are allowed, but only as the full, final step in the path\nSince non-resource URLs are not namespaced, this field is only applicable for ClusterRoles referenced from a ClusterRoleBinding.\nRules can either apply to API resources (such as "pods" or "secrets") or non-resource URL paths (such as "/api"),  but not both.
-                    items:
-                      type: string
-                    type: array
-                  resourceNames:
-                    description: ResourceNames is an optional white list of names that the rule applies to.  An empty set means that everything is allowed.
-                    items:
-                      type: string
-                    type: array
-                  resources:
-                    description: Resources is a list of resources this rule applies to. '*' represents all resources.
-                    items:
-                      type: string
-                    type: array
-                  verbs:
-                    description: Verbs is a list of Verbs that apply to ALL the ResourceKinds contained in this rule. '*' represents all verbs.
-                    items:
-                      type: string
-                    type: array
-                required:
-                  - verbs
-                type: object
-              type: array
-          type: object
-        status:
-          description: TeamRoleStatus defines the observed state of a TeamRole
-          type: object
-      type: object
-    Team:
-      xml:
-        name: greenhouse.sap
-        namespace: v1alpha1
-      title: Team
-      description: Team is the Schema for the teams API
-      properties:
-        apiVersion:
-          description: 'APIVersion defines the versioned schema of this representation of an object.\nServers should convert recognized schemas to the latest internal value, and\nmay reject unrecognized values.\nMore info: https://git.k8s.io/community/contributors/devel/sig-architecture/api-conventions.md#resources'
-          type: string
-        kind:
-          description: 'Kind is a string value representing the REST resource this object represents.\nServers may infer this from the endpoint the client submits requests to.\nCannot be updated.\nIn CamelCase.\nMore info: https://git.k8s.io/community/contributors/devel/sig-architecture/api-conventions.md#types-kinds'
-          type: string
-        metadata:
-          type: object
-        spec:
-          description: TeamSpec defines the desired state of Team
-          properties:
-            description:
-              description: Description provides additional details of the team.
-              type: string
-            mappedIdPGroup:
-              description: IdP group id matching team.
-              type: string
-          type: object
-        status:
-          description: TeamStatus defines the observed state of Team
->>>>>>> b5ec5189
           type: object
       type: object