--- conflicted
+++ resolved
@@ -1,13 +1,39 @@
 openapi: 3.0.0
 info:
   title: Greenhouse
-<<<<<<< HEAD
-  version: a2c12ca
-=======
   version: 4a5a461
->>>>>>> 67f0042d
   description: PlusOne operations platform
 paths:
+  /Team:
+    post:
+      responses:
+        default:
+          description: Team
+  /TeamRoleBinding:
+    post:
+      responses:
+        default:
+          description: TeamRoleBinding
+  /PluginDefinition:
+    post:
+      responses:
+        default:
+          description: PluginDefinition
+  /TeamMembership:
+    post:
+      responses:
+        default:
+          description: TeamMembership
+  /Cluster:
+    post:
+      responses:
+        default:
+          description: Cluster
+  /TeamRole:
+    post:
+      responses:
+        default:
+          description: TeamRole
   /Organization:
     post:
       responses:
@@ -18,48 +44,582 @@
       responses:
         default:
           description: ClusterKubeconfig
-  /Cluster:
-    post:
-      responses:
-        default:
-          description: Cluster
-  /TeamRole:
-    post:
-      responses:
-        default:
-          description: TeamRole
-  /TeamMembership:
-    post:
-      responses:
-        default:
-          description: TeamMembership
   /PluginPreset:
     post:
       responses:
         default:
           description: PluginPreset
-  /Team:
-    post:
-      responses:
-        default:
-          description: Team
-  /TeamRoleBinding:
-    post:
-      responses:
-        default:
-          description: TeamRoleBinding
   /Plugin:
     post:
       responses:
         default:
           description: Plugin
-  /PluginDefinition:
-    post:
-      responses:
-        default:
-          description: PluginDefinition
 components:
   schemas:
+    Team:
+      xml:
+        name: greenhouse.sap
+        namespace: v1alpha1
+      title: Team
+      description: Team is the Schema for the teams API
+      properties:
+        apiVersion:
+          description: 'APIVersion defines the versioned schema of this representation of an object.\nServers should convert recognized schemas to the latest internal value, and\nmay reject unrecognized values.\nMore info: https://git.k8s.io/community/contributors/devel/sig-architecture/api-conventions.md#resources'
+          type: string
+        kind:
+          description: 'Kind is a string value representing the REST resource this object represents.\nServers may infer this from the endpoint the client submits requests to.\nCannot be updated.\nIn CamelCase.\nMore info: https://git.k8s.io/community/contributors/devel/sig-architecture/api-conventions.md#types-kinds'
+          type: string
+        metadata:
+          type: object
+        spec:
+          description: TeamSpec defines the desired state of Team
+          properties:
+            description:
+              description: Description provides additional details of the team.
+              type: string
+            mappedIdPGroup:
+              description: IdP group id matching team.
+              type: string
+          type: object
+        status:
+          description: TeamStatus defines the observed state of Team
+          type: object
+      type: object
+    TeamRoleBinding:
+      xml:
+        name: greenhouse.sap
+        namespace: v1alpha1
+      title: TeamRoleBinding
+      description: TeamRoleBinding is the Schema for the rolebindings API
+      properties:
+        apiVersion:
+          description: 'APIVersion defines the versioned schema of this representation of an object.\nServers should convert recognized schemas to the latest internal value, and\nmay reject unrecognized values.\nMore info: https://git.k8s.io/community/contributors/devel/sig-architecture/api-conventions.md#resources'
+          type: string
+        kind:
+          description: 'Kind is a string value representing the REST resource this object represents.\nServers may infer this from the endpoint the client submits requests to.\nCannot be updated.\nIn CamelCase.\nMore info: https://git.k8s.io/community/contributors/devel/sig-architecture/api-conventions.md#types-kinds'
+          type: string
+        metadata:
+          type: object
+        spec:
+          description: TeamRoleBindingSpec defines the desired state of a TeamRoleBinding
+          properties:
+            clusterName:
+              description: ClusterName is the name of the cluster the rbacv1 resources are created on.
+              type: string
+            clusterSelector:
+              description: ClusterSelector is a label selector to select the Clusters the TeamRoleBinding should be deployed to.
+              properties:
+                matchExpressions:
+                  description: matchExpressions is a list of label selector requirements. The requirements are ANDed.
+                  items:
+                    description: A label selector requirement is a selector that contains values, a key, and an operator that\nrelates the key and values.
+                    properties:
+                      key:
+                        description: key is the label key that the selector applies to.
+                        type: string
+                      operator:
+                        description: operator represents a key's relationship to a set of values.\nValid operators are In, NotIn, Exists and DoesNotExist.
+                        type: string
+                      values:
+                        description: values is an array of string values. If the operator is In or NotIn,\nthe values array must be non-empty. If the operator is Exists or DoesNotExist,\nthe values array must be empty. This array is replaced during a strategic\nmerge patch.
+                        items:
+                          type: string
+                        type: array
+                        x-kubernetes-list-type: atomic
+                    required:
+                      - key
+                      - operator
+                    type: object
+                  type: array
+                  x-kubernetes-list-type: atomic
+                matchLabels:
+                  additionalProperties:
+                    type: string
+                  description: matchLabels is a map of {key,value} pairs. A single {key,value} in the matchLabels\nmap is equivalent to an element of matchExpressions, whose key field is "key", the\noperator is "In", and the values array contains only "value". The requirements are ANDed.
+                  type: object
+              type: object
+              x-kubernetes-map-type: atomic
+            namespaces:
+              description: Namespaces is the immutable list of namespaces in the Greenhouse Clusters to apply the RoleBinding to.\nIf empty, a ClusterRoleBinding will be created on the remote cluster, otherwise a RoleBinding per namespace.
+              items:
+                type: string
+              type: array
+            teamRef:
+              description: TeamRef references a Greenhouse Team by name
+              type: string
+            teamRoleRef:
+              description: TeamRoleRef references a Greenhouse TeamRole by name
+              type: string
+          type: object
+        status:
+          description: TeamRoleBindingStatus defines the observed state of the TeamRoleBinding
+          properties:
+            clusters:
+              description: PropagationStatus is the list of clusters the TeamRoleBinding is applied to
+              items:
+                description: PropagationStatus defines the observed state of the TeamRoleBinding's associated rbacv1 resources  on a Cluster
+                properties:
+                  clusterName:
+                    description: ClusterName is the name of the cluster the rbacv1 resources are created on.
+                    type: string
+                  condition:
+                    description: Condition is the overall Status of the rbacv1 resources created on the cluster
+                    properties:
+                      lastTransitionTime:
+                        description: LastTransitionTime is the last time the condition transitioned from one status to another.
+                        format: date-time
+                        type: string
+                      message:
+                        description: Message is an optional human readable message indicating details about the last transition.
+                        type: string
+                      reason:
+                        description: Reason is a one-word, CamelCase reason for the condition's last transition.
+                        type: string
+                      status:
+                        description: Status of the condition.
+                        type: string
+                      type:
+                        description: Type of the condition.
+                        type: string
+                    required:
+                      - lastTransitionTime
+                      - status
+                      - type
+                    type: object
+                required:
+                  - clusterName
+                type: object
+              type: array
+              x-kubernetes-list-map-keys:
+                - clusterName
+              x-kubernetes-list-type: map
+            statusConditions:
+              description: StatusConditions contain the different conditions that constitute the status of the TeamRoleBinding.
+              properties:
+                conditions:
+                  items:
+                    description: Condition contains additional information on the state of a resource.
+                    properties:
+                      lastTransitionTime:
+                        description: LastTransitionTime is the last time the condition transitioned from one status to another.
+                        format: date-time
+                        type: string
+                      message:
+                        description: Message is an optional human readable message indicating details about the last transition.
+                        type: string
+                      reason:
+                        description: Reason is a one-word, CamelCase reason for the condition's last transition.
+                        type: string
+                      status:
+                        description: Status of the condition.
+                        type: string
+                      type:
+                        description: Type of the condition.
+                        type: string
+                    required:
+                      - lastTransitionTime
+                      - status
+                      - type
+                    type: object
+                  type: array
+                  x-kubernetes-list-map-keys:
+                    - type
+                  x-kubernetes-list-type: map
+              type: object
+          type: object
+      type: object
+    PluginDefinition:
+      xml:
+        name: greenhouse.sap
+        namespace: v1alpha1
+      title: PluginDefinition
+      description: PluginDefinition is the Schema for the PluginDefinitions API
+      properties:
+        apiVersion:
+          description: 'APIVersion defines the versioned schema of this representation of an object.\nServers should convert recognized schemas to the latest internal value, and\nmay reject unrecognized values.\nMore info: https://git.k8s.io/community/contributors/devel/sig-architecture/api-conventions.md#resources'
+          type: string
+        kind:
+          description: 'Kind is a string value representing the REST resource this object represents.\nServers may infer this from the endpoint the client submits requests to.\nCannot be updated.\nIn CamelCase.\nMore info: https://git.k8s.io/community/contributors/devel/sig-architecture/api-conventions.md#types-kinds'
+          type: string
+        metadata:
+          type: object
+        spec:
+          description: PluginDefinitionSpec defines the desired state of PluginDefinitionSpec
+          properties:
+            description:
+              description: Description provides additional details of the pluginDefinition.
+              type: string
+            displayName:
+              description: DisplayName provides a human-readable label for the pluginDefinition.
+              type: string
+            docMarkDownUrl:
+              description: DocMarkDownUrl specifies the URL to the markdown documentation file for this plugin.\nSource needs to allow all CORS origins.
+              type: string
+            helmChart:
+              description: HelmChart specifies where the Helm Chart for this pluginDefinition can be found.
+              properties:
+                name:
+                  description: Name of the HelmChart chart.
+                  type: string
+                repository:
+                  description: Repository of the HelmChart chart.
+                  type: string
+                version:
+                  description: Version of the HelmChart chart.
+                  type: string
+              required:
+                - name
+                - repository
+                - version
+              type: object
+            icon:
+              description: 'Icon specifies the icon to be used for this plugin in the Greenhouse UI.\nIcons can be either:\n- A string representing a juno icon in camel case from this list: https://github.com/sapcc/juno/blob/main/libs/juno-ui-components/src/components/Icon/Icon.component.js#L6-L52\n- A publicly accessible image reference to a .png file. Will be displayed 100x100px'
+              type: string
+            options:
+              description: RequiredValues is a list of values required to create an instance of this PluginDefinition.
+              items:
+                properties:
+                  default:
+                    description: Default provides a default value for the option
+                    x-kubernetes-preserve-unknown-fields: true
+                  description:
+                    description: Description provides a human-readable text for the value as shown in the UI.
+                    type: string
+                  displayName:
+                    description: DisplayName provides a human-readable label for the configuration option
+                    type: string
+                  name:
+                    description: Name/Key of the config option.
+                    type: string
+                  regex:
+                    description: Regex specifies a match rule for validating configuration options.
+                    type: string
+                  required:
+                    description: Required indicates that this config option is required
+                    type: boolean
+                  type:
+                    description: Type of this configuration option.
+                    enum:
+                      - string
+                      - secret
+                      - bool
+                      - int
+                      - list
+                      - map
+                    type: string
+                required:
+                  - name
+                  - required
+                  - type
+                type: object
+              type: array
+            uiApplication:
+              description: UIApplication specifies a reference to a UI application
+              properties:
+                name:
+                  description: Name of the UI application.
+                  type: string
+                url:
+                  description: URL specifies the url to a built javascript asset.\nBy default, assets are loaded from the Juno asset server using the provided name and version.
+                  type: string
+                version:
+                  description: Version of the frontend application.
+                  type: string
+              required:
+                - name
+                - version
+              type: object
+            version:
+              description: Version of this pluginDefinition
+              type: string
+            weight:
+              description: Weight configures the order in which Plugins are shown in the Greenhouse UI.\nDefaults to alphabetical sorting if not provided or on conflict.
+              format: int32
+              type: integer
+          required:
+            - version
+          type: object
+        status:
+          description: PluginDefinitionStatus defines the observed state of PluginDefinition
+          type: object
+      type: object
+    TeamMembership:
+      xml:
+        name: greenhouse.sap
+        namespace: v1alpha1
+      title: TeamMembership
+      description: TeamMembership is the Schema for the teammemberships API
+      properties:
+        apiVersion:
+          description: 'APIVersion defines the versioned schema of this representation of an object.\nServers should convert recognized schemas to the latest internal value, and\nmay reject unrecognized values.\nMore info: https://git.k8s.io/community/contributors/devel/sig-architecture/api-conventions.md#resources'
+          type: string
+        kind:
+          description: 'Kind is a string value representing the REST resource this object represents.\nServers may infer this from the endpoint the client submits requests to.\nCannot be updated.\nIn CamelCase.\nMore info: https://git.k8s.io/community/contributors/devel/sig-architecture/api-conventions.md#types-kinds'
+          type: string
+        metadata:
+          type: object
+        spec:
+          description: TeamMembershipSpec defines the desired state of TeamMembership
+          properties:
+            members:
+              description: Members list users that are part of a team.
+              items:
+                description: User specifies a human person.
+                properties:
+                  email:
+                    description: Email of the user.
+                    type: string
+                  firstName:
+                    description: FirstName of the user.
+                    type: string
+                  id:
+                    description: ID is the unique identifier of the user.
+                    type: string
+                  lastName:
+                    description: LastName of the user.
+                    type: string
+                required:
+                  - email
+                  - firstName
+                  - id
+                  - lastName
+                type: object
+              type: array
+          type: object
+        status:
+          description: TeamMembershipStatus defines the observed state of TeamMembership
+          properties:
+            lastSyncedTime:
+              description: LastSyncedTime is the information when was the last time the membership was synced
+              format: date-time
+              type: string
+            lastUpdateTime:
+              description: LastChangedTime is the information when was the last time the membership was actually changed
+              format: date-time
+              type: string
+          type: object
+      type: object
+    Cluster:
+      xml:
+        name: greenhouse.sap
+        namespace: v1alpha1
+      title: Cluster
+      description: Cluster is the Schema for the clusters API
+      properties:
+        apiVersion:
+          description: 'APIVersion defines the versioned schema of this representation of an object.\nServers should convert recognized schemas to the latest internal value, and\nmay reject unrecognized values.\nMore info: https://git.k8s.io/community/contributors/devel/sig-architecture/api-conventions.md#resources'
+          type: string
+        kind:
+          description: 'Kind is a string value representing the REST resource this object represents.\nServers may infer this from the endpoint the client submits requests to.\nCannot be updated.\nIn CamelCase.\nMore info: https://git.k8s.io/community/contributors/devel/sig-architecture/api-conventions.md#types-kinds'
+          type: string
+        metadata:
+          type: object
+        spec:
+          description: ClusterSpec defines the desired state of the Cluster.
+          properties:
+            accessMode:
+              description: AccessMode configures how the cluster is accessed from the Greenhouse operator.
+              enum:
+                - direct
+                - headscale
+              type: string
+          required:
+            - accessMode
+          type: object
+        status:
+          description: ClusterStatus defines the observed state of Cluster
+          properties:
+            bearerTokenExpirationTimestamp:
+              description: BearerTokenExpirationTimestamp reflects the expiration timestamp of the bearer token used to access the cluster.
+              format: date-time
+              type: string
+            headScaleStatus:
+              description: HeadScaleStatus contains the current status of the headscale client.
+              properties:
+                createdAt:
+                  format: date-time
+                  type: string
+                expiry:
+                  format: date-time
+                  type: string
+                forcedTags:
+                  items:
+                    type: string
+                  type: array
+                id:
+                  format: int64
+                  type: integer
+                ipAddresses:
+                  items:
+                    type: string
+                  type: array
+                name:
+                  type: string
+                online:
+                  type: boolean
+                preAuthKey:
+                  description: PreAuthKey reflects the status of the pre-authentication key used by the Headscale machine.
+                  properties:
+                    createdAt:
+                      format: date-time
+                      type: string
+                    ephemeral:
+                      type: boolean
+                    expiration:
+                      format: date-time
+                      type: string
+                    id:
+                      type: string
+                    reusable:
+                      type: boolean
+                    used:
+                      type: boolean
+                    user:
+                      type: string
+                  type: object
+              type: object
+            kubernetesVersion:
+              description: KubernetesVersion reflects the detected Kubernetes version of the cluster.
+              type: string
+            nodes:
+              additionalProperties:
+                properties:
+                  ready:
+                    description: Fast track to the node ready condition.
+                    type: boolean
+                  statusConditions:
+                    description: We mirror the node conditions here for faster reference
+                    properties:
+                      conditions:
+                        items:
+                          description: Condition contains additional information on the state of a resource.
+                          properties:
+                            lastTransitionTime:
+                              description: LastTransitionTime is the last time the condition transitioned from one status to another.
+                              format: date-time
+                              type: string
+                            message:
+                              description: Message is an optional human readable message indicating details about the last transition.
+                              type: string
+                            reason:
+                              description: Reason is a one-word, CamelCase reason for the condition's last transition.
+                              type: string
+                            status:
+                              description: Status of the condition.
+                              type: string
+                            type:
+                              description: Type of the condition.
+                              type: string
+                          required:
+                            - lastTransitionTime
+                            - status
+                            - type
+                          type: object
+                        type: array
+                        x-kubernetes-list-map-keys:
+                          - type
+                        x-kubernetes-list-type: map
+                    type: object
+                type: object
+              description: Nodes provides a map of cluster node names to node statuses
+              type: object
+            statusConditions:
+              description: StatusConditions contain the different conditions that constitute the status of the Cluster.
+              properties:
+                conditions:
+                  items:
+                    description: Condition contains additional information on the state of a resource.
+                    properties:
+                      lastTransitionTime:
+                        description: LastTransitionTime is the last time the condition transitioned from one status to another.
+                        format: date-time
+                        type: string
+                      message:
+                        description: Message is an optional human readable message indicating details about the last transition.
+                        type: string
+                      reason:
+                        description: Reason is a one-word, CamelCase reason for the condition's last transition.
+                        type: string
+                      status:
+                        description: Status of the condition.
+                        type: string
+                      type:
+                        description: Type of the condition.
+                        type: string
+                    required:
+                      - lastTransitionTime
+                      - status
+                      - type
+                    type: object
+                  type: array
+                  x-kubernetes-list-map-keys:
+                    - type
+                  x-kubernetes-list-type: map
+              type: object
+          type: object
+      type: object
+    TeamRole:
+      xml:
+        name: greenhouse.sap
+        namespace: v1alpha1
+      title: TeamRole
+      description: TeamRole is the Schema for the TeamRoles API
+      properties:
+        apiVersion:
+          description: 'APIVersion defines the versioned schema of this representation of an object.\nServers should convert recognized schemas to the latest internal value, and\nmay reject unrecognized values.\nMore info: https://git.k8s.io/community/contributors/devel/sig-architecture/api-conventions.md#resources'
+          type: string
+        kind:
+          description: 'Kind is a string value representing the REST resource this object represents.\nServers may infer this from the endpoint the client submits requests to.\nCannot be updated.\nIn CamelCase.\nMore info: https://git.k8s.io/community/contributors/devel/sig-architecture/api-conventions.md#types-kinds'
+          type: string
+        metadata:
+          type: object
+        spec:
+          description: TeamRoleSpec defines the desired state of a TeamRole
+          properties:
+            rules:
+              description: Rules is a list of rbacv1.PolicyRules used on a managed RBAC (Cluster)Role
+              items:
+                description: PolicyRule holds information that describes a policy rule, but does not contain information\nabout who the rule applies to or which namespace the rule applies to.
+                properties:
+                  apiGroups:
+                    description: APIGroups is the name of the APIGroup that contains the resources.  If multiple API groups are specified, any action requested against one of\nthe enumerated resources in any API group will be allowed. "" represents the core API group and "*" represents all API groups.
+                    items:
+                      type: string
+                    type: array
+                    x-kubernetes-list-type: atomic
+                  nonResourceURLs:
+                    description: NonResourceURLs is a set of partial urls that a user should have access to.  *s are allowed, but only as the full, final step in the path\nSince non-resource URLs are not namespaced, this field is only applicable for ClusterRoles referenced from a ClusterRoleBinding.\nRules can either apply to API resources (such as "pods" or "secrets") or non-resource URL paths (such as "/api"),  but not both.
+                    items:
+                      type: string
+                    type: array
+                    x-kubernetes-list-type: atomic
+                  resourceNames:
+                    description: ResourceNames is an optional white list of names that the rule applies to.  An empty set means that everything is allowed.
+                    items:
+                      type: string
+                    type: array
+                    x-kubernetes-list-type: atomic
+                  resources:
+                    description: Resources is a list of resources this rule applies to. '*' represents all resources.
+                    items:
+                      type: string
+                    type: array
+                    x-kubernetes-list-type: atomic
+                  verbs:
+                    description: Verbs is a list of Verbs that apply to ALL the ResourceKinds contained in this rule. '*' represents all verbs.
+                    items:
+                      type: string
+                    type: array
+                    x-kubernetes-list-type: atomic
+                required:
+                  - verbs
+                type: object
+              type: array
+          type: object
+        status:
+          description: TeamRoleStatus defines the observed state of a TeamRole
+          type: object
+      type: object
     Organization:
       xml:
         name: greenhouse.sap
@@ -240,283 +800,6 @@
               type: object
           type: object
       type: object
-    Cluster:
-      xml:
-        name: greenhouse.sap
-        namespace: v1alpha1
-      title: Cluster
-      description: Cluster is the Schema for the clusters API
-      properties:
-        apiVersion:
-          description: 'APIVersion defines the versioned schema of this representation of an object.\nServers should convert recognized schemas to the latest internal value, and\nmay reject unrecognized values.\nMore info: https://git.k8s.io/community/contributors/devel/sig-architecture/api-conventions.md#resources'
-          type: string
-        kind:
-          description: 'Kind is a string value representing the REST resource this object represents.\nServers may infer this from the endpoint the client submits requests to.\nCannot be updated.\nIn CamelCase.\nMore info: https://git.k8s.io/community/contributors/devel/sig-architecture/api-conventions.md#types-kinds'
-          type: string
-        metadata:
-          type: object
-        spec:
-          description: ClusterSpec defines the desired state of the Cluster.
-          properties:
-            accessMode:
-              description: AccessMode configures how the cluster is accessed from the Greenhouse operator.
-              enum:
-                - direct
-                - headscale
-              type: string
-          required:
-            - accessMode
-          type: object
-        status:
-          description: ClusterStatus defines the observed state of Cluster
-          properties:
-            bearerTokenExpirationTimestamp:
-              description: BearerTokenExpirationTimestamp reflects the expiration timestamp of the bearer token used to access the cluster.
-              format: date-time
-              type: string
-            headScaleStatus:
-              description: HeadScaleStatus contains the current status of the headscale client.
-              properties:
-                createdAt:
-                  format: date-time
-                  type: string
-                expiry:
-                  format: date-time
-                  type: string
-                forcedTags:
-                  items:
-                    type: string
-                  type: array
-                id:
-                  format: int64
-                  type: integer
-                ipAddresses:
-                  items:
-                    type: string
-                  type: array
-                name:
-                  type: string
-                online:
-                  type: boolean
-                preAuthKey:
-                  description: PreAuthKey reflects the status of the pre-authentication key used by the Headscale machine.
-                  properties:
-                    createdAt:
-                      format: date-time
-                      type: string
-                    ephemeral:
-                      type: boolean
-                    expiration:
-                      format: date-time
-                      type: string
-                    id:
-                      type: string
-                    reusable:
-                      type: boolean
-                    used:
-                      type: boolean
-                    user:
-                      type: string
-                  type: object
-              type: object
-            kubernetesVersion:
-              description: KubernetesVersion reflects the detected Kubernetes version of the cluster.
-              type: string
-            nodes:
-              additionalProperties:
-                properties:
-                  ready:
-                    description: Fast track to the node ready condition.
-                    type: boolean
-                  statusConditions:
-                    description: We mirror the node conditions here for faster reference
-                    properties:
-                      conditions:
-                        items:
-                          description: Condition contains additional information on the state of a resource.
-                          properties:
-                            lastTransitionTime:
-                              description: LastTransitionTime is the last time the condition transitioned from one status to another.
-                              format: date-time
-                              type: string
-                            message:
-                              description: Message is an optional human readable message indicating details about the last transition.
-                              type: string
-                            reason:
-                              description: Reason is a one-word, CamelCase reason for the condition's last transition.
-                              type: string
-                            status:
-                              description: Status of the condition.
-                              type: string
-                            type:
-                              description: Type of the condition.
-                              type: string
-                          required:
-                            - lastTransitionTime
-                            - status
-                            - type
-                          type: object
-                        type: array
-                        x-kubernetes-list-map-keys:
-                          - type
-                        x-kubernetes-list-type: map
-                    type: object
-                type: object
-              description: Nodes provides a map of cluster node names to node statuses
-              type: object
-            statusConditions:
-              description: StatusConditions contain the different conditions that constitute the status of the Cluster.
-              properties:
-                conditions:
-                  items:
-                    description: Condition contains additional information on the state of a resource.
-                    properties:
-                      lastTransitionTime:
-                        description: LastTransitionTime is the last time the condition transitioned from one status to another.
-                        format: date-time
-                        type: string
-                      message:
-                        description: Message is an optional human readable message indicating details about the last transition.
-                        type: string
-                      reason:
-                        description: Reason is a one-word, CamelCase reason for the condition's last transition.
-                        type: string
-                      status:
-                        description: Status of the condition.
-                        type: string
-                      type:
-                        description: Type of the condition.
-                        type: string
-                    required:
-                      - lastTransitionTime
-                      - status
-                      - type
-                    type: object
-                  type: array
-                  x-kubernetes-list-map-keys:
-                    - type
-                  x-kubernetes-list-type: map
-              type: object
-          type: object
-      type: object
-    TeamRole:
-      xml:
-        name: greenhouse.sap
-        namespace: v1alpha1
-      title: TeamRole
-      description: TeamRole is the Schema for the TeamRoles API
-      properties:
-        apiVersion:
-          description: 'APIVersion defines the versioned schema of this representation of an object.\nServers should convert recognized schemas to the latest internal value, and\nmay reject unrecognized values.\nMore info: https://git.k8s.io/community/contributors/devel/sig-architecture/api-conventions.md#resources'
-          type: string
-        kind:
-          description: 'Kind is a string value representing the REST resource this object represents.\nServers may infer this from the endpoint the client submits requests to.\nCannot be updated.\nIn CamelCase.\nMore info: https://git.k8s.io/community/contributors/devel/sig-architecture/api-conventions.md#types-kinds'
-          type: string
-        metadata:
-          type: object
-        spec:
-          description: TeamRoleSpec defines the desired state of a TeamRole
-          properties:
-            rules:
-              description: Rules is a list of rbacv1.PolicyRules used on a managed RBAC (Cluster)Role
-              items:
-                description: PolicyRule holds information that describes a policy rule, but does not contain information\nabout who the rule applies to or which namespace the rule applies to.
-                properties:
-                  apiGroups:
-                    description: APIGroups is the name of the APIGroup that contains the resources.  If multiple API groups are specified, any action requested against one of\nthe enumerated resources in any API group will be allowed. "" represents the core API group and "*" represents all API groups.
-                    items:
-                      type: string
-                    type: array
-                    x-kubernetes-list-type: atomic
-                  nonResourceURLs:
-                    description: NonResourceURLs is a set of partial urls that a user should have access to.  *s are allowed, but only as the full, final step in the path\nSince non-resource URLs are not namespaced, this field is only applicable for ClusterRoles referenced from a ClusterRoleBinding.\nRules can either apply to API resources (such as "pods" or "secrets") or non-resource URL paths (such as "/api"),  but not both.
-                    items:
-                      type: string
-                    type: array
-                    x-kubernetes-list-type: atomic
-                  resourceNames:
-                    description: ResourceNames is an optional white list of names that the rule applies to.  An empty set means that everything is allowed.
-                    items:
-                      type: string
-                    type: array
-                    x-kubernetes-list-type: atomic
-                  resources:
-                    description: Resources is a list of resources this rule applies to. '*' represents all resources.
-                    items:
-                      type: string
-                    type: array
-                    x-kubernetes-list-type: atomic
-                  verbs:
-                    description: Verbs is a list of Verbs that apply to ALL the ResourceKinds contained in this rule. '*' represents all verbs.
-                    items:
-                      type: string
-                    type: array
-                    x-kubernetes-list-type: atomic
-                required:
-                  - verbs
-                type: object
-              type: array
-          type: object
-        status:
-          description: TeamRoleStatus defines the observed state of a TeamRole
-          type: object
-      type: object
-    TeamMembership:
-      xml:
-        name: greenhouse.sap
-        namespace: v1alpha1
-      title: TeamMembership
-      description: TeamMembership is the Schema for the teammemberships API
-      properties:
-        apiVersion:
-          description: 'APIVersion defines the versioned schema of this representation of an object.\nServers should convert recognized schemas to the latest internal value, and\nmay reject unrecognized values.\nMore info: https://git.k8s.io/community/contributors/devel/sig-architecture/api-conventions.md#resources'
-          type: string
-        kind:
-          description: 'Kind is a string value representing the REST resource this object represents.\nServers may infer this from the endpoint the client submits requests to.\nCannot be updated.\nIn CamelCase.\nMore info: https://git.k8s.io/community/contributors/devel/sig-architecture/api-conventions.md#types-kinds'
-          type: string
-        metadata:
-          type: object
-        spec:
-          description: TeamMembershipSpec defines the desired state of TeamMembership
-          properties:
-            members:
-              description: Members list users that are part of a team.
-              items:
-                description: User specifies a human person.
-                properties:
-                  email:
-                    description: Email of the user.
-                    type: string
-                  firstName:
-                    description: FirstName of the user.
-                    type: string
-                  id:
-                    description: ID is the unique identifier of the user.
-                    type: string
-                  lastName:
-                    description: LastName of the user.
-                    type: string
-                required:
-                  - email
-                  - firstName
-                  - id
-                  - lastName
-                type: object
-              type: array
-          type: object
-        status:
-          description: TeamMembershipStatus defines the observed state of TeamMembership
-          properties:
-            lastSyncedTime:
-              description: LastSyncedTime is the information when was the last time the membership was synced
-              format: date-time
-              type: string
-            lastUpdateTime:
-              description: LastChangedTime is the information when was the last time the membership was actually changed
-              format: date-time
-              type: string
-          type: object
-      type: object
     PluginPreset:
       xml:
         name: greenhouse.sap
@@ -664,178 +947,6 @@
               type: object
           type: object
       type: object
-    Team:
-      xml:
-        name: greenhouse.sap
-        namespace: v1alpha1
-      title: Team
-      description: Team is the Schema for the teams API
-      properties:
-        apiVersion:
-          description: 'APIVersion defines the versioned schema of this representation of an object.\nServers should convert recognized schemas to the latest internal value, and\nmay reject unrecognized values.\nMore info: https://git.k8s.io/community/contributors/devel/sig-architecture/api-conventions.md#resources'
-          type: string
-        kind:
-          description: 'Kind is a string value representing the REST resource this object represents.\nServers may infer this from the endpoint the client submits requests to.\nCannot be updated.\nIn CamelCase.\nMore info: https://git.k8s.io/community/contributors/devel/sig-architecture/api-conventions.md#types-kinds'
-          type: string
-        metadata:
-          type: object
-        spec:
-          description: TeamSpec defines the desired state of Team
-          properties:
-            description:
-              description: Description provides additional details of the team.
-              type: string
-            mappedIdPGroup:
-              description: IdP group id matching team.
-              type: string
-          type: object
-        status:
-          description: TeamStatus defines the observed state of Team
-          type: object
-      type: object
-    TeamRoleBinding:
-      xml:
-        name: greenhouse.sap
-        namespace: v1alpha1
-      title: TeamRoleBinding
-      description: TeamRoleBinding is the Schema for the rolebindings API
-      properties:
-        apiVersion:
-          description: 'APIVersion defines the versioned schema of this representation of an object.\nServers should convert recognized schemas to the latest internal value, and\nmay reject unrecognized values.\nMore info: https://git.k8s.io/community/contributors/devel/sig-architecture/api-conventions.md#resources'
-          type: string
-        kind:
-          description: 'Kind is a string value representing the REST resource this object represents.\nServers may infer this from the endpoint the client submits requests to.\nCannot be updated.\nIn CamelCase.\nMore info: https://git.k8s.io/community/contributors/devel/sig-architecture/api-conventions.md#types-kinds'
-          type: string
-        metadata:
-          type: object
-        spec:
-          description: TeamRoleBindingSpec defines the desired state of a TeamRoleBinding
-          properties:
-            clusterName:
-              description: ClusterName is the name of the cluster the rbacv1 resources are created on.
-              type: string
-            clusterSelector:
-              description: ClusterSelector is a label selector to select the Clusters the TeamRoleBinding should be deployed to.
-              properties:
-                matchExpressions:
-                  description: matchExpressions is a list of label selector requirements. The requirements are ANDed.
-                  items:
-                    description: A label selector requirement is a selector that contains values, a key, and an operator that\nrelates the key and values.
-                    properties:
-                      key:
-                        description: key is the label key that the selector applies to.
-                        type: string
-                      operator:
-                        description: operator represents a key's relationship to a set of values.\nValid operators are In, NotIn, Exists and DoesNotExist.
-                        type: string
-                      values:
-                        description: values is an array of string values. If the operator is In or NotIn,\nthe values array must be non-empty. If the operator is Exists or DoesNotExist,\nthe values array must be empty. This array is replaced during a strategic\nmerge patch.
-                        items:
-                          type: string
-                        type: array
-                        x-kubernetes-list-type: atomic
-                    required:
-                      - key
-                      - operator
-                    type: object
-                  type: array
-                  x-kubernetes-list-type: atomic
-                matchLabels:
-                  additionalProperties:
-                    type: string
-                  description: matchLabels is a map of {key,value} pairs. A single {key,value} in the matchLabels\nmap is equivalent to an element of matchExpressions, whose key field is "key", the\noperator is "In", and the values array contains only "value". The requirements are ANDed.
-                  type: object
-              type: object
-              x-kubernetes-map-type: atomic
-            namespaces:
-              description: Namespaces is the immutable list of namespaces in the Greenhouse Clusters to apply the RoleBinding to.\nIf empty, a ClusterRoleBinding will be created on the remote cluster, otherwise a RoleBinding per namespace.
-              items:
-                type: string
-              type: array
-            teamRef:
-              description: TeamRef references a Greenhouse Team by name
-              type: string
-            teamRoleRef:
-              description: TeamRoleRef references a Greenhouse TeamRole by name
-              type: string
-          type: object
-        status:
-          description: TeamRoleBindingStatus defines the observed state of the TeamRoleBinding
-          properties:
-            clusters:
-              description: PropagationStatus is the list of clusters the TeamRoleBinding is applied to
-              items:
-                description: PropagationStatus defines the observed state of the TeamRoleBinding's associated rbacv1 resources  on a Cluster
-                properties:
-                  clusterName:
-                    description: ClusterName is the name of the cluster the rbacv1 resources are created on.
-                    type: string
-                  condition:
-                    description: Condition is the overall Status of the rbacv1 resources created on the cluster
-                    properties:
-                      lastTransitionTime:
-                        description: LastTransitionTime is the last time the condition transitioned from one status to another.
-                        format: date-time
-                        type: string
-                      message:
-                        description: Message is an optional human readable message indicating details about the last transition.
-                        type: string
-                      reason:
-                        description: Reason is a one-word, CamelCase reason for the condition's last transition.
-                        type: string
-                      status:
-                        description: Status of the condition.
-                        type: string
-                      type:
-                        description: Type of the condition.
-                        type: string
-                    required:
-                      - lastTransitionTime
-                      - status
-                      - type
-                    type: object
-                required:
-                  - clusterName
-                type: object
-              type: array
-              x-kubernetes-list-map-keys:
-                - clusterName
-              x-kubernetes-list-type: map
-            statusConditions:
-              description: StatusConditions contain the different conditions that constitute the status of the TeamRoleBinding.
-              properties:
-                conditions:
-                  items:
-                    description: Condition contains additional information on the state of a resource.
-                    properties:
-                      lastTransitionTime:
-                        description: LastTransitionTime is the last time the condition transitioned from one status to another.
-                        format: date-time
-                        type: string
-                      message:
-                        description: Message is an optional human readable message indicating details about the last transition.
-                        type: string
-                      reason:
-                        description: Reason is a one-word, CamelCase reason for the condition's last transition.
-                        type: string
-                      status:
-                        description: Status of the condition.
-                        type: string
-                      type:
-                        description: Type of the condition.
-                        type: string
-                    required:
-                      - lastTransitionTime
-                      - status
-                      - type
-                    type: object
-                  type: array
-                  x-kubernetes-list-map-keys:
-                    - type
-                  x-kubernetes-list-type: map
-              type: object
-          type: object
-      type: object
     Plugin:
       xml:
         name: greenhouse.sap
@@ -1026,119 +1137,4 @@
               format: int32
               type: integer
           type: object
-      type: object
-    PluginDefinition:
-      xml:
-        name: greenhouse.sap
-        namespace: v1alpha1
-      title: PluginDefinition
-      description: PluginDefinition is the Schema for the PluginDefinitions API
-      properties:
-        apiVersion:
-          description: 'APIVersion defines the versioned schema of this representation of an object.\nServers should convert recognized schemas to the latest internal value, and\nmay reject unrecognized values.\nMore info: https://git.k8s.io/community/contributors/devel/sig-architecture/api-conventions.md#resources'
-          type: string
-        kind:
-          description: 'Kind is a string value representing the REST resource this object represents.\nServers may infer this from the endpoint the client submits requests to.\nCannot be updated.\nIn CamelCase.\nMore info: https://git.k8s.io/community/contributors/devel/sig-architecture/api-conventions.md#types-kinds'
-          type: string
-        metadata:
-          type: object
-        spec:
-          description: PluginDefinitionSpec defines the desired state of PluginDefinitionSpec
-          properties:
-            description:
-              description: Description provides additional details of the pluginDefinition.
-              type: string
-            displayName:
-              description: DisplayName provides a human-readable label for the pluginDefinition.
-              type: string
-            docMarkDownUrl:
-              description: DocMarkDownUrl specifies the URL to the markdown documentation file for this plugin.\nSource needs to allow all CORS origins.
-              type: string
-            helmChart:
-              description: HelmChart specifies where the Helm Chart for this pluginDefinition can be found.
-              properties:
-                name:
-                  description: Name of the HelmChart chart.
-                  type: string
-                repository:
-                  description: Repository of the HelmChart chart.
-                  type: string
-                version:
-                  description: Version of the HelmChart chart.
-                  type: string
-              required:
-                - name
-                - repository
-                - version
-              type: object
-            icon:
-              description: 'Icon specifies the icon to be used for this plugin in the Greenhouse UI.\nIcons can be either:\n- A string representing a juno icon in camel case from this list: https://github.com/sapcc/juno/blob/main/libs/juno-ui-components/src/components/Icon/Icon.component.js#L6-L52\n- A publicly accessible image reference to a .png file. Will be displayed 100x100px'
-              type: string
-            options:
-              description: RequiredValues is a list of values required to create an instance of this PluginDefinition.
-              items:
-                properties:
-                  default:
-                    description: Default provides a default value for the option
-                    x-kubernetes-preserve-unknown-fields: true
-                  description:
-                    description: Description provides a human-readable text for the value as shown in the UI.
-                    type: string
-                  displayName:
-                    description: DisplayName provides a human-readable label for the configuration option
-                    type: string
-                  name:
-                    description: Name/Key of the config option.
-                    type: string
-                  regex:
-                    description: Regex specifies a match rule for validating configuration options.
-                    type: string
-                  required:
-                    description: Required indicates that this config option is required
-                    type: boolean
-                  type:
-                    description: Type of this configuration option.
-                    enum:
-                      - string
-                      - secret
-                      - bool
-                      - int
-                      - list
-                      - map
-                    type: string
-                required:
-                  - name
-                  - required
-                  - type
-                type: object
-              type: array
-            uiApplication:
-              description: UIApplication specifies a reference to a UI application
-              properties:
-                name:
-                  description: Name of the UI application.
-                  type: string
-                url:
-                  description: URL specifies the url to a built javascript asset.\nBy default, assets are loaded from the Juno asset server using the provided name and version.
-                  type: string
-                version:
-                  description: Version of the frontend application.
-                  type: string
-              required:
-                - name
-                - version
-              type: object
-            version:
-              description: Version of this pluginDefinition
-              type: string
-            weight:
-              description: Weight configures the order in which Plugins are shown in the Greenhouse UI.\nDefaults to alphabetical sorting if not provided or on conflict.
-              format: int32
-              type: integer
-          required:
-            - version
-          type: object
-        status:
-          description: PluginDefinitionStatus defines the observed state of PluginDefinition
-          type: object
       type: object