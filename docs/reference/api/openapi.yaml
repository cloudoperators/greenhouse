--- conflicted
+++ resolved
@@ -1,11 +1,7 @@
 openapi: 3.0.0
 info:
   title: Greenhouse
-<<<<<<< HEAD
-  version: 1c9c25f
-=======
   version: 8cf8689
->>>>>>> 24f813d9
   description: PlusOne operations platform
 paths:
   /Team:
