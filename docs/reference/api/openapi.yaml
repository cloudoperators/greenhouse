--- conflicted
+++ resolved
@@ -1,11 +1,7 @@
 openapi: 3.0.0
 info:
   title: Greenhouse
-<<<<<<< HEAD
-  version: 72b6fc4
-=======
   version: ba473e9
->>>>>>> c139e303
   description: PlusOne operations platform
 paths:
   /TeamMembership:
