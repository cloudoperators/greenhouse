--- conflicted
+++ resolved
@@ -1,11 +1,7 @@
 openapi: 3.0.0
 info:
   title: Greenhouse
-<<<<<<< HEAD
-  version: 5768971
-=======
   version: bd165f9
->>>>>>> d6e68726
   description: PlusOne operations platform
 paths:
   /TeamMembership:
