openapi: 3.0.0
info:
  title: Greenhouse
<<<<<<< HEAD
  version: 2ffc296
=======
  version: 3293b24
>>>>>>> 43d229f4
  description: PlusOne operations platform
paths:
  /Team:
    post:
      responses:
        default:
          description: Team
  /TeamRoleBinding:
    post:
      responses:
        default:
          description: TeamRoleBinding
  /PluginDefinition:
    post:
      responses:
        default:
          description: PluginDefinition
  /TeamMembership:
    post:
      responses:
        default:
          description: TeamMembership
  /Cluster:
    post:
      responses:
        default:
          description: Cluster
  /TeamRole:
    post:
      responses:
        default:
          description: TeamRole
  /Organization:
    post:
      responses:
        default:
          description: Organization
<<<<<<< HEAD
  /PluginPreset:
    post:
      responses:
        default:
=======
  /ClusterKubeconfig:
    post:
      responses:
        default:
          description: ClusterKubeconfig
  /PluginPreset:
    post:
      responses:
        default:
>>>>>>> 43d229f4
          description: PluginPreset
  /Plugin:
    post:
      responses:
        default:
          description: Plugin
components:
  schemas:
    Team:
      xml:
        name: greenhouse.sap
        namespace: v1alpha1
      title: Team
      description: Team is the Schema for the teams API
      properties:
        apiVersion:
          description: 'APIVersion defines the versioned schema of this representation of an object.\nServers should convert recognized schemas to the latest internal value, and\nmay reject unrecognized values.\nMore info: https://git.k8s.io/community/contributors/devel/sig-architecture/api-conventions.md#resources'
          type: string
        kind:
          description: 'Kind is a string value representing the REST resource this object represents.\nServers may infer this from the endpoint the client submits requests to.\nCannot be updated.\nIn CamelCase.\nMore info: https://git.k8s.io/community/contributors/devel/sig-architecture/api-conventions.md#types-kinds'
          type: string
        metadata:
          type: object
        spec:
          description: TeamSpec defines the desired state of Team
          properties:
            description:
              description: Description provides additional details of the team.
              type: string
            mappedIdPGroup:
              description: IdP group id matching team.
              type: string
          type: object
        status:
          description: TeamStatus defines the observed state of Team
          type: object
      type: object
    TeamRoleBinding:
      xml:
        name: greenhouse.sap
        namespace: v1alpha1
      title: TeamRoleBinding
      description: TeamRoleBinding is the Schema for the rolebindings API
      properties:
        apiVersion:
          description: 'APIVersion defines the versioned schema of this representation of an object.\nServers should convert recognized schemas to the latest internal value, and\nmay reject unrecognized values.\nMore info: https://git.k8s.io/community/contributors/devel/sig-architecture/api-conventions.md#resources'
          type: string
        kind:
          description: 'Kind is a string value representing the REST resource this object represents.\nServers may infer this from the endpoint the client submits requests to.\nCannot be updated.\nIn CamelCase.\nMore info: https://git.k8s.io/community/contributors/devel/sig-architecture/api-conventions.md#types-kinds'
          type: string
        metadata:
          type: object
        spec:
          description: TeamRoleBindingSpec defines the desired state of a TeamRoleBinding
          properties:
            clusterName:
              description: ClusterName is the name of the cluster the rbacv1 resources are created on.
              type: string
            clusterSelector:
              description: ClusterSelector is a label selector to select the Clusters the TeamRoleBinding should be deployed to.
              properties:
                matchExpressions:
                  description: matchExpressions is a list of label selector requirements. The requirements are ANDed.
                  items:
                    description: A label selector requirement is a selector that contains values, a key, and an operator that\nrelates the key and values.
                    properties:
                      key:
                        description: key is the label key that the selector applies to.
                        type: string
                      operator:
                        description: operator represents a key's relationship to a set of values.\nValid operators are In, NotIn, Exists and DoesNotExist.
                        type: string
                      values:
                        description: values is an array of string values. If the operator is In or NotIn,\nthe values array must be non-empty. If the operator is Exists or DoesNotExist,\nthe values array must be empty. This array is replaced during a strategic\nmerge patch.
                        items:
                          type: string
                        type: array
                        x-kubernetes-list-type: atomic
                    required:
                      - key
                      - operator
                    type: object
                  type: array
                  x-kubernetes-list-type: atomic
                matchLabels:
                  additionalProperties:
                    type: string
                  description: matchLabels is a map of {key,value} pairs. A single {key,value} in the matchLabels\nmap is equivalent to an element of matchExpressions, whose key field is "key", the\noperator is "In", and the values array contains only "value". The requirements are ANDed.
                  type: object
              type: object
              x-kubernetes-map-type: atomic
            namespaces:
              description: Namespaces is the immutable list of namespaces in the Greenhouse Clusters to apply the RoleBinding to.\nIf empty, a ClusterRoleBinding will be created on the remote cluster, otherwise a RoleBinding per namespace.
              items:
                type: string
              type: array
            teamRef:
              description: TeamRef references a Greenhouse Team by name
              type: string
            teamRoleRef:
              description: TeamRoleRef references a Greenhouse TeamRole by name
              type: string
          type: object
        status:
          description: TeamRoleBindingStatus defines the observed state of the TeamRoleBinding
          properties:
            clusters:
              description: PropagationStatus is the list of clusters the TeamRoleBinding is applied to
              items:
                description: PropagationStatus defines the observed state of the TeamRoleBinding's associated rbacv1 resources  on a Cluster
                properties:
                  clusterName:
                    description: ClusterName is the name of the cluster the rbacv1 resources are created on.
                    type: string
                  condition:
                    description: Condition is the overall Status of the rbacv1 resources created on the cluster
                    properties:
                      lastTransitionTime:
                        description: LastTransitionTime is the last time the condition transitioned from one status to another.
                        format: date-time
                        type: string
                      message:
                        description: Message is an optional human readable message indicating details about the last transition.
                        type: string
                      reason:
                        description: Reason is a one-word, CamelCase reason for the condition's last transition.
                        type: string
                      status:
                        description: Status of the condition.
                        type: string
                      type:
                        description: Type of the condition.
                        type: string
                    required:
                      - lastTransitionTime
                      - status
                      - type
                    type: object
                required:
                  - clusterName
                type: object
              type: array
              x-kubernetes-list-map-keys:
                - clusterName
              x-kubernetes-list-type: map
            statusConditions:
              description: StatusConditions contain the different conditions that constitute the status of the TeamRoleBinding.
              properties:
                conditions:
                  items:
                    description: Condition contains additional information on the state of a resource.
                    properties:
                      lastTransitionTime:
                        description: LastTransitionTime is the last time the condition transitioned from one status to another.
                        format: date-time
                        type: string
                      message:
                        description: Message is an optional human readable message indicating details about the last transition.
                        type: string
                      reason:
                        description: Reason is a one-word, CamelCase reason for the condition's last transition.
                        type: string
                      status:
                        description: Status of the condition.
                        type: string
                      type:
                        description: Type of the condition.
                        type: string
                    required:
                      - lastTransitionTime
                      - status
                      - type
                    type: object
                  type: array
                  x-kubernetes-list-map-keys:
                    - type
                  x-kubernetes-list-type: map
              type: object
          type: object
      type: object
    PluginDefinition:
      xml:
        name: greenhouse.sap
        namespace: v1alpha1
      title: PluginDefinition
      description: PluginDefinition is the Schema for the PluginDefinitions API
      properties:
        apiVersion:
          description: 'APIVersion defines the versioned schema of this representation of an object.\nServers should convert recognized schemas to the latest internal value, and\nmay reject unrecognized values.\nMore info: https://git.k8s.io/community/contributors/devel/sig-architecture/api-conventions.md#resources'
          type: string
        kind:
          description: 'Kind is a string value representing the REST resource this object represents.\nServers may infer this from the endpoint the client submits requests to.\nCannot be updated.\nIn CamelCase.\nMore info: https://git.k8s.io/community/contributors/devel/sig-architecture/api-conventions.md#types-kinds'
          type: string
        metadata:
          type: object
        spec:
          description: PluginDefinitionSpec defines the desired state of PluginDefinitionSpec
          properties:
            description:
              description: Description provides additional details of the pluginDefinition.
              type: string
            displayName:
              description: DisplayName provides a human-readable label for the pluginDefinition.
              type: string
            docMarkDownUrl:
              description: DocMarkDownUrl specifies the URL to the markdown documentation file for this plugin.\nSource needs to allow all CORS origins.
              type: string
            helmChart:
              description: HelmChart specifies where the Helm Chart for this pluginDefinition can be found.
              properties:
                name:
                  description: Name of the HelmChart chart.
                  type: string
                repository:
                  description: Repository of the HelmChart chart.
                  type: string
                version:
                  description: Version of the HelmChart chart.
                  type: string
              required:
                - name
                - repository
                - version
              type: object
            icon:
<<<<<<< HEAD
              description: 'Icon specifies the icon to be used for this plugin in the Greenhouse UI.\nIcons can be either:\n- A string representing a juno icon in camel case from this list: https://github.com/sapcc/juno/blob/main/libs/juno-ui-components/src/components/Icon/Icon.component.js#L6-L52\n- A publicly accessable image reference to a .png file. Will be displayed 100x100px'
=======
              description: 'Icon specifies the icon to be used for this plugin in the Greenhouse UI.\nIcons can be either:\n- A string representing a juno icon in camel case from this list: https://github.com/sapcc/juno/blob/main/libs/juno-ui-components/src/components/Icon/Icon.component.js#L6-L52\n- A publicly accessible image reference to a .png file. Will be displayed 100x100px'
>>>>>>> 43d229f4
              type: string
            options:
              description: RequiredValues is a list of values required to create an instance of this PluginDefinition.
              items:
                properties:
                  default:
                    description: Default provides a default value for the option
                    x-kubernetes-preserve-unknown-fields: true
                  description:
                    description: Description provides a human-readable text for the value as shown in the UI.
                    type: string
                  displayName:
                    description: DisplayName provides a human-readable label for the configuration option
                    type: string
                  name:
                    description: Name/Key of the config option.
                    type: string
                  regex:
                    description: Regex specifies a match rule for validating configuration options.
                    type: string
                  required:
                    description: Required indicates that this config option is required
                    type: boolean
                  type:
                    description: Type of this configuration option.
                    enum:
                      - string
                      - secret
                      - bool
                      - int
                      - list
                      - map
                    type: string
                required:
                  - name
                  - required
                  - type
                type: object
              type: array
            uiApplication:
              description: UIApplication specifies a reference to a UI application
<<<<<<< HEAD
=======
              properties:
                name:
                  description: Name of the UI application.
                  type: string
                url:
                  description: URL specifies the url to a built javascript asset.\nBy default, assets are loaded from the Juno asset server using the provided name and version.
                  type: string
                version:
                  description: Version of the frontend application.
                  type: string
              required:
                - name
                - version
              type: object
            version:
              description: Version of this pluginDefinition
              type: string
            weight:
              description: Weight configures the order in which Plugins are shown in the Greenhouse UI.\nDefaults to alphabetical sorting if not provided or on conflict.
              format: int32
              type: integer
          required:
            - version
          type: object
        status:
          description: PluginDefinitionStatus defines the observed state of PluginDefinition
          type: object
      type: object
    TeamMembership:
      xml:
        name: greenhouse.sap
        namespace: v1alpha1
      title: TeamMembership
      description: TeamMembership is the Schema for the teammemberships API
      properties:
        apiVersion:
          description: 'APIVersion defines the versioned schema of this representation of an object.\nServers should convert recognized schemas to the latest internal value, and\nmay reject unrecognized values.\nMore info: https://git.k8s.io/community/contributors/devel/sig-architecture/api-conventions.md#resources'
          type: string
        kind:
          description: 'Kind is a string value representing the REST resource this object represents.\nServers may infer this from the endpoint the client submits requests to.\nCannot be updated.\nIn CamelCase.\nMore info: https://git.k8s.io/community/contributors/devel/sig-architecture/api-conventions.md#types-kinds'
          type: string
        metadata:
          type: object
        spec:
          description: TeamMembershipSpec defines the desired state of TeamMembership
          properties:
            members:
              description: Members list users that are part of a team.
              items:
                description: User specifies a human person.
                properties:
                  email:
                    description: Email of the user.
                    type: string
                  firstName:
                    description: FirstName of the user.
                    type: string
                  id:
                    description: ID is the unique identifier of the user.
                    type: string
                  lastName:
                    description: LastName of the user.
                    type: string
                required:
                  - email
                  - firstName
                  - id
                  - lastName
                type: object
              type: array
          type: object
        status:
          description: TeamMembershipStatus defines the observed state of TeamMembership
          properties:
            lastSyncedTime:
              description: LastSyncedTime is the information when was the last time the membership was synced
              format: date-time
              type: string
            lastUpdateTime:
              description: LastChangedTime is the information when was the last time the membership was actually changed
              format: date-time
              type: string
          type: object
      type: object
    Cluster:
      xml:
        name: greenhouse.sap
        namespace: v1alpha1
      title: Cluster
      description: Cluster is the Schema for the clusters API
      properties:
        apiVersion:
          description: 'APIVersion defines the versioned schema of this representation of an object.\nServers should convert recognized schemas to the latest internal value, and\nmay reject unrecognized values.\nMore info: https://git.k8s.io/community/contributors/devel/sig-architecture/api-conventions.md#resources'
          type: string
        kind:
          description: 'Kind is a string value representing the REST resource this object represents.\nServers may infer this from the endpoint the client submits requests to.\nCannot be updated.\nIn CamelCase.\nMore info: https://git.k8s.io/community/contributors/devel/sig-architecture/api-conventions.md#types-kinds'
          type: string
        metadata:
          type: object
        spec:
          description: ClusterSpec defines the desired state of the Cluster.
          properties:
            accessMode:
              description: AccessMode configures how the cluster is accessed from the Greenhouse operator.
              enum:
                - direct
                - headscale
              type: string
          required:
            - accessMode
          type: object
        status:
          description: ClusterStatus defines the observed state of Cluster
          properties:
            bearerTokenExpirationTimestamp:
              description: BearerTokenExpirationTimestamp reflects the expiration timestamp of the bearer token used to access the cluster.
              format: date-time
              type: string
            headScaleStatus:
              description: HeadScaleStatus contains the current status of the headscale client.
              properties:
                createdAt:
                  format: date-time
                  type: string
                expiry:
                  format: date-time
                  type: string
                forcedTags:
                  items:
                    type: string
                  type: array
                id:
                  format: int64
                  type: integer
                ipAddresses:
                  items:
                    type: string
                  type: array
                name:
                  type: string
                online:
                  type: boolean
                preAuthKey:
                  description: PreAuthKey reflects the status of the pre-authentication key used by the Headscale machine.
                  properties:
                    createdAt:
                      format: date-time
                      type: string
                    ephemeral:
                      type: boolean
                    expiration:
                      format: date-time
                      type: string
                    id:
                      type: string
                    reusable:
                      type: boolean
                    used:
                      type: boolean
                    user:
                      type: string
                  type: object
              type: object
            kubernetesVersion:
              description: KubernetesVersion reflects the detected Kubernetes version of the cluster.
              type: string
            nodes:
              additionalProperties:
                properties:
                  ready:
                    description: Fast track to the node ready condition.
                    type: boolean
                  statusConditions:
                    description: We mirror the node conditions here for faster reference
                    properties:
                      conditions:
                        items:
                          description: Condition contains additional information on the state of a resource.
                          properties:
                            lastTransitionTime:
                              description: LastTransitionTime is the last time the condition transitioned from one status to another.
                              format: date-time
                              type: string
                            message:
                              description: Message is an optional human readable message indicating details about the last transition.
                              type: string
                            reason:
                              description: Reason is a one-word, CamelCase reason for the condition's last transition.
                              type: string
                            status:
                              description: Status of the condition.
                              type: string
                            type:
                              description: Type of the condition.
                              type: string
                          required:
                            - lastTransitionTime
                            - status
                            - type
                          type: object
                        type: array
                        x-kubernetes-list-map-keys:
                          - type
                        x-kubernetes-list-type: map
                    type: object
                type: object
              description: Nodes provides a map of cluster node names to node statuses
              type: object
            statusConditions:
              description: StatusConditions contain the different conditions that constitute the status of the Cluster.
              properties:
                conditions:
                  items:
                    description: Condition contains additional information on the state of a resource.
                    properties:
                      lastTransitionTime:
                        description: LastTransitionTime is the last time the condition transitioned from one status to another.
                        format: date-time
                        type: string
                      message:
                        description: Message is an optional human readable message indicating details about the last transition.
                        type: string
                      reason:
                        description: Reason is a one-word, CamelCase reason for the condition's last transition.
                        type: string
                      status:
                        description: Status of the condition.
                        type: string
                      type:
                        description: Type of the condition.
                        type: string
                    required:
                      - lastTransitionTime
                      - status
                      - type
                    type: object
                  type: array
                  x-kubernetes-list-map-keys:
                    - type
                  x-kubernetes-list-type: map
              type: object
          type: object
      type: object
    TeamRole:
      xml:
        name: greenhouse.sap
        namespace: v1alpha1
      title: TeamRole
      description: TeamRole is the Schema for the TeamRoles API
      properties:
        apiVersion:
          description: 'APIVersion defines the versioned schema of this representation of an object.\nServers should convert recognized schemas to the latest internal value, and\nmay reject unrecognized values.\nMore info: https://git.k8s.io/community/contributors/devel/sig-architecture/api-conventions.md#resources'
          type: string
        kind:
          description: 'Kind is a string value representing the REST resource this object represents.\nServers may infer this from the endpoint the client submits requests to.\nCannot be updated.\nIn CamelCase.\nMore info: https://git.k8s.io/community/contributors/devel/sig-architecture/api-conventions.md#types-kinds'
          type: string
        metadata:
          type: object
        spec:
          description: TeamRoleSpec defines the desired state of a TeamRole
          properties:
            aggregationRule:
              description: AggregationRule describes how to locate ClusterRoles to aggregate into the ClusterRole on the remote cluster
>>>>>>> 43d229f4
              properties:
                clusterRoleSelectors:
                  description: ClusterRoleSelectors holds a list of selectors which will be used to find ClusterRoles and create the rules.\nIf any of the selectors match, then the ClusterRole's permissions will be added
                  items:
                    description: A label selector is a label query over a set of resources. The result of matchLabels and\nmatchExpressions are ANDed. An empty label selector matches all objects. A null\nlabel selector matches no objects.
                    properties:
                      matchExpressions:
                        description: matchExpressions is a list of label selector requirements. The requirements are ANDed.
                        items:
                          description: A label selector requirement is a selector that contains values, a key, and an operator that\nrelates the key and values.
                          properties:
                            key:
                              description: key is the label key that the selector applies to.
                              type: string
                            operator:
                              description: operator represents a key's relationship to a set of values.\nValid operators are In, NotIn, Exists and DoesNotExist.
                              type: string
                            values:
                              description: values is an array of string values. If the operator is In or NotIn,\nthe values array must be non-empty. If the operator is Exists or DoesNotExist,\nthe values array must be empty. This array is replaced during a strategic\nmerge patch.
                              items:
                                type: string
                              type: array
                              x-kubernetes-list-type: atomic
                          required:
                            - key
                            - operator
                          type: object
                        type: array
                        x-kubernetes-list-type: atomic
                      matchLabels:
                        additionalProperties:
                          type: string
                        description: matchLabels is a map of {key,value} pairs. A single {key,value} in the matchLabels\nmap is equivalent to an element of matchExpressions, whose key field is "key", the\noperator is "In", and the values array contains only "value". The requirements are ANDed.
                        type: object
                    type: object
                    x-kubernetes-map-type: atomic
                  type: array
                  x-kubernetes-list-type: atomic
              type: object
<<<<<<< HEAD
            version:
              description: Version of this pluginDefinition
              type: string
            weight:
              description: Weight configures the order in which Plugins are shown in the Greenhouse UI.\nDefaults to alphabetical sorting if not provided or on conflict.
              format: int32
              type: integer
          required:
            - version
          type: object
        status:
          description: PluginDefinitionStatus defines the observed state of PluginDefinition
          type: object
      type: object
    TeamMembership:
      xml:
        name: greenhouse.sap
        namespace: v1alpha1
      title: TeamMembership
      description: TeamMembership is the Schema for the teammemberships API
=======
            labels:
              additionalProperties:
                type: string
              description: Labels are applied to the ClusterRole created on the remote cluster.\nThis allows using TeamRoles as part of AggregationRules by other TeamRoles
              type: object
            rules:
              description: Rules is a list of rbacv1.PolicyRules used on a managed RBAC (Cluster)Role
              items:
                description: PolicyRule holds information that describes a policy rule, but does not contain information\nabout who the rule applies to or which namespace the rule applies to.
                properties:
                  apiGroups:
                    description: APIGroups is the name of the APIGroup that contains the resources.  If multiple API groups are specified, any action requested against one of\nthe enumerated resources in any API group will be allowed. "" represents the core API group and "*" represents all API groups.
                    items:
                      type: string
                    type: array
                    x-kubernetes-list-type: atomic
                  nonResourceURLs:
                    description: NonResourceURLs is a set of partial urls that a user should have access to.  *s are allowed, but only as the full, final step in the path\nSince non-resource URLs are not namespaced, this field is only applicable for ClusterRoles referenced from a ClusterRoleBinding.\nRules can either apply to API resources (such as "pods" or "secrets") or non-resource URL paths (such as "/api"),  but not both.
                    items:
                      type: string
                    type: array
                    x-kubernetes-list-type: atomic
                  resourceNames:
                    description: ResourceNames is an optional white list of names that the rule applies to.  An empty set means that everything is allowed.
                    items:
                      type: string
                    type: array
                    x-kubernetes-list-type: atomic
                  resources:
                    description: Resources is a list of resources this rule applies to. '*' represents all resources.
                    items:
                      type: string
                    type: array
                    x-kubernetes-list-type: atomic
                  verbs:
                    description: Verbs is a list of Verbs that apply to ALL the ResourceKinds contained in this rule. '*' represents all verbs.
                    items:
                      type: string
                    type: array
                    x-kubernetes-list-type: atomic
                required:
                  - verbs
                type: object
              type: array
          type: object
        status:
          description: TeamRoleStatus defines the observed state of a TeamRole
          type: object
      type: object
    Organization:
      xml:
        name: greenhouse.sap
        namespace: v1alpha1
      title: Organization
      description: Organization is the Schema for the organizations API
>>>>>>> 43d229f4
      properties:
        apiVersion:
          description: 'APIVersion defines the versioned schema of this representation of an object.\nServers should convert recognized schemas to the latest internal value, and\nmay reject unrecognized values.\nMore info: https://git.k8s.io/community/contributors/devel/sig-architecture/api-conventions.md#resources'
          type: string
        kind:
          description: 'Kind is a string value representing the REST resource this object represents.\nServers may infer this from the endpoint the client submits requests to.\nCannot be updated.\nIn CamelCase.\nMore info: https://git.k8s.io/community/contributors/devel/sig-architecture/api-conventions.md#types-kinds'
          type: string
        metadata:
          type: object
        spec:
<<<<<<< HEAD
          description: TeamMembershipSpec defines the desired state of TeamMembership
          properties:
            members:
              description: Members list users that are part of a team.
              items:
                description: User specifies a human person.
                properties:
                  email:
                    description: Email of the user.
                    type: string
                  firstName:
                    description: FirstName of the user.
                    type: string
                  id:
                    description: ID is the unique identifier of the user.
                    type: string
                  lastName:
                    description: LastName of the user.
                    type: string
                required:
                  - email
                  - firstName
                  - id
                  - lastName
                type: object
              type: array
          type: object
        status:
          description: TeamMembershipStatus defines the observed state of TeamMembership
          properties:
            lastSyncedTime:
              description: LastSyncedTime is the information when was the last time the membership was synced
              format: date-time
              type: string
            lastUpdateTime:
              description: LastChangedTime is the information when was the last time the membership was actually changed
              format: date-time
=======
          description: OrganizationSpec defines the desired state of Organization
          properties:
            authentication:
              description: Authentication configures the organizations authentication mechanism.
              properties:
                oidc:
                  description: OIDConfig configures the OIDC provider.
                  properties:
                    clientIDReference:
                      description: ClientIDReference references the Kubernetes secret containing the client id.
                      properties:
                        key:
                          description: Key in the secret to select the value from.
                          type: string
                        name:
                          description: Name of the secret in the same namespace.
                          type: string
                      required:
                        - key
                        - name
                      type: object
                    clientSecretReference:
                      description: ClientSecretReference references the Kubernetes secret containing the client secret.
                      properties:
                        key:
                          description: Key in the secret to select the value from.
                          type: string
                        name:
                          description: Name of the secret in the same namespace.
                          type: string
                      required:
                        - key
                        - name
                      type: object
                    issuer:
                      description: Issuer is the URL of the identity service.
                      type: string
                    redirectURI:
                      description: RedirectURI is the redirect URI.\nIf none is specified, the Greenhouse ID proxy will be used.
                      type: string
                  required:
                    - clientIDReference
                    - clientSecretReference
                    - issuer
                  type: object
              type: object
            description:
              description: Description provides additional details of the organization.
              type: string
            displayName:
              description: DisplayName is an optional name for the organization to be displayed in the Greenhouse UI.\nDefaults to a normalized version of metadata.name.
              type: string
            mappedOrgAdminIdPGroup:
              description: MappedOrgAdminIDPGroup is the IDP group ID identifying org admins
>>>>>>> 43d229f4
              type: string
          type: object
        status:
          description: OrganizationStatus defines the observed state of an Organization
          type: object
      type: object
    ClusterKubeconfig:
      xml:
        name: greenhouse.sap
        namespace: v1alpha1
      title: ClusterKubeconfig
      description: ClusterKubeconfig is the Schema for the clusterkubeconfigs API\nObjectMeta.OwnerReferences is used to link the ClusterKubeconfig to the Cluster\nObjectMeta.Generation is used to detect changes in the ClusterKubeconfig and sync local kubeconfig files\nObjectMeta.Name is designed to be the same with the Cluster name
      properties:
        apiVersion:
          description: 'APIVersion defines the versioned schema of this representation of an object.\nServers should convert recognized schemas to the latest internal value, and\nmay reject unrecognized values.\nMore info: https://git.k8s.io/community/contributors/devel/sig-architecture/api-conventions.md#resources'
          type: string
        kind:
          description: 'Kind is a string value representing the REST resource this object represents.\nServers may infer this from the endpoint the client submits requests to.\nCannot be updated.\nIn CamelCase.\nMore info: https://git.k8s.io/community/contributors/devel/sig-architecture/api-conventions.md#types-kinds'
          type: string
        metadata:
          type: object
        spec:
          description: ClusterKubeconfigSpec stores the kubeconfig data for the cluster\nThe idea is to use kubeconfig data locally with minimum effort (with local tools or plain kubectl):\nkubectl get cluster-kubeconfig $NAME -o yaml | yq -y .spec.kubeconfig
          properties:
            kubeconfig:
              description: 'ClusterKubeconfigData stores the kubeconfig data ready to use kubectl or other local tooling\nIt is a simplified version of clientcmdapi.Config: https://pkg.go.dev/k8s.io/client-go/tools/clientcmd/api#Config'
              properties:
                apiVersion:
                  type: string
                clusters:
                  items:
                    properties:
                      cluster:
                        properties:
                          certificate-authority-data:
                            format: byte
                            type: string
                          server:
                            type: string
                        type: object
                      name:
                        type: string
                    required:
                      - cluster
                      - name
                    type: object
                  type: array
                contexts:
                  items:
                    properties:
                      context:
                        properties:
                          cluster:
                            type: string
                          namespace:
                            type: string
                          user:
                            type: string
                        required:
                          - cluster
                          - user
                        type: object
                      name:
                        type: string
                    required:
                      - name
                    type: object
                  type: array
                current-context:
                  type: string
                kind:
                  type: string
                preferences:
                  type: object
                users:
                  items:
                    properties:
                      name:
                        type: string
                      user:
                        properties:
                          auth-provider:
                            description: AuthProviderConfig holds the configuration for a specified auth provider.
                            properties:
                              config:
                                additionalProperties:
                                  type: string
                                type: object
                              name:
                                type: string
                            required:
                              - name
                            type: object
                          client-certificate-data:
                            format: byte
                            type: string
                          client-key-data:
                            format: byte
                            type: string
                        type: object
                    required:
                      - name
                    type: object
                  type: array
              required:
                - contexts
                - users
              type: object
          type: object
      type: object
<<<<<<< HEAD
    TeamRole:
      xml:
        name: greenhouse.sap
        namespace: v1alpha1
      title: TeamRole
      description: TeamRole is the Schema for the TeamRoles API
=======
    PluginPreset:
      xml:
        name: greenhouse.sap
        namespace: v1alpha1
      title: PluginPreset
      description: PluginPreset is the Schema for the PluginPresets API
>>>>>>> 43d229f4
      properties:
        apiVersion:
          description: 'APIVersion defines the versioned schema of this representation of an object.\nServers should convert recognized schemas to the latest internal value, and\nmay reject unrecognized values.\nMore info: https://git.k8s.io/community/contributors/devel/sig-architecture/api-conventions.md#resources'
          type: string
        kind:
          description: 'Kind is a string value representing the REST resource this object represents.\nServers may infer this from the endpoint the client submits requests to.\nCannot be updated.\nIn CamelCase.\nMore info: https://git.k8s.io/community/contributors/devel/sig-architecture/api-conventions.md#types-kinds'
          type: string
        metadata:
          type: object
        spec:
<<<<<<< HEAD
          description: TeamRoleSpec defines the desired state of a TeamRole
          properties:
            rules:
              description: Rules is a list of rbacv1.PolicyRules used on a managed RBAC (Cluster)Role
              items:
                description: PolicyRule holds information that describes a policy rule, but does not contain information\nabout who the rule applies to or which namespace the rule applies to.
                properties:
                  apiGroups:
                    description: APIGroups is the name of the APIGroup that contains the resources.  If multiple API groups are specified, any action requested against one of\nthe enumerated resources in any API group will be allowed. "" represents the core API group and "*" represents all API groups.
                    items:
                      type: string
                    type: array
                    x-kubernetes-list-type: atomic
                  nonResourceURLs:
                    description: NonResourceURLs is a set of partial urls that a user should have access to.  *s are allowed, but only as the full, final step in the path\nSince non-resource URLs are not namespaced, this field is only applicable for ClusterRoles referenced from a ClusterRoleBinding.\nRules can either apply to API resources (such as "pods" or "secrets") or non-resource URL paths (such as "/api"),  but not both.
                    items:
                      type: string
                    type: array
                    x-kubernetes-list-type: atomic
                  resourceNames:
                    description: ResourceNames is an optional white list of names that the rule applies to.  An empty set means that everything is allowed.
                    items:
                      type: string
                    type: array
                    x-kubernetes-list-type: atomic
                  resources:
                    description: Resources is a list of resources this rule applies to. '*' represents all resources.
                    items:
                      type: string
                    type: array
                    x-kubernetes-list-type: atomic
                  verbs:
                    description: Verbs is a list of Verbs that apply to ALL the ResourceKinds contained in this rule. '*' represents all verbs.
                    items:
                      type: string
                    type: array
                    x-kubernetes-list-type: atomic
                required:
                  - verbs
                type: object
              type: array
          type: object
        status:
          description: TeamRoleStatus defines the observed state of a TeamRole
          type: object
      type: object
    Organization:
      xml:
        name: greenhouse.sap
        namespace: v1alpha1
      title: Organization
      description: Organization is the Schema for the organizations API
      properties:
        apiVersion:
          description: 'APIVersion defines the versioned schema of this representation of an object.\nServers should convert recognized schemas to the latest internal value, and\nmay reject unrecognized values.\nMore info: https://git.k8s.io/community/contributors/devel/sig-architecture/api-conventions.md#resources'
          type: string
        kind:
          description: 'Kind is a string value representing the REST resource this object represents.\nServers may infer this from the endpoint the client submits requests to.\nCannot be updated.\nIn CamelCase.\nMore info: https://git.k8s.io/community/contributors/devel/sig-architecture/api-conventions.md#types-kinds'
          type: string
        metadata:
          type: object
        spec:
          description: OrganizationSpec defines the desired state of Organization
          properties:
            authentication:
              description: Authentication configures the organizations authentication mechanism.
              properties:
                oidc:
                  description: OIDConfig configures the OIDC provider.
                  properties:
                    clientIDReference:
                      description: ClientIDReference references the Kubernetes secret containing the client id.
                      properties:
                        key:
                          description: Key in the secret to select the value from.
                          type: string
                        name:
                          description: Name of the secret in the same namespace.
                          type: string
                      required:
                        - key
                        - name
                      type: object
                    clientSecretReference:
                      description: ClientSecretReference references the Kubernetes secret containing the client secret.
                      properties:
                        key:
                          description: Key in the secret to select the value from.
                          type: string
                        name:
                          description: Name of the secret in the same namespace.
                          type: string
                      required:
                        - key
                        - name
                      type: object
                    issuer:
                      description: Issuer is the URL of the identity service.
                      type: string
                    redirectURI:
                      description: RedirectURI is the redirect URI.\nIf none is specified, the Greenhouse ID proxy will be used.
                      type: string
                  required:
                    - clientIDReference
                    - clientSecretReference
                    - issuer
                  type: object
              type: object
            description:
              description: Description provides additional details of the organization.
              type: string
            displayName:
              description: DisplayName is an optional name for the organization to be displayed in the Greenhouse UI.\nDefaults to a normalized version of metadata.name.
              type: string
            mappedOrgAdminIdPGroup:
              description: MappedOrgAdminIDPGroup is the IDP group ID identifying org admins
              type: string
          type: object
        status:
          description: OrganizationStatus defines the observed state of an Organization
          type: object
      type: object
    PluginPreset:
      xml:
        name: greenhouse.sap
        namespace: v1alpha1
      title: PluginPreset
      description: PluginPreset is the Schema for the PluginPresets API
      properties:
        apiVersion:
          description: 'APIVersion defines the versioned schema of this representation of an object.\nServers should convert recognized schemas to the latest internal value, and\nmay reject unrecognized values.\nMore info: https://git.k8s.io/community/contributors/devel/sig-architecture/api-conventions.md#resources'
          type: string
        kind:
          description: 'Kind is a string value representing the REST resource this object represents.\nServers may infer this from the endpoint the client submits requests to.\nCannot be updated.\nIn CamelCase.\nMore info: https://git.k8s.io/community/contributors/devel/sig-architecture/api-conventions.md#types-kinds'
          type: string
        metadata:
          type: object
        spec:
          description: PluginPresetSpec defines the desired state of PluginPreset
          properties:
=======
          description: PluginPresetSpec defines the desired state of PluginPreset
          properties:
>>>>>>> 43d229f4
            clusterSelector:
              description: ClusterSelector is a label selector to select the clusters the plugin bundle should be deployed to.
              properties:
                matchExpressions:
                  description: matchExpressions is a list of label selector requirements. The requirements are ANDed.
                  items:
                    description: A label selector requirement is a selector that contains values, a key, and an operator that\nrelates the key and values.
                    properties:
                      key:
                        description: key is the label key that the selector applies to.
                        type: string
                      operator:
                        description: operator represents a key's relationship to a set of values.\nValid operators are In, NotIn, Exists and DoesNotExist.
                        type: string
                      values:
                        description: values is an array of string values. If the operator is In or NotIn,\nthe values array must be non-empty. If the operator is Exists or DoesNotExist,\nthe values array must be empty. This array is replaced during a strategic\nmerge patch.
                        items:
                          type: string
                        type: array
                        x-kubernetes-list-type: atomic
                    required:
                      - key
                      - operator
                    type: object
                  type: array
                  x-kubernetes-list-type: atomic
                matchLabels:
                  additionalProperties:
                    type: string
                  description: matchLabels is a map of {key,value} pairs. A single {key,value} in the matchLabels\nmap is equivalent to an element of matchExpressions, whose key field is "key", the\noperator is "In", and the values array contains only "value". The requirements are ANDed.
                  type: object
              type: object
              x-kubernetes-map-type: atomic
            plugin:
              description: PluginSpec is the spec of the plugin to be deployed by the PluginPreset.
              properties:
                clusterName:
                  description: ClusterName is the name of the cluster the plugin is deployed to. If not set, the plugin is deployed to the greenhouse cluster.
                  type: string
                disabled:
                  description: Disabled indicates that the plugin is administratively disabled.
                  type: boolean
                displayName:
                  description: DisplayName is an optional name for the Plugin to be displayed in the Greenhouse UI.\nThis is especially helpful to distinguish multiple instances of a PluginDefinition in the same context.\nDefaults to a normalized version of metadata.name.
                  type: string
                optionValues:
                  description: Values are the values for a PluginDefinition instance.
                  items:
                    description: PluginOptionValue is the value for a PluginOption.
                    properties:
                      name:
                        description: Name of the values.
                        type: string
                      value:
                        description: Value is the actual value in plain text.
                        x-kubernetes-preserve-unknown-fields: true
                      valueFrom:
                        description: ValueFrom references a potentially confidential value in another source.
                        properties:
                          secret:
                            description: Secret references the secret containing the value.
                            properties:
                              key:
                                description: Key in the secret to select the value from.
                                type: string
                              name:
                                description: Name of the secret in the same namespace.
                                type: string
                            required:
                              - key
                              - name
                            type: object
                        type: object
                    required:
                      - name
                    type: object
                  type: array
                pluginDefinition:
                  description: PluginDefinition is the name of the PluginDefinition this instance is for.
                  type: string
                releaseNamespace:
                  description: ReleaseNamespace is the namespace in the remote cluster to which the backend is deployed.\nDefaults to the Greenhouse managed namespace if not set.
                  type: string
              required:
                - disabled
                - pluginDefinition
              type: object
          required:
            - clusterSelector
            - plugin
          type: object
        status:
          description: PluginPresetStatus defines the observed state of PluginPreset
          properties:
            statusConditions:
              description: StatusConditions contain the different conditions that constitute the status of the PluginPreset.
              properties:
                conditions:
                  items:
                    description: Condition contains additional information on the state of a resource.
                    properties:
                      lastTransitionTime:
                        description: LastTransitionTime is the last time the condition transitioned from one status to another.
                        format: date-time
                        type: string
                      message:
                        description: Message is an optional human readable message indicating details about the last transition.
                        type: string
                      reason:
                        description: Reason is a one-word, CamelCase reason for the condition's last transition.
                        type: string
                      status:
                        description: Status of the condition.
                        type: string
                      type:
                        description: Type of the condition.
                        type: string
                    required:
                      - lastTransitionTime
                      - status
                      - type
                    type: object
                  type: array
                  x-kubernetes-list-map-keys:
                    - type
                  x-kubernetes-list-type: map
              type: object
          type: object
      type: object
    Plugin:
      xml:
        name: greenhouse.sap
        namespace: v1alpha1
      title: Plugin
      description: Plugin is the Schema for the plugins API
      properties:
        apiVersion:
          description: 'APIVersion defines the versioned schema of this representation of an object.\nServers should convert recognized schemas to the latest internal value, and\nmay reject unrecognized values.\nMore info: https://git.k8s.io/community/contributors/devel/sig-architecture/api-conventions.md#resources'
          type: string
        kind:
          description: 'Kind is a string value representing the REST resource this object represents.\nServers may infer this from the endpoint the client submits requests to.\nCannot be updated.\nIn CamelCase.\nMore info: https://git.k8s.io/community/contributors/devel/sig-architecture/api-conventions.md#types-kinds'
          type: string
        metadata:
          type: object
        spec:
          description: PluginSpec defines the desired state of Plugin
          properties:
            clusterName:
              description: ClusterName is the name of the cluster the plugin is deployed to. If not set, the plugin is deployed to the greenhouse cluster.
              type: string
            disabled:
              description: Disabled indicates that the plugin is administratively disabled.
              type: boolean
            displayName:
              description: DisplayName is an optional name for the Plugin to be displayed in the Greenhouse UI.\nThis is especially helpful to distinguish multiple instances of a PluginDefinition in the same context.\nDefaults to a normalized version of metadata.name.
              type: string
            optionValues:
              description: Values are the values for a PluginDefinition instance.
              items:
                description: PluginOptionValue is the value for a PluginOption.
                properties:
                  name:
                    description: Name of the values.
                    type: string
                  value:
                    description: Value is the actual value in plain text.
                    x-kubernetes-preserve-unknown-fields: true
                  valueFrom:
                    description: ValueFrom references a potentially confidential value in another source.
                    properties:
                      secret:
                        description: Secret references the secret containing the value.
                        properties:
                          key:
                            description: Key in the secret to select the value from.
                            type: string
                          name:
                            description: Name of the secret in the same namespace.
                            type: string
                        required:
                          - key
                          - name
                        type: object
                    type: object
                required:
                  - name
                type: object
              type: array
            pluginDefinition:
              description: PluginDefinition is the name of the PluginDefinition this instance is for.
              type: string
            releaseNamespace:
              description: ReleaseNamespace is the namespace in the remote cluster to which the backend is deployed.\nDefaults to the Greenhouse managed namespace if not set.
              type: string
          required:
            - disabled
            - pluginDefinition
          type: object
        status:
          description: PluginStatus defines the observed state of Plugin
          properties:
            description:
              description: Description provides additional details of the plugin.
              type: string
            exposedServices:
              additionalProperties:
                description: Service references a Kubernetes service of a Plugin.
                properties:
                  name:
                    description: Name is the name of the service in the target cluster.
                    type: string
                  namespace:
                    description: Namespace is the namespace of the service in the target cluster.
                    type: string
                  port:
                    description: Port is the port of the service.
                    format: int32
                    type: integer
                  protocol:
                    description: Protocol is the protocol of the service.
                    type: string
                required:
                  - name
                  - namespace
                  - port
                type: object
              description: ExposedServices provides an overview of the Plugins services that are centrally exposed.\nIt maps the exposed URL to the service found in the manifest.
              type: object
            helmChart:
              description: HelmChart contains a reference the helm chart used for the deployed pluginDefinition version.
              properties:
                name:
                  description: Name of the HelmChart chart.
                  type: string
                repository:
                  description: Repository of the HelmChart chart.
                  type: string
                version:
                  description: Version of the HelmChart chart.
                  type: string
              required:
                - name
                - repository
                - version
              type: object
            helmReleaseStatus:
              description: HelmReleaseStatus reflects the status of the latest HelmChart release.\nThis is only configured if the pluginDefinition is backed by HelmChart.
              properties:
                firstDeployed:
                  description: FirstDeployed is the timestamp of the first deployment of the release.
                  format: date-time
                  type: string
                lastDeployed:
                  description: LastDeployed is the timestamp of the last deployment of the release.
                  format: date-time
                  type: string
                status:
                  description: Status is the status of a HelmChart release.
                  type: string
              required:
                - status
              type: object
            statusConditions:
              description: StatusConditions contain the different conditions that constitute the status of the Plugin.
              properties:
                conditions:
                  items:
                    description: Condition contains additional information on the state of a resource.
                    properties:
                      lastTransitionTime:
                        description: LastTransitionTime is the last time the condition transitioned from one status to another.
                        format: date-time
                        type: string
                      message:
                        description: Message is an optional human readable message indicating details about the last transition.
                        type: string
                      reason:
                        description: Reason is a one-word, CamelCase reason for the condition's last transition.
                        type: string
                      status:
                        description: Status of the condition.
                        type: string
                      type:
                        description: Type of the condition.
                        type: string
                    required:
                      - lastTransitionTime
                      - status
                      - type
                    type: object
                  type: array
                  x-kubernetes-list-map-keys:
                    - type
                  x-kubernetes-list-type: map
              type: object
            uiApplication:
              description: UIApplication contains a reference to the frontend that is used for the deployed pluginDefinition version.
              properties:
                name:
                  description: Name of the UI application.
                  type: string
                url:
                  description: URL specifies the url to a built javascript asset.\nBy default, assets are loaded from the Juno asset server using the provided name and version.
                  type: string
                version:
                  description: Version of the frontend application.
                  type: string
              required:
                - name
                - version
              type: object
            version:
              description: Version contains the latest pluginDefinition version the config was last applied with successfully.
              type: string
            weight:
              description: Weight configures the order in which Plugins are shown in the Greenhouse UI.
              format: int32
              type: integer
          type: object
      type: object<|MERGE_RESOLUTION|>--- conflicted
+++ resolved
@@ -1,11 +1,7 @@
 openapi: 3.0.0
 info:
   title: Greenhouse
-<<<<<<< HEAD
-  version: 2ffc296
-=======
   version: 3293b24
->>>>>>> 43d229f4
   description: PlusOne operations platform
 paths:
   /Team:
@@ -43,12 +39,6 @@
       responses:
         default:
           description: Organization
-<<<<<<< HEAD
-  /PluginPreset:
-    post:
-      responses:
-        default:
-=======
   /ClusterKubeconfig:
     post:
       responses:
@@ -58,7 +48,6 @@
     post:
       responses:
         default:
->>>>>>> 43d229f4
           description: PluginPreset
   /Plugin:
     post:
@@ -284,11 +273,7 @@
                 - version
               type: object
             icon:
-<<<<<<< HEAD
-              description: 'Icon specifies the icon to be used for this plugin in the Greenhouse UI.\nIcons can be either:\n- A string representing a juno icon in camel case from this list: https://github.com/sapcc/juno/blob/main/libs/juno-ui-components/src/components/Icon/Icon.component.js#L6-L52\n- A publicly accessable image reference to a .png file. Will be displayed 100x100px'
-=======
               description: 'Icon specifies the icon to be used for this plugin in the Greenhouse UI.\nIcons can be either:\n- A string representing a juno icon in camel case from this list: https://github.com/sapcc/juno/blob/main/libs/juno-ui-components/src/components/Icon/Icon.component.js#L6-L52\n- A publicly accessible image reference to a .png file. Will be displayed 100x100px'
->>>>>>> 43d229f4
               type: string
             options:
               description: RequiredValues is a list of values required to create an instance of this PluginDefinition.
@@ -330,8 +315,6 @@
               type: array
             uiApplication:
               description: UIApplication specifies a reference to a UI application
-<<<<<<< HEAD
-=======
               properties:
                 name:
                   description: Name of the UI application.
@@ -595,7 +578,6 @@
           properties:
             aggregationRule:
               description: AggregationRule describes how to locate ClusterRoles to aggregate into the ClusterRole on the remote cluster
->>>>>>> 43d229f4
               properties:
                 clusterRoleSelectors:
                   description: ClusterRoleSelectors holds a list of selectors which will be used to find ClusterRoles and create the rules.\nIf any of the selectors match, then the ClusterRole's permissions will be added
@@ -635,28 +617,6 @@
                   type: array
                   x-kubernetes-list-type: atomic
               type: object
-<<<<<<< HEAD
-            version:
-              description: Version of this pluginDefinition
-              type: string
-            weight:
-              description: Weight configures the order in which Plugins are shown in the Greenhouse UI.\nDefaults to alphabetical sorting if not provided or on conflict.
-              format: int32
-              type: integer
-          required:
-            - version
-          type: object
-        status:
-          description: PluginDefinitionStatus defines the observed state of PluginDefinition
-          type: object
-      type: object
-    TeamMembership:
-      xml:
-        name: greenhouse.sap
-        namespace: v1alpha1
-      title: TeamMembership
-      description: TeamMembership is the Schema for the teammemberships API
-=======
             labels:
               additionalProperties:
                 type: string
@@ -712,7 +672,6 @@
         namespace: v1alpha1
       title: Organization
       description: Organization is the Schema for the organizations API
->>>>>>> 43d229f4
       properties:
         apiVersion:
           description: 'APIVersion defines the versioned schema of this representation of an object.\nServers should convert recognized schemas to the latest internal value, and\nmay reject unrecognized values.\nMore info: https://git.k8s.io/community/contributors/devel/sig-architecture/api-conventions.md#resources'
@@ -723,45 +682,6 @@
         metadata:
           type: object
         spec:
-<<<<<<< HEAD
-          description: TeamMembershipSpec defines the desired state of TeamMembership
-          properties:
-            members:
-              description: Members list users that are part of a team.
-              items:
-                description: User specifies a human person.
-                properties:
-                  email:
-                    description: Email of the user.
-                    type: string
-                  firstName:
-                    description: FirstName of the user.
-                    type: string
-                  id:
-                    description: ID is the unique identifier of the user.
-                    type: string
-                  lastName:
-                    description: LastName of the user.
-                    type: string
-                required:
-                  - email
-                  - firstName
-                  - id
-                  - lastName
-                type: object
-              type: array
-          type: object
-        status:
-          description: TeamMembershipStatus defines the observed state of TeamMembership
-          properties:
-            lastSyncedTime:
-              description: LastSyncedTime is the information when was the last time the membership was synced
-              format: date-time
-              type: string
-            lastUpdateTime:
-              description: LastChangedTime is the information when was the last time the membership was actually changed
-              format: date-time
-=======
           description: OrganizationSpec defines the desired state of Organization
           properties:
             authentication:
@@ -816,7 +736,6 @@
               type: string
             mappedOrgAdminIdPGroup:
               description: MappedOrgAdminIDPGroup is the IDP group ID identifying org admins
->>>>>>> 43d229f4
               type: string
           type: object
         status:
@@ -927,154 +846,6 @@
               type: object
           type: object
       type: object
-<<<<<<< HEAD
-    TeamRole:
-      xml:
-        name: greenhouse.sap
-        namespace: v1alpha1
-      title: TeamRole
-      description: TeamRole is the Schema for the TeamRoles API
-=======
-    PluginPreset:
-      xml:
-        name: greenhouse.sap
-        namespace: v1alpha1
-      title: PluginPreset
-      description: PluginPreset is the Schema for the PluginPresets API
->>>>>>> 43d229f4
-      properties:
-        apiVersion:
-          description: 'APIVersion defines the versioned schema of this representation of an object.\nServers should convert recognized schemas to the latest internal value, and\nmay reject unrecognized values.\nMore info: https://git.k8s.io/community/contributors/devel/sig-architecture/api-conventions.md#resources'
-          type: string
-        kind:
-          description: 'Kind is a string value representing the REST resource this object represents.\nServers may infer this from the endpoint the client submits requests to.\nCannot be updated.\nIn CamelCase.\nMore info: https://git.k8s.io/community/contributors/devel/sig-architecture/api-conventions.md#types-kinds'
-          type: string
-        metadata:
-          type: object
-        spec:
-<<<<<<< HEAD
-          description: TeamRoleSpec defines the desired state of a TeamRole
-          properties:
-            rules:
-              description: Rules is a list of rbacv1.PolicyRules used on a managed RBAC (Cluster)Role
-              items:
-                description: PolicyRule holds information that describes a policy rule, but does not contain information\nabout who the rule applies to or which namespace the rule applies to.
-                properties:
-                  apiGroups:
-                    description: APIGroups is the name of the APIGroup that contains the resources.  If multiple API groups are specified, any action requested against one of\nthe enumerated resources in any API group will be allowed. "" represents the core API group and "*" represents all API groups.
-                    items:
-                      type: string
-                    type: array
-                    x-kubernetes-list-type: atomic
-                  nonResourceURLs:
-                    description: NonResourceURLs is a set of partial urls that a user should have access to.  *s are allowed, but only as the full, final step in the path\nSince non-resource URLs are not namespaced, this field is only applicable for ClusterRoles referenced from a ClusterRoleBinding.\nRules can either apply to API resources (such as "pods" or "secrets") or non-resource URL paths (such as "/api"),  but not both.
-                    items:
-                      type: string
-                    type: array
-                    x-kubernetes-list-type: atomic
-                  resourceNames:
-                    description: ResourceNames is an optional white list of names that the rule applies to.  An empty set means that everything is allowed.
-                    items:
-                      type: string
-                    type: array
-                    x-kubernetes-list-type: atomic
-                  resources:
-                    description: Resources is a list of resources this rule applies to. '*' represents all resources.
-                    items:
-                      type: string
-                    type: array
-                    x-kubernetes-list-type: atomic
-                  verbs:
-                    description: Verbs is a list of Verbs that apply to ALL the ResourceKinds contained in this rule. '*' represents all verbs.
-                    items:
-                      type: string
-                    type: array
-                    x-kubernetes-list-type: atomic
-                required:
-                  - verbs
-                type: object
-              type: array
-          type: object
-        status:
-          description: TeamRoleStatus defines the observed state of a TeamRole
-          type: object
-      type: object
-    Organization:
-      xml:
-        name: greenhouse.sap
-        namespace: v1alpha1
-      title: Organization
-      description: Organization is the Schema for the organizations API
-      properties:
-        apiVersion:
-          description: 'APIVersion defines the versioned schema of this representation of an object.\nServers should convert recognized schemas to the latest internal value, and\nmay reject unrecognized values.\nMore info: https://git.k8s.io/community/contributors/devel/sig-architecture/api-conventions.md#resources'
-          type: string
-        kind:
-          description: 'Kind is a string value representing the REST resource this object represents.\nServers may infer this from the endpoint the client submits requests to.\nCannot be updated.\nIn CamelCase.\nMore info: https://git.k8s.io/community/contributors/devel/sig-architecture/api-conventions.md#types-kinds'
-          type: string
-        metadata:
-          type: object
-        spec:
-          description: OrganizationSpec defines the desired state of Organization
-          properties:
-            authentication:
-              description: Authentication configures the organizations authentication mechanism.
-              properties:
-                oidc:
-                  description: OIDConfig configures the OIDC provider.
-                  properties:
-                    clientIDReference:
-                      description: ClientIDReference references the Kubernetes secret containing the client id.
-                      properties:
-                        key:
-                          description: Key in the secret to select the value from.
-                          type: string
-                        name:
-                          description: Name of the secret in the same namespace.
-                          type: string
-                      required:
-                        - key
-                        - name
-                      type: object
-                    clientSecretReference:
-                      description: ClientSecretReference references the Kubernetes secret containing the client secret.
-                      properties:
-                        key:
-                          description: Key in the secret to select the value from.
-                          type: string
-                        name:
-                          description: Name of the secret in the same namespace.
-                          type: string
-                      required:
-                        - key
-                        - name
-                      type: object
-                    issuer:
-                      description: Issuer is the URL of the identity service.
-                      type: string
-                    redirectURI:
-                      description: RedirectURI is the redirect URI.\nIf none is specified, the Greenhouse ID proxy will be used.
-                      type: string
-                  required:
-                    - clientIDReference
-                    - clientSecretReference
-                    - issuer
-                  type: object
-              type: object
-            description:
-              description: Description provides additional details of the organization.
-              type: string
-            displayName:
-              description: DisplayName is an optional name for the organization to be displayed in the Greenhouse UI.\nDefaults to a normalized version of metadata.name.
-              type: string
-            mappedOrgAdminIdPGroup:
-              description: MappedOrgAdminIDPGroup is the IDP group ID identifying org admins
-              type: string
-          type: object
-        status:
-          description: OrganizationStatus defines the observed state of an Organization
-          type: object
-      type: object
     PluginPreset:
       xml:
         name: greenhouse.sap
@@ -1093,10 +864,6 @@
         spec:
           description: PluginPresetSpec defines the desired state of PluginPreset
           properties:
-=======
-          description: PluginPresetSpec defines the desired state of PluginPreset
-          properties:
->>>>>>> 43d229f4
             clusterSelector:
               description: ClusterSelector is a label selector to select the clusters the plugin bundle should be deployed to.
               properties:
