openapi: 3.0.0
info:
  title: Greenhouse
<<<<<<< HEAD
  version: 06655f6
=======
  version: c9d3eaa
>>>>>>> 62c37782
  description: PlusOne operations platform
paths:
  /Organization:
    post:
      responses:
        default:
          description: Organization
  /ClusterKubeconfig:
    post:
      responses:
        default:
          description: ClusterKubeconfig
  /Cluster:
    post:
      responses:
        default:
          description: Cluster
  /TeamRole:
    post:
      responses:
        default:
          description: TeamRole
  /TeamMembership:
    post:
      responses:
        default:
          description: TeamMembership
  /PluginPreset:
    post:
      responses:
        default:
          description: PluginPreset
  /Team:
    post:
      responses:
        default:
          description: Team
  /TeamRoleBinding:
    post:
      responses:
        default:
          description: TeamRoleBinding
  /Plugin:
    post:
      responses:
        default:
          description: Plugin
  /PluginDefinition:
    post:
      responses:
        default:
          description: PluginDefinition
components:
  schemas:
    Organization:
      xml:
        name: greenhouse.sap
        namespace: v1alpha1
      title: Organization
      description: Organization is the Schema for the organizations API
      properties:
        apiVersion:
          description: 'APIVersion defines the versioned schema of this representation of an object.\nServers should convert recognized schemas to the latest internal value, and\nmay reject unrecognized values.\nMore info: https://git.k8s.io/community/contributors/devel/sig-architecture/api-conventions.md#resources'
          type: string
        kind:
          description: 'Kind is a string value representing the REST resource this object represents.\nServers may infer this from the endpoint the client submits requests to.\nCannot be updated.\nIn CamelCase.\nMore info: https://git.k8s.io/community/contributors/devel/sig-architecture/api-conventions.md#types-kinds'
          type: string
        metadata:
          type: object
        spec:
          description: OrganizationSpec defines the desired state of Organization
          properties:
            authentication:
              description: Authentication configures the organizations authentication mechanism.
              properties:
                oidc:
                  description: OIDConfig configures the OIDC provider.
                  properties:
                    clientIDReference:
                      description: ClientIDReference references the Kubernetes secret containing the client id.
                      properties:
                        key:
                          description: Key in the secret to select the value from.
                          type: string
                        name:
                          description: Name of the secret in the same namespace.
                          type: string
                      required:
                        - key
                        - name
                      type: object
                    clientSecretReference:
                      description: ClientSecretReference references the Kubernetes secret containing the client secret.
                      properties:
                        key:
                          description: Key in the secret to select the value from.
                          type: string
                        name:
                          description: Name of the secret in the same namespace.
                          type: string
                      required:
                        - key
                        - name
                      type: object
                    issuer:
                      description: Issuer is the URL of the identity service.
                      type: string
                    redirectURI:
                      description: RedirectURI is the redirect URI.\nIf none is specified, the Greenhouse ID proxy will be used.
                      type: string
                  required:
                    - clientIDReference
                    - clientSecretReference
                    - issuer
                  type: object
                scim:
                  description: SCIMConfig configures the SCIM client.
                  properties:
                    baseURL:
                      description: URL to the SCIM server.
                      type: string
                    basicAuthPw:
                      description: Password to be used for basic authentication.
                      properties:
                        secret:
                          description: Secret references the secret containing the value.
                          properties:
                            key:
                              description: Key in the secret to select the value from.
                              type: string
                            name:
                              description: Name of the secret in the same namespace.
                              type: string
                          required:
                            - key
                            - name
                          type: object
                      type: object
                    basicAuthUser:
                      description: User to be used for basic authentication.
                      properties:
                        secret:
                          description: Secret references the secret containing the value.
                          properties:
                            key:
                              description: Key in the secret to select the value from.
                              type: string
                            name:
                              description: Name of the secret in the same namespace.
                              type: string
                          required:
                            - key
                            - name
                          type: object
                      type: object
                  required:
                    - baseURL
                    - basicAuthPw
                    - basicAuthUser
                  type: object
              type: object
            description:
              description: Description provides additional details of the organization.
              type: string
            displayName:
              description: DisplayName is an optional name for the organization to be displayed in the Greenhouse UI.\nDefaults to a normalized version of metadata.name.
              type: string
            mappedOrgAdminIdPGroup:
              description: MappedOrgAdminIDPGroup is the IDP group ID identifying org admins
              type: string
          type: object
        status:
          description: OrganizationStatus defines the observed state of an Organization
          properties:
            statusConditions:
<<<<<<< HEAD
              description: StatusConditions contain the different conditions that constitute the status of the Organization
=======
              description: StatusConditions contain the different conditions that constitute the status of the TeamMembership.
>>>>>>> 62c37782
              properties:
                conditions:
                  items:
                    description: Condition contains additional information on the state of a resource.
                    properties:
                      lastTransitionTime:
                        description: LastTransitionTime is the last time the condition transitioned from one status to another.
                        format: date-time
                        type: string
                      message:
                        description: Message is an optional human readable message indicating details about the last transition.
                        type: string
                      reason:
                        description: Reason is a one-word, CamelCase reason for the condition's last transition.
                        type: string
                      status:
                        description: Status of the condition.
                        type: string
                      type:
                        description: Type of the condition.
                        type: string
                    required:
                      - lastTransitionTime
                      - status
                      - type
                    type: object
                  type: array
                  x-kubernetes-list-map-keys:
                    - type
                  x-kubernetes-list-type: map
              type: object
          type: object
      type: object
    ClusterKubeconfig:
      xml:
        name: greenhouse.sap
        namespace: v1alpha1
      title: ClusterKubeconfig
      description: ClusterKubeconfig is the Schema for the clusterkubeconfigs API\nObjectMeta.OwnerReferences is used to link the ClusterKubeconfig to the Cluster\nObjectMeta.Generation is used to detect changes in the ClusterKubeconfig and sync local kubeconfig files\nObjectMeta.Name is designed to be the same with the Cluster name
      properties:
        apiVersion:
          description: 'APIVersion defines the versioned schema of this representation of an object.\nServers should convert recognized schemas to the latest internal value, and\nmay reject unrecognized values.\nMore info: https://git.k8s.io/community/contributors/devel/sig-architecture/api-conventions.md#resources'
          type: string
        kind:
          description: 'Kind is a string value representing the REST resource this object represents.\nServers may infer this from the endpoint the client submits requests to.\nCannot be updated.\nIn CamelCase.\nMore info: https://git.k8s.io/community/contributors/devel/sig-architecture/api-conventions.md#types-kinds'
          type: string
        metadata:
          type: object
        spec:
          description: ClusterKubeconfigSpec stores the kubeconfig data for the cluster\nThe idea is to use kubeconfig data locally with minimum effort (with local tools or plain kubectl):\nkubectl get cluster-kubeconfig $NAME -o yaml | yq -y .spec.kubeconfig
          properties:
            kubeconfig:
              description: 'ClusterKubeconfigData stores the kubeconfig data ready to use kubectl or other local tooling\nIt is a simplified version of clientcmdapi.Config: https://pkg.go.dev/k8s.io/client-go/tools/clientcmd/api#Config'
              properties:
                apiVersion:
                  type: string
                clusters:
                  items:
                    properties:
                      cluster:
                        properties:
                          certificate-authority-data:
                            format: byte
                            type: string
                          server:
                            type: string
                        type: object
                      name:
                        type: string
                    required:
                      - cluster
                      - name
                    type: object
                  type: array
                contexts:
                  items:
                    properties:
                      context:
                        properties:
                          cluster:
                            type: string
                          namespace:
                            type: string
                          user:
                            type: string
                        required:
                          - cluster
                          - user
                        type: object
                      name:
                        type: string
                    required:
                      - name
                    type: object
                  type: array
                current-context:
                  type: string
                kind:
                  type: string
                preferences:
                  type: object
                users:
                  items:
                    properties:
                      name:
                        type: string
                      user:
                        properties:
                          auth-provider:
                            description: AuthProviderConfig holds the configuration for a specified auth provider.
                            properties:
                              config:
                                additionalProperties:
                                  type: string
                                type: object
                              name:
                                type: string
                            required:
                              - name
                            type: object
                          client-certificate-data:
                            format: byte
                            type: string
                          client-key-data:
                            format: byte
                            type: string
                        type: object
                    required:
                      - name
                    type: object
                  type: array
              type: object
          type: object
        status:
          properties:
            statusConditions:
              description: A StatusConditions contains a list of conditions.\nOnly one condition of a given type may exist in the list.
              properties:
                conditions:
                  items:
                    description: Condition contains additional information on the state of a resource.
                    properties:
                      lastTransitionTime:
                        description: LastTransitionTime is the last time the condition transitioned from one status to another.
                        format: date-time
                        type: string
                      message:
                        description: Message is an optional human readable message indicating details about the last transition.
                        type: string
                      reason:
                        description: Reason is a one-word, CamelCase reason for the condition's last transition.
                        type: string
                      status:
                        description: Status of the condition.
                        type: string
                      type:
                        description: Type of the condition.
                        type: string
                    required:
                      - lastTransitionTime
                      - status
                      - type
                    type: object
                  type: array
                  x-kubernetes-list-map-keys:
                    - type
                  x-kubernetes-list-type: map
              type: object
          type: object
      type: object
    Cluster:
      xml:
        name: greenhouse.sap
        namespace: v1alpha1
      title: Cluster
      description: Cluster is the Schema for the clusters API
      properties:
        apiVersion:
          description: 'APIVersion defines the versioned schema of this representation of an object.\nServers should convert recognized schemas to the latest internal value, and\nmay reject unrecognized values.\nMore info: https://git.k8s.io/community/contributors/devel/sig-architecture/api-conventions.md#resources'
          type: string
        kind:
          description: 'Kind is a string value representing the REST resource this object represents.\nServers may infer this from the endpoint the client submits requests to.\nCannot be updated.\nIn CamelCase.\nMore info: https://git.k8s.io/community/contributors/devel/sig-architecture/api-conventions.md#types-kinds'
          type: string
        metadata:
          type: object
        spec:
          description: ClusterSpec defines the desired state of the Cluster.
          properties:
            accessMode:
              description: AccessMode configures how the cluster is accessed from the Greenhouse operator.
              enum:
                - direct
              type: string
            kubeConfig:
              description: KubeConfig contains specific values for `KubeConfig` for the cluster.
              properties:
                maxTokenValidity:
                  default: 72
                  description: MaxTokenValidity specifies the maximum duration for which a token remains valid in hours.
                  format: int32
                  maximum: 72
                  minimum: 24
                  type: integer
              type: object
          required:
            - accessMode
          type: object
        status:
          description: ClusterStatus defines the observed state of Cluster
          properties:
            bearerTokenExpirationTimestamp:
              description: BearerTokenExpirationTimestamp reflects the expiration timestamp of the bearer token used to access the cluster.
              format: date-time
              type: string
            kubernetesVersion:
              description: KubernetesVersion reflects the detected Kubernetes version of the cluster.
              type: string
            nodes:
              additionalProperties:
                properties:
                  ready:
                    description: Fast track to the node ready condition.
                    type: boolean
                  statusConditions:
                    description: We mirror the node conditions here for faster reference
                    properties:
                      conditions:
                        items:
                          description: Condition contains additional information on the state of a resource.
                          properties:
                            lastTransitionTime:
                              description: LastTransitionTime is the last time the condition transitioned from one status to another.
                              format: date-time
                              type: string
                            message:
                              description: Message is an optional human readable message indicating details about the last transition.
                              type: string
                            reason:
                              description: Reason is a one-word, CamelCase reason for the condition's last transition.
                              type: string
                            status:
                              description: Status of the condition.
                              type: string
                            type:
                              description: Type of the condition.
                              type: string
                          required:
                            - lastTransitionTime
                            - status
                            - type
                          type: object
                        type: array
                        x-kubernetes-list-map-keys:
                          - type
                        x-kubernetes-list-type: map
                    type: object
                type: object
              description: Nodes provides a map of cluster node names to node statuses
              type: object
            statusConditions:
              description: StatusConditions contain the different conditions that constitute the status of the Cluster.
              properties:
                conditions:
                  items:
                    description: Condition contains additional information on the state of a resource.
                    properties:
                      lastTransitionTime:
                        description: LastTransitionTime is the last time the condition transitioned from one status to another.
                        format: date-time
                        type: string
                      message:
                        description: Message is an optional human readable message indicating details about the last transition.
                        type: string
                      reason:
                        description: Reason is a one-word, CamelCase reason for the condition's last transition.
                        type: string
                      status:
                        description: Status of the condition.
                        type: string
                      type:
                        description: Type of the condition.
                        type: string
                    required:
                      - lastTransitionTime
                      - status
                      - type
                    type: object
                  type: array
                  x-kubernetes-list-map-keys:
                    - type
                  x-kubernetes-list-type: map
              type: object
          type: object
      type: object
    TeamRole:
      xml:
        name: greenhouse.sap
        namespace: v1alpha1
      title: TeamRole
      description: TeamRole is the Schema for the TeamRoles API
      properties:
        apiVersion:
          description: 'APIVersion defines the versioned schema of this representation of an object.\nServers should convert recognized schemas to the latest internal value, and\nmay reject unrecognized values.\nMore info: https://git.k8s.io/community/contributors/devel/sig-architecture/api-conventions.md#resources'
          type: string
        kind:
          description: 'Kind is a string value representing the REST resource this object represents.\nServers may infer this from the endpoint the client submits requests to.\nCannot be updated.\nIn CamelCase.\nMore info: https://git.k8s.io/community/contributors/devel/sig-architecture/api-conventions.md#types-kinds'
          type: string
        metadata:
          type: object
        spec:
          description: TeamRoleSpec defines the desired state of a TeamRole
          properties:
            aggregationRule:
              description: AggregationRule describes how to locate ClusterRoles to aggregate into the ClusterRole on the remote cluster
              properties:
                clusterRoleSelectors:
                  description: ClusterRoleSelectors holds a list of selectors which will be used to find ClusterRoles and create the rules.\nIf any of the selectors match, then the ClusterRole's permissions will be added
                  items:
                    description: A label selector is a label query over a set of resources. The result of matchLabels and\nmatchExpressions are ANDed. An empty label selector matches all objects. A null\nlabel selector matches no objects.
                    properties:
                      matchExpressions:
                        description: matchExpressions is a list of label selector requirements. The requirements are ANDed.
                        items:
                          description: A label selector requirement is a selector that contains values, a key, and an operator that\nrelates the key and values.
                          properties:
                            key:
                              description: key is the label key that the selector applies to.
                              type: string
                            operator:
                              description: operator represents a key's relationship to a set of values.\nValid operators are In, NotIn, Exists and DoesNotExist.
                              type: string
                            values:
                              description: values is an array of string values. If the operator is In or NotIn,\nthe values array must be non-empty. If the operator is Exists or DoesNotExist,\nthe values array must be empty. This array is replaced during a strategic\nmerge patch.
                              items:
                                type: string
                              type: array
                              x-kubernetes-list-type: atomic
                          required:
                            - key
                            - operator
                          type: object
                        type: array
                        x-kubernetes-list-type: atomic
                      matchLabels:
                        additionalProperties:
                          type: string
                        description: matchLabels is a map of {key,value} pairs. A single {key,value} in the matchLabels\nmap is equivalent to an element of matchExpressions, whose key field is "key", the\noperator is "In", and the values array contains only "value". The requirements are ANDed.
                        type: object
                    type: object
                    x-kubernetes-map-type: atomic
                  type: array
                  x-kubernetes-list-type: atomic
              type: object
            labels:
              additionalProperties:
                type: string
              description: Labels are applied to the ClusterRole created on the remote cluster.\nThis allows using TeamRoles as part of AggregationRules by other TeamRoles
              type: object
            rules:
              description: Rules is a list of rbacv1.PolicyRules used on a managed RBAC (Cluster)Role
              items:
                description: PolicyRule holds information that describes a policy rule, but does not contain information\nabout who the rule applies to or which namespace the rule applies to.
                properties:
                  apiGroups:
                    description: APIGroups is the name of the APIGroup that contains the resources.  If multiple API groups are specified, any action requested against one of\nthe enumerated resources in any API group will be allowed. "" represents the core API group and "*" represents all API groups.
                    items:
                      type: string
                    type: array
                    x-kubernetes-list-type: atomic
                  nonResourceURLs:
                    description: NonResourceURLs is a set of partial urls that a user should have access to.  *s are allowed, but only as the full, final step in the path\nSince non-resource URLs are not namespaced, this field is only applicable for ClusterRoles referenced from a ClusterRoleBinding.\nRules can either apply to API resources (such as "pods" or "secrets") or non-resource URL paths (such as "/api"),  but not both.
                    items:
                      type: string
                    type: array
                    x-kubernetes-list-type: atomic
                  resourceNames:
                    description: ResourceNames is an optional white list of names that the rule applies to.  An empty set means that everything is allowed.
                    items:
                      type: string
                    type: array
                    x-kubernetes-list-type: atomic
                  resources:
                    description: Resources is a list of resources this rule applies to. '*' represents all resources.
                    items:
                      type: string
                    type: array
                    x-kubernetes-list-type: atomic
                  verbs:
                    description: Verbs is a list of Verbs that apply to ALL the ResourceKinds contained in this rule. '*' represents all verbs.
                    items:
                      type: string
                    type: array
                    x-kubernetes-list-type: atomic
                required:
                  - verbs
                type: object
              type: array
          type: object
        status:
<<<<<<< HEAD
          description: TeamRoleStatus defines the observed state of a TeamRole
=======
          description: OrganizationStatus defines the observed state of an Organization
          properties:
            statusConditions:
              description: StatusConditions contain the different conditions that constitute the status of the Organization.
              properties:
                conditions:
                  items:
                    description: Condition contains additional information on the state of a resource.
                    properties:
                      lastTransitionTime:
                        description: LastTransitionTime is the last time the condition transitioned from one status to another.
                        format: date-time
                        type: string
                      message:
                        description: Message is an optional human readable message indicating details about the last transition.
                        type: string
                      reason:
                        description: Reason is a one-word, CamelCase reason for the condition's last transition.
                        type: string
                      status:
                        description: Status of the condition.
                        type: string
                      type:
                        description: Type of the condition.
                        type: string
                    required:
                      - lastTransitionTime
                      - status
                      - type
                    type: object
                  type: array
                  x-kubernetes-list-map-keys:
                    - type
                  x-kubernetes-list-type: map
              type: object
>>>>>>> 62c37782
          type: object
      type: object
    TeamMembership:
      xml:
        name: greenhouse.sap
        namespace: v1alpha1
      title: TeamMembership
      description: TeamMembership is the Schema for the teammemberships API
      properties:
        apiVersion:
          description: 'APIVersion defines the versioned schema of this representation of an object.\nServers should convert recognized schemas to the latest internal value, and\nmay reject unrecognized values.\nMore info: https://git.k8s.io/community/contributors/devel/sig-architecture/api-conventions.md#resources'
          type: string
        kind:
          description: 'Kind is a string value representing the REST resource this object represents.\nServers may infer this from the endpoint the client submits requests to.\nCannot be updated.\nIn CamelCase.\nMore info: https://git.k8s.io/community/contributors/devel/sig-architecture/api-conventions.md#types-kinds'
          type: string
        metadata:
          type: object
        spec:
          description: TeamMembershipSpec defines the desired state of TeamMembership
          properties:
            members:
              description: Members list users that are part of a team.
              items:
                description: User specifies a human person.
                properties:
                  email:
                    description: Email of the user.
                    type: string
                  firstName:
                    description: FirstName of the user.
                    type: string
                  id:
                    description: ID is the unique identifier of the user.
                    type: string
                  lastName:
                    description: LastName of the user.
                    type: string
                required:
                  - email
                  - firstName
                  - id
                  - lastName
                type: object
              type: array
          type: object
        status:
          description: TeamMembershipStatus defines the observed state of TeamMembership
          properties:
            lastSyncedTime:
              description: LastSyncedTime is the information when was the last time the membership was synced
              format: date-time
              type: string
            lastUpdateTime:
              description: LastChangedTime is the information when was the last time the membership was actually changed
              format: date-time
              type: string
            statusConditions:
              description: StatusConditions contain the different conditions that constitute the status of the TeamRoleBinding.
              properties:
                conditions:
                  items:
                    description: Condition contains additional information on the state of a resource.
                    properties:
                      lastTransitionTime:
                        description: LastTransitionTime is the last time the condition transitioned from one status to another.
                        format: date-time
                        type: string
                      message:
                        description: Message is an optional human readable message indicating details about the last transition.
                        type: string
                      reason:
                        description: Reason is a one-word, CamelCase reason for the condition's last transition.
                        type: string
                      status:
                        description: Status of the condition.
                        type: string
                      type:
                        description: Type of the condition.
                        type: string
                    required:
                      - lastTransitionTime
                      - status
                      - type
                    type: object
                  type: array
                  x-kubernetes-list-map-keys:
                    - type
                  x-kubernetes-list-type: map
              type: object
          type: object
      type: object
    PluginPreset:
      xml:
        name: greenhouse.sap
        namespace: v1alpha1
      title: PluginPreset
      description: PluginPreset is the Schema for the PluginPresets API
      properties:
        apiVersion:
          description: 'APIVersion defines the versioned schema of this representation of an object.\nServers should convert recognized schemas to the latest internal value, and\nmay reject unrecognized values.\nMore info: https://git.k8s.io/community/contributors/devel/sig-architecture/api-conventions.md#resources'
          type: string
        kind:
          description: 'Kind is a string value representing the REST resource this object represents.\nServers may infer this from the endpoint the client submits requests to.\nCannot be updated.\nIn CamelCase.\nMore info: https://git.k8s.io/community/contributors/devel/sig-architecture/api-conventions.md#types-kinds'
          type: string
        metadata:
          type: object
        spec:
          description: PluginPresetSpec defines the desired state of PluginPreset
          properties:
            clusterOptionOverrides:
              description: ClusterOptionOverrides define plugin option values to override by the PluginPreset
              items:
                description: ClusterOptionOverride defines which plugin option should be override in which cluster
                properties:
                  clusterName:
                    type: string
                  overrides:
                    items:
                      description: PluginOptionValue is the value for a PluginOption.
                      properties:
                        name:
                          description: Name of the values.
                          type: string
                        value:
                          description: Value is the actual value in plain text.
                          x-kubernetes-preserve-unknown-fields: true
                        valueFrom:
                          description: ValueFrom references a potentially confidential value in another source.
                          properties:
                            secret:
                              description: Secret references the secret containing the value.
                              properties:
                                key:
                                  description: Key in the secret to select the value from.
                                  type: string
                                name:
                                  description: Name of the secret in the same namespace.
                                  type: string
                              required:
                                - key
                                - name
                              type: object
                          type: object
                      required:
                        - name
                      type: object
                    type: array
                required:
                  - clusterName
                  - overrides
                type: object
              type: array
            clusterSelector:
              description: ClusterSelector is a label selector to select the clusters the plugin bundle should be deployed to.
              properties:
                matchExpressions:
                  description: matchExpressions is a list of label selector requirements. The requirements are ANDed.
                  items:
                    description: A label selector requirement is a selector that contains values, a key, and an operator that\nrelates the key and values.
                    properties:
                      key:
                        description: key is the label key that the selector applies to.
                        type: string
                      operator:
                        description: operator represents a key's relationship to a set of values.\nValid operators are In, NotIn, Exists and DoesNotExist.
                        type: string
                      values:
                        description: values is an array of string values. If the operator is In or NotIn,\nthe values array must be non-empty. If the operator is Exists or DoesNotExist,\nthe values array must be empty. This array is replaced during a strategic\nmerge patch.
                        items:
                          type: string
                        type: array
                        x-kubernetes-list-type: atomic
                    required:
                      - key
                      - operator
                    type: object
                  type: array
                  x-kubernetes-list-type: atomic
                matchLabels:
                  additionalProperties:
                    type: string
                  description: matchLabels is a map of {key,value} pairs. A single {key,value} in the matchLabels\nmap is equivalent to an element of matchExpressions, whose key field is "key", the\noperator is "In", and the values array contains only "value". The requirements are ANDed.
                  type: object
              type: object
              x-kubernetes-map-type: atomic
            plugin:
              description: PluginSpec is the spec of the plugin to be deployed by the PluginPreset.
              properties:
                clusterName:
                  description: ClusterName is the name of the cluster the plugin is deployed to. If not set, the plugin is deployed to the greenhouse cluster.
                  type: string
                disabled:
                  description: Disabled indicates that the plugin is administratively disabled.
                  type: boolean
                displayName:
                  description: DisplayName is an optional name for the Plugin to be displayed in the Greenhouse UI.\nThis is especially helpful to distinguish multiple instances of a PluginDefinition in the same context.\nDefaults to a normalized version of metadata.name.
                  type: string
                optionValues:
                  description: Values are the values for a PluginDefinition instance.
                  items:
                    description: PluginOptionValue is the value for a PluginOption.
                    properties:
                      name:
                        description: Name of the values.
                        type: string
                      value:
                        description: Value is the actual value in plain text.
                        x-kubernetes-preserve-unknown-fields: true
                      valueFrom:
                        description: ValueFrom references a potentially confidential value in another source.
                        properties:
                          secret:
                            description: Secret references the secret containing the value.
                            properties:
                              key:
                                description: Key in the secret to select the value from.
                                type: string
                              name:
                                description: Name of the secret in the same namespace.
                                type: string
                            required:
                              - key
                              - name
                            type: object
                        type: object
                    required:
                      - name
                    type: object
                  type: array
                pluginDefinition:
                  description: PluginDefinition is the name of the PluginDefinition this instance is for.
                  type: string
                releaseNamespace:
                  description: ReleaseNamespace is the namespace in the remote cluster to which the backend is deployed.\nDefaults to the Greenhouse managed namespace if not set.
                  type: string
              required:
                - disabled
                - pluginDefinition
              type: object
          required:
            - clusterSelector
            - plugin
          type: object
        status:
          description: PluginPresetStatus defines the observed state of PluginPreset
          properties:
            statusConditions:
              description: StatusConditions contain the different conditions that constitute the status of the PluginPreset.
              properties:
                conditions:
                  items:
                    description: Condition contains additional information on the state of a resource.
                    properties:
                      lastTransitionTime:
                        description: LastTransitionTime is the last time the condition transitioned from one status to another.
                        format: date-time
                        type: string
                      message:
                        description: Message is an optional human readable message indicating details about the last transition.
                        type: string
                      reason:
                        description: Reason is a one-word, CamelCase reason for the condition's last transition.
                        type: string
                      status:
                        description: Status of the condition.
                        type: string
                      type:
                        description: Type of the condition.
                        type: string
                    required:
                      - lastTransitionTime
                      - status
                      - type
                    type: object
                  type: array
                  x-kubernetes-list-map-keys:
                    - type
                  x-kubernetes-list-type: map
              type: object
          type: object
      type: object
    Team:
      xml:
        name: greenhouse.sap
        namespace: v1alpha1
      title: Team
      description: Team is the Schema for the teams API
      properties:
        apiVersion:
          description: 'APIVersion defines the versioned schema of this representation of an object.\nServers should convert recognized schemas to the latest internal value, and\nmay reject unrecognized values.\nMore info: https://git.k8s.io/community/contributors/devel/sig-architecture/api-conventions.md#resources'
          type: string
        kind:
          description: 'Kind is a string value representing the REST resource this object represents.\nServers may infer this from the endpoint the client submits requests to.\nCannot be updated.\nIn CamelCase.\nMore info: https://git.k8s.io/community/contributors/devel/sig-architecture/api-conventions.md#types-kinds'
          type: string
        metadata:
          type: object
        spec:
          description: TeamSpec defines the desired state of Team
          properties:
            description:
              description: Description provides additional details of the team.
              type: string
            joinUrl:
              description: URL to join the IdP group.
              type: string
            mappedIdPGroup:
              description: IdP group id matching team.
              type: string
          type: object
        status:
          description: TeamStatus defines the observed state of Team
          properties:
            statusConditions:
              description: A StatusConditions contains a list of conditions.\nOnly one condition of a given type may exist in the list.
              properties:
                conditions:
                  items:
                    description: Condition contains additional information on the state of a resource.
                    properties:
                      lastTransitionTime:
                        description: LastTransitionTime is the last time the condition transitioned from one status to another.
                        format: date-time
                        type: string
                      message:
                        description: Message is an optional human readable message indicating details about the last transition.
                        type: string
                      reason:
                        description: Reason is a one-word, CamelCase reason for the condition's last transition.
                        type: string
                      status:
                        description: Status of the condition.
                        type: string
                      type:
                        description: Type of the condition.
                        type: string
                    required:
                      - lastTransitionTime
                      - status
                      - type
                    type: object
                  type: array
                  x-kubernetes-list-map-keys:
                    - type
                  x-kubernetes-list-type: map
              type: object
          required:
            - statusConditions
          type: object
      type: object
    TeamRoleBinding:
      xml:
        name: greenhouse.sap
        namespace: v1alpha1
      title: TeamRoleBinding
      description: TeamRoleBinding is the Schema for the rolebindings API
      properties:
        apiVersion:
          description: 'APIVersion defines the versioned schema of this representation of an object.\nServers should convert recognized schemas to the latest internal value, and\nmay reject unrecognized values.\nMore info: https://git.k8s.io/community/contributors/devel/sig-architecture/api-conventions.md#resources'
          type: string
        kind:
          description: 'Kind is a string value representing the REST resource this object represents.\nServers may infer this from the endpoint the client submits requests to.\nCannot be updated.\nIn CamelCase.\nMore info: https://git.k8s.io/community/contributors/devel/sig-architecture/api-conventions.md#types-kinds'
          type: string
        metadata:
          type: object
        spec:
          description: TeamRoleBindingSpec defines the desired state of a TeamRoleBinding
          properties:
            clusterName:
              description: ClusterName is the name of the cluster the rbacv1 resources are created on.
              type: string
            clusterSelector:
              description: ClusterSelector is a label selector to select the Clusters the TeamRoleBinding should be deployed to.
              properties:
                matchExpressions:
                  description: matchExpressions is a list of label selector requirements. The requirements are ANDed.
                  items:
                    description: A label selector requirement is a selector that contains values, a key, and an operator that\nrelates the key and values.
                    properties:
                      key:
                        description: key is the label key that the selector applies to.
                        type: string
                      operator:
                        description: operator represents a key's relationship to a set of values.\nValid operators are In, NotIn, Exists and DoesNotExist.
                        type: string
                      values:
                        description: values is an array of string values. If the operator is In or NotIn,\nthe values array must be non-empty. If the operator is Exists or DoesNotExist,\nthe values array must be empty. This array is replaced during a strategic\nmerge patch.
                        items:
                          type: string
                        type: array
                        x-kubernetes-list-type: atomic
                    required:
                      - key
                      - operator
                    type: object
                  type: array
                  x-kubernetes-list-type: atomic
                matchLabels:
                  additionalProperties:
                    type: string
                  description: matchLabels is a map of {key,value} pairs. A single {key,value} in the matchLabels\nmap is equivalent to an element of matchExpressions, whose key field is "key", the\noperator is "In", and the values array contains only "value". The requirements are ANDed.
                  type: object
              type: object
              x-kubernetes-map-type: atomic
            namespaces:
              description: Namespaces is the immutable list of namespaces in the Greenhouse Clusters to apply the RoleBinding to.\nIf empty, a ClusterRoleBinding will be created on the remote cluster, otherwise a RoleBinding per namespace.
              items:
                type: string
              type: array
            teamRef:
              description: TeamRef references a Greenhouse Team by name
              type: string
            teamRoleRef:
              description: TeamRoleRef references a Greenhouse TeamRole by name
              type: string
          type: object
        status:
          description: TeamRoleBindingStatus defines the observed state of the TeamRoleBinding
          properties:
            clusters:
              description: PropagationStatus is the list of clusters the TeamRoleBinding is applied to
              items:
                description: PropagationStatus defines the observed state of the TeamRoleBinding's associated rbacv1 resources  on a Cluster
                properties:
                  clusterName:
                    description: ClusterName is the name of the cluster the rbacv1 resources are created on.
                    type: string
                  condition:
                    description: Condition is the overall Status of the rbacv1 resources created on the cluster
                    properties:
                      lastTransitionTime:
                        description: LastTransitionTime is the last time the condition transitioned from one status to another.
                        format: date-time
                        type: string
                      message:
                        description: Message is an optional human readable message indicating details about the last transition.
                        type: string
                      reason:
                        description: Reason is a one-word, CamelCase reason for the condition's last transition.
                        type: string
                      status:
                        description: Status of the condition.
                        type: string
                      type:
                        description: Type of the condition.
                        type: string
                    required:
                      - lastTransitionTime
                      - status
                      - type
                    type: object
                required:
                  - clusterName
                type: object
              type: array
              x-kubernetes-list-map-keys:
                - clusterName
              x-kubernetes-list-type: map
            statusConditions:
              description: StatusConditions contain the different conditions that constitute the status of the TeamRoleBinding.
              properties:
                conditions:
                  items:
                    description: Condition contains additional information on the state of a resource.
                    properties:
                      lastTransitionTime:
                        description: LastTransitionTime is the last time the condition transitioned from one status to another.
                        format: date-time
                        type: string
                      message:
                        description: Message is an optional human readable message indicating details about the last transition.
                        type: string
                      reason:
                        description: Reason is a one-word, CamelCase reason for the condition's last transition.
                        type: string
                      status:
                        description: Status of the condition.
                        type: string
                      type:
                        description: Type of the condition.
                        type: string
                    required:
                      - lastTransitionTime
                      - status
                      - type
                    type: object
                  type: array
                  x-kubernetes-list-map-keys:
                    - type
                  x-kubernetes-list-type: map
              type: object
          type: object
      type: object
    Plugin:
      xml:
        name: greenhouse.sap
        namespace: v1alpha1
      title: Plugin
      description: Plugin is the Schema for the plugins API
      properties:
        apiVersion:
          description: 'APIVersion defines the versioned schema of this representation of an object.\nServers should convert recognized schemas to the latest internal value, and\nmay reject unrecognized values.\nMore info: https://git.k8s.io/community/contributors/devel/sig-architecture/api-conventions.md#resources'
          type: string
        kind:
          description: 'Kind is a string value representing the REST resource this object represents.\nServers may infer this from the endpoint the client submits requests to.\nCannot be updated.\nIn CamelCase.\nMore info: https://git.k8s.io/community/contributors/devel/sig-architecture/api-conventions.md#types-kinds'
          type: string
        metadata:
          type: object
        spec:
          description: PluginSpec defines the desired state of Plugin
          properties:
            clusterName:
              description: ClusterName is the name of the cluster the plugin is deployed to. If not set, the plugin is deployed to the greenhouse cluster.
              type: string
            disabled:
              description: Disabled indicates that the plugin is administratively disabled.
              type: boolean
            displayName:
              description: DisplayName is an optional name for the Plugin to be displayed in the Greenhouse UI.\nThis is especially helpful to distinguish multiple instances of a PluginDefinition in the same context.\nDefaults to a normalized version of metadata.name.
              type: string
            optionValues:
              description: Values are the values for a PluginDefinition instance.
              items:
                description: PluginOptionValue is the value for a PluginOption.
                properties:
                  name:
                    description: Name of the values.
                    type: string
                  value:
                    description: Value is the actual value in plain text.
                    x-kubernetes-preserve-unknown-fields: true
                  valueFrom:
                    description: ValueFrom references a potentially confidential value in another source.
                    properties:
                      secret:
                        description: Secret references the secret containing the value.
                        properties:
                          key:
                            description: Key in the secret to select the value from.
                            type: string
                          name:
                            description: Name of the secret in the same namespace.
                            type: string
                        required:
                          - key
                          - name
                        type: object
                    type: object
                required:
                  - name
                type: object
              type: array
            pluginDefinition:
              description: PluginDefinition is the name of the PluginDefinition this instance is for.
              type: string
            releaseNamespace:
              description: ReleaseNamespace is the namespace in the remote cluster to which the backend is deployed.\nDefaults to the Greenhouse managed namespace if not set.
              type: string
          required:
            - disabled
            - pluginDefinition
          type: object
        status:
          description: PluginStatus defines the observed state of Plugin
          properties:
            description:
              description: Description provides additional details of the plugin.
              type: string
            exposedServices:
              additionalProperties:
                description: Service references a Kubernetes service of a Plugin.
                properties:
                  name:
                    description: Name is the name of the service in the target cluster.
                    type: string
                  namespace:
                    description: Namespace is the namespace of the service in the target cluster.
                    type: string
                  port:
                    description: Port is the port of the service.
                    format: int32
                    type: integer
                  protocol:
                    description: Protocol is the protocol of the service.
                    type: string
                required:
                  - name
                  - namespace
                  - port
                type: object
              description: ExposedServices provides an overview of the Plugins services that are centrally exposed.\nIt maps the exposed URL to the service found in the manifest.
              type: object
            helmChart:
              description: HelmChart contains a reference the helm chart used for the deployed pluginDefinition version.
              properties:
                name:
                  description: Name of the HelmChart chart.
                  type: string
                repository:
                  description: Repository of the HelmChart chart.
                  type: string
                version:
                  description: Version of the HelmChart chart.
                  type: string
              required:
                - name
                - repository
                - version
              type: object
            helmReleaseStatus:
              description: HelmReleaseStatus reflects the status of the latest HelmChart release.\nThis is only configured if the pluginDefinition is backed by HelmChart.
              properties:
                firstDeployed:
                  description: FirstDeployed is the timestamp of the first deployment of the release.
                  format: date-time
                  type: string
                lastDeployed:
                  description: LastDeployed is the timestamp of the last deployment of the release.
                  format: date-time
                  type: string
                status:
                  description: Status is the status of a HelmChart release.
                  type: string
              required:
                - status
              type: object
            statusConditions:
              description: StatusConditions contain the different conditions that constitute the status of the Plugin.
              properties:
                conditions:
                  items:
                    description: Condition contains additional information on the state of a resource.
                    properties:
                      lastTransitionTime:
                        description: LastTransitionTime is the last time the condition transitioned from one status to another.
                        format: date-time
                        type: string
                      message:
                        description: Message is an optional human readable message indicating details about the last transition.
                        type: string
                      reason:
                        description: Reason is a one-word, CamelCase reason for the condition's last transition.
                        type: string
                      status:
                        description: Status of the condition.
                        type: string
                      type:
                        description: Type of the condition.
                        type: string
                    required:
                      - lastTransitionTime
                      - status
                      - type
                    type: object
                  type: array
                  x-kubernetes-list-map-keys:
                    - type
                  x-kubernetes-list-type: map
              type: object
            uiApplication:
              description: UIApplication contains a reference to the frontend that is used for the deployed pluginDefinition version.
              properties:
                name:
                  description: Name of the UI application.
                  type: string
                url:
                  description: URL specifies the url to a built javascript asset.\nBy default, assets are loaded from the Juno asset server using the provided name and version.
                  type: string
                version:
                  description: Version of the frontend application.
                  type: string
              required:
                - name
                - version
              type: object
            version:
              description: Version contains the latest pluginDefinition version the config was last applied with successfully.
              type: string
            weight:
              description: Weight configures the order in which Plugins are shown in the Greenhouse UI.
              format: int32
              type: integer
          type: object
      type: object
    PluginDefinition:
      xml:
        name: greenhouse.sap
        namespace: v1alpha1
      title: PluginDefinition
      description: PluginDefinition is the Schema for the PluginDefinitions API
      properties:
        apiVersion:
          description: 'APIVersion defines the versioned schema of this representation of an object.\nServers should convert recognized schemas to the latest internal value, and\nmay reject unrecognized values.\nMore info: https://git.k8s.io/community/contributors/devel/sig-architecture/api-conventions.md#resources'
          type: string
        kind:
          description: 'Kind is a string value representing the REST resource this object represents.\nServers may infer this from the endpoint the client submits requests to.\nCannot be updated.\nIn CamelCase.\nMore info: https://git.k8s.io/community/contributors/devel/sig-architecture/api-conventions.md#types-kinds'
          type: string
        metadata:
          type: object
        spec:
          description: PluginDefinitionSpec defines the desired state of PluginDefinitionSpec
          properties:
            description:
              description: Description provides additional details of the pluginDefinition.
              type: string
            displayName:
              description: DisplayName provides a human-readable label for the pluginDefinition.
              type: string
            docMarkDownUrl:
              description: DocMarkDownUrl specifies the URL to the markdown documentation file for this plugin.\nSource needs to allow all CORS origins.
              type: string
            helmChart:
              description: HelmChart specifies where the Helm Chart for this pluginDefinition can be found.
              properties:
                name:
                  description: Name of the HelmChart chart.
                  type: string
                repository:
                  description: Repository of the HelmChart chart.
                  type: string
                version:
                  description: Version of the HelmChart chart.
                  type: string
              required:
                - name
                - repository
                - version
              type: object
            icon:
              description: 'Icon specifies the icon to be used for this plugin in the Greenhouse UI.\nIcons can be either:\n- A string representing a juno icon in camel case from this list: https://github.com/sapcc/juno/blob/main/libs/juno-ui-components/src/components/Icon/Icon.component.js#L6-L52\n- A publicly accessible image reference to a .png file. Will be displayed 100x100px'
              type: string
            options:
              description: RequiredValues is a list of values required to create an instance of this PluginDefinition.
              items:
                properties:
                  default:
                    description: Default provides a default value for the option
                    x-kubernetes-preserve-unknown-fields: true
                  description:
                    description: Description provides a human-readable text for the value as shown in the UI.
                    type: string
                  displayName:
                    description: DisplayName provides a human-readable label for the configuration option
                    type: string
                  name:
                    description: Name/Key of the config option.
                    type: string
                  regex:
                    description: Regex specifies a match rule for validating configuration options.
                    type: string
                  required:
                    description: Required indicates that this config option is required
                    type: boolean
                  type:
                    description: Type of this configuration option.
                    enum:
                      - string
                      - secret
                      - bool
                      - int
                      - list
                      - map
                    type: string
                required:
                  - name
                  - required
                  - type
                type: object
              type: array
            uiApplication:
              description: UIApplication specifies a reference to a UI application
              properties:
                name:
                  description: Name of the UI application.
                  type: string
                url:
                  description: URL specifies the url to a built javascript asset.\nBy default, assets are loaded from the Juno asset server using the provided name and version.
                  type: string
                version:
                  description: Version of the frontend application.
                  type: string
              required:
                - name
                - version
              type: object
            version:
              description: Version of this pluginDefinition
              type: string
            weight:
              description: Weight configures the order in which Plugins are shown in the Greenhouse UI.\nDefaults to alphabetical sorting if not provided or on conflict.
              format: int32
              type: integer
          required:
            - version
          type: object
        status:
          description: PluginDefinitionStatus defines the observed state of PluginDefinition
          type: object
      type: object<|MERGE_RESOLUTION|>--- conflicted
+++ resolved
@@ -1,23 +1,49 @@
 openapi: 3.0.0
 info:
   title: Greenhouse
-<<<<<<< HEAD
-  version: 06655f6
-=======
   version: c9d3eaa
->>>>>>> 62c37782
   description: PlusOne operations platform
 paths:
+  /TeamMembership:
+    post:
+      responses:
+        default:
+          description: TeamMembership
+  /Plugin:
+    post:
+      responses:
+        default:
+          description: Plugin
   /Organization:
     post:
       responses:
         default:
           description: Organization
+  /PluginDefinition:
+    post:
+      responses:
+        default:
+          description: PluginDefinition
+  /PluginPreset:
+    post:
+      responses:
+        default:
+          description: PluginPreset
   /ClusterKubeconfig:
     post:
       responses:
         default:
           description: ClusterKubeconfig
+  /TeamRoleBinding:
+    post:
+      responses:
+        default:
+          description: TeamRoleBinding
+  /Team:
+    post:
+      responses:
+        default:
+          description: Team
   /Cluster:
     post:
       responses:
@@ -28,38 +54,288 @@
       responses:
         default:
           description: TeamRole
-  /TeamMembership:
-    post:
-      responses:
-        default:
-          description: TeamMembership
-  /PluginPreset:
-    post:
-      responses:
-        default:
-          description: PluginPreset
-  /Team:
-    post:
-      responses:
-        default:
-          description: Team
-  /TeamRoleBinding:
-    post:
-      responses:
-        default:
-          description: TeamRoleBinding
-  /Plugin:
-    post:
-      responses:
-        default:
-          description: Plugin
-  /PluginDefinition:
-    post:
-      responses:
-        default:
-          description: PluginDefinition
 components:
   schemas:
+    TeamMembership:
+      xml:
+        name: greenhouse.sap
+        namespace: v1alpha1
+      title: TeamMembership
+      description: TeamMembership is the Schema for the teammemberships API
+      properties:
+        apiVersion:
+          description: 'APIVersion defines the versioned schema of this representation of an object.\nServers should convert recognized schemas to the latest internal value, and\nmay reject unrecognized values.\nMore info: https://git.k8s.io/community/contributors/devel/sig-architecture/api-conventions.md#resources'
+          type: string
+        kind:
+          description: 'Kind is a string value representing the REST resource this object represents.\nServers may infer this from the endpoint the client submits requests to.\nCannot be updated.\nIn CamelCase.\nMore info: https://git.k8s.io/community/contributors/devel/sig-architecture/api-conventions.md#types-kinds'
+          type: string
+        metadata:
+          type: object
+        spec:
+          description: TeamMembershipSpec defines the desired state of TeamMembership
+          properties:
+            members:
+              description: Members list users that are part of a team.
+              items:
+                description: User specifies a human person.
+                properties:
+                  email:
+                    description: Email of the user.
+                    type: string
+                  firstName:
+                    description: FirstName of the user.
+                    type: string
+                  id:
+                    description: ID is the unique identifier of the user.
+                    type: string
+                  lastName:
+                    description: LastName of the user.
+                    type: string
+                required:
+                  - email
+                  - firstName
+                  - id
+                  - lastName
+                type: object
+              type: array
+          type: object
+        status:
+          description: TeamMembershipStatus defines the observed state of TeamMembership
+          properties:
+            lastSyncedTime:
+              description: LastSyncedTime is the information when was the last time the membership was synced
+              format: date-time
+              type: string
+            lastUpdateTime:
+              description: LastChangedTime is the information when was the last time the membership was actually changed
+              format: date-time
+              type: string
+            statusConditions:
+              description: StatusConditions contain the different conditions that constitute the status of the TeamMembership.
+              properties:
+                conditions:
+                  items:
+                    description: Condition contains additional information on the state of a resource.
+                    properties:
+                      lastTransitionTime:
+                        description: LastTransitionTime is the last time the condition transitioned from one status to another.
+                        format: date-time
+                        type: string
+                      message:
+                        description: Message is an optional human readable message indicating details about the last transition.
+                        type: string
+                      reason:
+                        description: Reason is a one-word, CamelCase reason for the condition's last transition.
+                        type: string
+                      status:
+                        description: Status of the condition.
+                        type: string
+                      type:
+                        description: Type of the condition.
+                        type: string
+                    required:
+                      - lastTransitionTime
+                      - status
+                      - type
+                    type: object
+                  type: array
+                  x-kubernetes-list-map-keys:
+                    - type
+                  x-kubernetes-list-type: map
+              type: object
+          type: object
+      type: object
+    Plugin:
+      xml:
+        name: greenhouse.sap
+        namespace: v1alpha1
+      title: Plugin
+      description: Plugin is the Schema for the plugins API
+      properties:
+        apiVersion:
+          description: 'APIVersion defines the versioned schema of this representation of an object.\nServers should convert recognized schemas to the latest internal value, and\nmay reject unrecognized values.\nMore info: https://git.k8s.io/community/contributors/devel/sig-architecture/api-conventions.md#resources'
+          type: string
+        kind:
+          description: 'Kind is a string value representing the REST resource this object represents.\nServers may infer this from the endpoint the client submits requests to.\nCannot be updated.\nIn CamelCase.\nMore info: https://git.k8s.io/community/contributors/devel/sig-architecture/api-conventions.md#types-kinds'
+          type: string
+        metadata:
+          type: object
+        spec:
+          description: PluginSpec defines the desired state of Plugin
+          properties:
+            clusterName:
+              description: ClusterName is the name of the cluster the plugin is deployed to. If not set, the plugin is deployed to the greenhouse cluster.
+              type: string
+            disabled:
+              description: Disabled indicates that the plugin is administratively disabled.
+              type: boolean
+            displayName:
+              description: DisplayName is an optional name for the Plugin to be displayed in the Greenhouse UI.\nThis is especially helpful to distinguish multiple instances of a PluginDefinition in the same context.\nDefaults to a normalized version of metadata.name.
+              type: string
+            optionValues:
+              description: Values are the values for a PluginDefinition instance.
+              items:
+                description: PluginOptionValue is the value for a PluginOption.
+                properties:
+                  name:
+                    description: Name of the values.
+                    type: string
+                  value:
+                    description: Value is the actual value in plain text.
+                    x-kubernetes-preserve-unknown-fields: true
+                  valueFrom:
+                    description: ValueFrom references a potentially confidential value in another source.
+                    properties:
+                      secret:
+                        description: Secret references the secret containing the value.
+                        properties:
+                          key:
+                            description: Key in the secret to select the value from.
+                            type: string
+                          name:
+                            description: Name of the secret in the same namespace.
+                            type: string
+                        required:
+                          - key
+                          - name
+                        type: object
+                    type: object
+                required:
+                  - name
+                type: object
+              type: array
+            pluginDefinition:
+              description: PluginDefinition is the name of the PluginDefinition this instance is for.
+              type: string
+            releaseNamespace:
+              description: ReleaseNamespace is the namespace in the remote cluster to which the backend is deployed.\nDefaults to the Greenhouse managed namespace if not set.
+              type: string
+          required:
+            - disabled
+            - pluginDefinition
+          type: object
+        status:
+          description: PluginStatus defines the observed state of Plugin
+          properties:
+            description:
+              description: Description provides additional details of the plugin.
+              type: string
+            exposedServices:
+              additionalProperties:
+                description: Service references a Kubernetes service of a Plugin.
+                properties:
+                  name:
+                    description: Name is the name of the service in the target cluster.
+                    type: string
+                  namespace:
+                    description: Namespace is the namespace of the service in the target cluster.
+                    type: string
+                  port:
+                    description: Port is the port of the service.
+                    format: int32
+                    type: integer
+                  protocol:
+                    description: Protocol is the protocol of the service.
+                    type: string
+                required:
+                  - name
+                  - namespace
+                  - port
+                type: object
+              description: ExposedServices provides an overview of the Plugins services that are centrally exposed.\nIt maps the exposed URL to the service found in the manifest.
+              type: object
+            helmChart:
+              description: HelmChart contains a reference the helm chart used for the deployed pluginDefinition version.
+              properties:
+                name:
+                  description: Name of the HelmChart chart.
+                  type: string
+                repository:
+                  description: Repository of the HelmChart chart.
+                  type: string
+                version:
+                  description: Version of the HelmChart chart.
+                  type: string
+              required:
+                - name
+                - repository
+                - version
+              type: object
+            helmReleaseStatus:
+              description: HelmReleaseStatus reflects the status of the latest HelmChart release.\nThis is only configured if the pluginDefinition is backed by HelmChart.
+              properties:
+                firstDeployed:
+                  description: FirstDeployed is the timestamp of the first deployment of the release.
+                  format: date-time
+                  type: string
+                lastDeployed:
+                  description: LastDeployed is the timestamp of the last deployment of the release.
+                  format: date-time
+                  type: string
+                status:
+                  description: Status is the status of a HelmChart release.
+                  type: string
+              required:
+                - status
+              type: object
+            statusConditions:
+              description: StatusConditions contain the different conditions that constitute the status of the Plugin.
+              properties:
+                conditions:
+                  items:
+                    description: Condition contains additional information on the state of a resource.
+                    properties:
+                      lastTransitionTime:
+                        description: LastTransitionTime is the last time the condition transitioned from one status to another.
+                        format: date-time
+                        type: string
+                      message:
+                        description: Message is an optional human readable message indicating details about the last transition.
+                        type: string
+                      reason:
+                        description: Reason is a one-word, CamelCase reason for the condition's last transition.
+                        type: string
+                      status:
+                        description: Status of the condition.
+                        type: string
+                      type:
+                        description: Type of the condition.
+                        type: string
+                    required:
+                      - lastTransitionTime
+                      - status
+                      - type
+                    type: object
+                  type: array
+                  x-kubernetes-list-map-keys:
+                    - type
+                  x-kubernetes-list-type: map
+              type: object
+            uiApplication:
+              description: UIApplication contains a reference to the frontend that is used for the deployed pluginDefinition version.
+              properties:
+                name:
+                  description: Name of the UI application.
+                  type: string
+                url:
+                  description: URL specifies the url to a built javascript asset.\nBy default, assets are loaded from the Juno asset server using the provided name and version.
+                  type: string
+                version:
+                  description: Version of the frontend application.
+                  type: string
+              required:
+                - name
+                - version
+              type: object
+            version:
+              description: Version contains the latest pluginDefinition version the config was last applied with successfully.
+              type: string
+            weight:
+              description: Weight configures the order in which Plugins are shown in the Greenhouse UI.
+              format: int32
+              type: integer
+          type: object
+      type: object
     Organization:
       xml:
         name: greenhouse.sap
@@ -181,11 +457,312 @@
           description: OrganizationStatus defines the observed state of an Organization
           properties:
             statusConditions:
-<<<<<<< HEAD
-              description: StatusConditions contain the different conditions that constitute the status of the Organization
-=======
-              description: StatusConditions contain the different conditions that constitute the status of the TeamMembership.
->>>>>>> 62c37782
+              description: StatusConditions contain the different conditions that constitute the status of the Organization.
+              properties:
+                conditions:
+                  items:
+                    description: Condition contains additional information on the state of a resource.
+                    properties:
+                      lastTransitionTime:
+                        description: LastTransitionTime is the last time the condition transitioned from one status to another.
+                        format: date-time
+                        type: string
+                      message:
+                        description: Message is an optional human readable message indicating details about the last transition.
+                        type: string
+                      reason:
+                        description: Reason is a one-word, CamelCase reason for the condition's last transition.
+                        type: string
+                      status:
+                        description: Status of the condition.
+                        type: string
+                      type:
+                        description: Type of the condition.
+                        type: string
+                    required:
+                      - lastTransitionTime
+                      - status
+                      - type
+                    type: object
+                  type: array
+                  x-kubernetes-list-map-keys:
+                    - type
+                  x-kubernetes-list-type: map
+              type: object
+          type: object
+      type: object
+    PluginDefinition:
+      xml:
+        name: greenhouse.sap
+        namespace: v1alpha1
+      title: PluginDefinition
+      description: PluginDefinition is the Schema for the PluginDefinitions API
+      properties:
+        apiVersion:
+          description: 'APIVersion defines the versioned schema of this representation of an object.\nServers should convert recognized schemas to the latest internal value, and\nmay reject unrecognized values.\nMore info: https://git.k8s.io/community/contributors/devel/sig-architecture/api-conventions.md#resources'
+          type: string
+        kind:
+          description: 'Kind is a string value representing the REST resource this object represents.\nServers may infer this from the endpoint the client submits requests to.\nCannot be updated.\nIn CamelCase.\nMore info: https://git.k8s.io/community/contributors/devel/sig-architecture/api-conventions.md#types-kinds'
+          type: string
+        metadata:
+          type: object
+        spec:
+          description: PluginDefinitionSpec defines the desired state of PluginDefinitionSpec
+          properties:
+            description:
+              description: Description provides additional details of the pluginDefinition.
+              type: string
+            displayName:
+              description: DisplayName provides a human-readable label for the pluginDefinition.
+              type: string
+            docMarkDownUrl:
+              description: DocMarkDownUrl specifies the URL to the markdown documentation file for this plugin.\nSource needs to allow all CORS origins.
+              type: string
+            helmChart:
+              description: HelmChart specifies where the Helm Chart for this pluginDefinition can be found.
+              properties:
+                name:
+                  description: Name of the HelmChart chart.
+                  type: string
+                repository:
+                  description: Repository of the HelmChart chart.
+                  type: string
+                version:
+                  description: Version of the HelmChart chart.
+                  type: string
+              required:
+                - name
+                - repository
+                - version
+              type: object
+            icon:
+              description: 'Icon specifies the icon to be used for this plugin in the Greenhouse UI.\nIcons can be either:\n- A string representing a juno icon in camel case from this list: https://github.com/sapcc/juno/blob/main/libs/juno-ui-components/src/components/Icon/Icon.component.js#L6-L52\n- A publicly accessible image reference to a .png file. Will be displayed 100x100px'
+              type: string
+            options:
+              description: RequiredValues is a list of values required to create an instance of this PluginDefinition.
+              items:
+                properties:
+                  default:
+                    description: Default provides a default value for the option
+                    x-kubernetes-preserve-unknown-fields: true
+                  description:
+                    description: Description provides a human-readable text for the value as shown in the UI.
+                    type: string
+                  displayName:
+                    description: DisplayName provides a human-readable label for the configuration option
+                    type: string
+                  name:
+                    description: Name/Key of the config option.
+                    type: string
+                  regex:
+                    description: Regex specifies a match rule for validating configuration options.
+                    type: string
+                  required:
+                    description: Required indicates that this config option is required
+                    type: boolean
+                  type:
+                    description: Type of this configuration option.
+                    enum:
+                      - string
+                      - secret
+                      - bool
+                      - int
+                      - list
+                      - map
+                    type: string
+                required:
+                  - name
+                  - required
+                  - type
+                type: object
+              type: array
+            uiApplication:
+              description: UIApplication specifies a reference to a UI application
+              properties:
+                name:
+                  description: Name of the UI application.
+                  type: string
+                url:
+                  description: URL specifies the url to a built javascript asset.\nBy default, assets are loaded from the Juno asset server using the provided name and version.
+                  type: string
+                version:
+                  description: Version of the frontend application.
+                  type: string
+              required:
+                - name
+                - version
+              type: object
+            version:
+              description: Version of this pluginDefinition
+              type: string
+            weight:
+              description: Weight configures the order in which Plugins are shown in the Greenhouse UI.\nDefaults to alphabetical sorting if not provided or on conflict.
+              format: int32
+              type: integer
+          required:
+            - version
+          type: object
+        status:
+          description: PluginDefinitionStatus defines the observed state of PluginDefinition
+          type: object
+      type: object
+    PluginPreset:
+      xml:
+        name: greenhouse.sap
+        namespace: v1alpha1
+      title: PluginPreset
+      description: PluginPreset is the Schema for the PluginPresets API
+      properties:
+        apiVersion:
+          description: 'APIVersion defines the versioned schema of this representation of an object.\nServers should convert recognized schemas to the latest internal value, and\nmay reject unrecognized values.\nMore info: https://git.k8s.io/community/contributors/devel/sig-architecture/api-conventions.md#resources'
+          type: string
+        kind:
+          description: 'Kind is a string value representing the REST resource this object represents.\nServers may infer this from the endpoint the client submits requests to.\nCannot be updated.\nIn CamelCase.\nMore info: https://git.k8s.io/community/contributors/devel/sig-architecture/api-conventions.md#types-kinds'
+          type: string
+        metadata:
+          type: object
+        spec:
+          description: PluginPresetSpec defines the desired state of PluginPreset
+          properties:
+            clusterOptionOverrides:
+              description: ClusterOptionOverrides define plugin option values to override by the PluginPreset
+              items:
+                description: ClusterOptionOverride defines which plugin option should be override in which cluster
+                properties:
+                  clusterName:
+                    type: string
+                  overrides:
+                    items:
+                      description: PluginOptionValue is the value for a PluginOption.
+                      properties:
+                        name:
+                          description: Name of the values.
+                          type: string
+                        value:
+                          description: Value is the actual value in plain text.
+                          x-kubernetes-preserve-unknown-fields: true
+                        valueFrom:
+                          description: ValueFrom references a potentially confidential value in another source.
+                          properties:
+                            secret:
+                              description: Secret references the secret containing the value.
+                              properties:
+                                key:
+                                  description: Key in the secret to select the value from.
+                                  type: string
+                                name:
+                                  description: Name of the secret in the same namespace.
+                                  type: string
+                              required:
+                                - key
+                                - name
+                              type: object
+                          type: object
+                      required:
+                        - name
+                      type: object
+                    type: array
+                required:
+                  - clusterName
+                  - overrides
+                type: object
+              type: array
+            clusterSelector:
+              description: ClusterSelector is a label selector to select the clusters the plugin bundle should be deployed to.
+              properties:
+                matchExpressions:
+                  description: matchExpressions is a list of label selector requirements. The requirements are ANDed.
+                  items:
+                    description: A label selector requirement is a selector that contains values, a key, and an operator that\nrelates the key and values.
+                    properties:
+                      key:
+                        description: key is the label key that the selector applies to.
+                        type: string
+                      operator:
+                        description: operator represents a key's relationship to a set of values.\nValid operators are In, NotIn, Exists and DoesNotExist.
+                        type: string
+                      values:
+                        description: values is an array of string values. If the operator is In or NotIn,\nthe values array must be non-empty. If the operator is Exists or DoesNotExist,\nthe values array must be empty. This array is replaced during a strategic\nmerge patch.
+                        items:
+                          type: string
+                        type: array
+                        x-kubernetes-list-type: atomic
+                    required:
+                      - key
+                      - operator
+                    type: object
+                  type: array
+                  x-kubernetes-list-type: atomic
+                matchLabels:
+                  additionalProperties:
+                    type: string
+                  description: matchLabels is a map of {key,value} pairs. A single {key,value} in the matchLabels\nmap is equivalent to an element of matchExpressions, whose key field is "key", the\noperator is "In", and the values array contains only "value". The requirements are ANDed.
+                  type: object
+              type: object
+              x-kubernetes-map-type: atomic
+            plugin:
+              description: PluginSpec is the spec of the plugin to be deployed by the PluginPreset.
+              properties:
+                clusterName:
+                  description: ClusterName is the name of the cluster the plugin is deployed to. If not set, the plugin is deployed to the greenhouse cluster.
+                  type: string
+                disabled:
+                  description: Disabled indicates that the plugin is administratively disabled.
+                  type: boolean
+                displayName:
+                  description: DisplayName is an optional name for the Plugin to be displayed in the Greenhouse UI.\nThis is especially helpful to distinguish multiple instances of a PluginDefinition in the same context.\nDefaults to a normalized version of metadata.name.
+                  type: string
+                optionValues:
+                  description: Values are the values for a PluginDefinition instance.
+                  items:
+                    description: PluginOptionValue is the value for a PluginOption.
+                    properties:
+                      name:
+                        description: Name of the values.
+                        type: string
+                      value:
+                        description: Value is the actual value in plain text.
+                        x-kubernetes-preserve-unknown-fields: true
+                      valueFrom:
+                        description: ValueFrom references a potentially confidential value in another source.
+                        properties:
+                          secret:
+                            description: Secret references the secret containing the value.
+                            properties:
+                              key:
+                                description: Key in the secret to select the value from.
+                                type: string
+                              name:
+                                description: Name of the secret in the same namespace.
+                                type: string
+                            required:
+                              - key
+                              - name
+                            type: object
+                        type: object
+                    required:
+                      - name
+                    type: object
+                  type: array
+                pluginDefinition:
+                  description: PluginDefinition is the name of the PluginDefinition this instance is for.
+                  type: string
+                releaseNamespace:
+                  description: ReleaseNamespace is the namespace in the remote cluster to which the backend is deployed.\nDefaults to the Greenhouse managed namespace if not set.
+                  type: string
+              required:
+                - disabled
+                - pluginDefinition
+              type: object
+          required:
+            - clusterSelector
+            - plugin
+          type: object
+        status:
+          description: PluginPresetStatus defines the observed state of PluginPreset
+          properties:
+            statusConditions:
+              description: StatusConditions contain the different conditions that constitute the status of the PluginPreset.
               properties:
                 conditions:
                   items:
@@ -354,6 +931,217 @@
                     - type
                   x-kubernetes-list-type: map
               type: object
+          type: object
+      type: object
+    TeamRoleBinding:
+      xml:
+        name: greenhouse.sap
+        namespace: v1alpha1
+      title: TeamRoleBinding
+      description: TeamRoleBinding is the Schema for the rolebindings API
+      properties:
+        apiVersion:
+          description: 'APIVersion defines the versioned schema of this representation of an object.\nServers should convert recognized schemas to the latest internal value, and\nmay reject unrecognized values.\nMore info: https://git.k8s.io/community/contributors/devel/sig-architecture/api-conventions.md#resources'
+          type: string
+        kind:
+          description: 'Kind is a string value representing the REST resource this object represents.\nServers may infer this from the endpoint the client submits requests to.\nCannot be updated.\nIn CamelCase.\nMore info: https://git.k8s.io/community/contributors/devel/sig-architecture/api-conventions.md#types-kinds'
+          type: string
+        metadata:
+          type: object
+        spec:
+          description: TeamRoleBindingSpec defines the desired state of a TeamRoleBinding
+          properties:
+            clusterName:
+              description: ClusterName is the name of the cluster the rbacv1 resources are created on.
+              type: string
+            clusterSelector:
+              description: ClusterSelector is a label selector to select the Clusters the TeamRoleBinding should be deployed to.
+              properties:
+                matchExpressions:
+                  description: matchExpressions is a list of label selector requirements. The requirements are ANDed.
+                  items:
+                    description: A label selector requirement is a selector that contains values, a key, and an operator that\nrelates the key and values.
+                    properties:
+                      key:
+                        description: key is the label key that the selector applies to.
+                        type: string
+                      operator:
+                        description: operator represents a key's relationship to a set of values.\nValid operators are In, NotIn, Exists and DoesNotExist.
+                        type: string
+                      values:
+                        description: values is an array of string values. If the operator is In or NotIn,\nthe values array must be non-empty. If the operator is Exists or DoesNotExist,\nthe values array must be empty. This array is replaced during a strategic\nmerge patch.
+                        items:
+                          type: string
+                        type: array
+                        x-kubernetes-list-type: atomic
+                    required:
+                      - key
+                      - operator
+                    type: object
+                  type: array
+                  x-kubernetes-list-type: atomic
+                matchLabels:
+                  additionalProperties:
+                    type: string
+                  description: matchLabels is a map of {key,value} pairs. A single {key,value} in the matchLabels\nmap is equivalent to an element of matchExpressions, whose key field is "key", the\noperator is "In", and the values array contains only "value". The requirements are ANDed.
+                  type: object
+              type: object
+              x-kubernetes-map-type: atomic
+            namespaces:
+              description: Namespaces is the immutable list of namespaces in the Greenhouse Clusters to apply the RoleBinding to.\nIf empty, a ClusterRoleBinding will be created on the remote cluster, otherwise a RoleBinding per namespace.
+              items:
+                type: string
+              type: array
+            teamRef:
+              description: TeamRef references a Greenhouse Team by name
+              type: string
+            teamRoleRef:
+              description: TeamRoleRef references a Greenhouse TeamRole by name
+              type: string
+          type: object
+        status:
+          description: TeamRoleBindingStatus defines the observed state of the TeamRoleBinding
+          properties:
+            clusters:
+              description: PropagationStatus is the list of clusters the TeamRoleBinding is applied to
+              items:
+                description: PropagationStatus defines the observed state of the TeamRoleBinding's associated rbacv1 resources  on a Cluster
+                properties:
+                  clusterName:
+                    description: ClusterName is the name of the cluster the rbacv1 resources are created on.
+                    type: string
+                  condition:
+                    description: Condition is the overall Status of the rbacv1 resources created on the cluster
+                    properties:
+                      lastTransitionTime:
+                        description: LastTransitionTime is the last time the condition transitioned from one status to another.
+                        format: date-time
+                        type: string
+                      message:
+                        description: Message is an optional human readable message indicating details about the last transition.
+                        type: string
+                      reason:
+                        description: Reason is a one-word, CamelCase reason for the condition's last transition.
+                        type: string
+                      status:
+                        description: Status of the condition.
+                        type: string
+                      type:
+                        description: Type of the condition.
+                        type: string
+                    required:
+                      - lastTransitionTime
+                      - status
+                      - type
+                    type: object
+                required:
+                  - clusterName
+                type: object
+              type: array
+              x-kubernetes-list-map-keys:
+                - clusterName
+              x-kubernetes-list-type: map
+            statusConditions:
+              description: StatusConditions contain the different conditions that constitute the status of the TeamRoleBinding.
+              properties:
+                conditions:
+                  items:
+                    description: Condition contains additional information on the state of a resource.
+                    properties:
+                      lastTransitionTime:
+                        description: LastTransitionTime is the last time the condition transitioned from one status to another.
+                        format: date-time
+                        type: string
+                      message:
+                        description: Message is an optional human readable message indicating details about the last transition.
+                        type: string
+                      reason:
+                        description: Reason is a one-word, CamelCase reason for the condition's last transition.
+                        type: string
+                      status:
+                        description: Status of the condition.
+                        type: string
+                      type:
+                        description: Type of the condition.
+                        type: string
+                    required:
+                      - lastTransitionTime
+                      - status
+                      - type
+                    type: object
+                  type: array
+                  x-kubernetes-list-map-keys:
+                    - type
+                  x-kubernetes-list-type: map
+              type: object
+          type: object
+      type: object
+    Team:
+      xml:
+        name: greenhouse.sap
+        namespace: v1alpha1
+      title: Team
+      description: Team is the Schema for the teams API
+      properties:
+        apiVersion:
+          description: 'APIVersion defines the versioned schema of this representation of an object.\nServers should convert recognized schemas to the latest internal value, and\nmay reject unrecognized values.\nMore info: https://git.k8s.io/community/contributors/devel/sig-architecture/api-conventions.md#resources'
+          type: string
+        kind:
+          description: 'Kind is a string value representing the REST resource this object represents.\nServers may infer this from the endpoint the client submits requests to.\nCannot be updated.\nIn CamelCase.\nMore info: https://git.k8s.io/community/contributors/devel/sig-architecture/api-conventions.md#types-kinds'
+          type: string
+        metadata:
+          type: object
+        spec:
+          description: TeamSpec defines the desired state of Team
+          properties:
+            description:
+              description: Description provides additional details of the team.
+              type: string
+            joinUrl:
+              description: URL to join the IdP group.
+              type: string
+            mappedIdPGroup:
+              description: IdP group id matching team.
+              type: string
+          type: object
+        status:
+          description: TeamStatus defines the observed state of Team
+          properties:
+            statusConditions:
+              description: A StatusConditions contains a list of conditions.\nOnly one condition of a given type may exist in the list.
+              properties:
+                conditions:
+                  items:
+                    description: Condition contains additional information on the state of a resource.
+                    properties:
+                      lastTransitionTime:
+                        description: LastTransitionTime is the last time the condition transitioned from one status to another.
+                        format: date-time
+                        type: string
+                      message:
+                        description: Message is an optional human readable message indicating details about the last transition.
+                        type: string
+                      reason:
+                        description: Reason is a one-word, CamelCase reason for the condition's last transition.
+                        type: string
+                      status:
+                        description: Status of the condition.
+                        type: string
+                      type:
+                        description: Type of the condition.
+                        type: string
+                    required:
+                      - lastTransitionTime
+                      - status
+                      - type
+                    type: object
+                  type: array
+                  x-kubernetes-list-map-keys:
+                    - type
+                  x-kubernetes-list-type: map
+              type: object
+          required:
+            - statusConditions
           type: object
       type: object
     Cluster:
@@ -585,840 +1373,6 @@
               type: array
           type: object
         status:
-<<<<<<< HEAD
           description: TeamRoleStatus defines the observed state of a TeamRole
-=======
-          description: OrganizationStatus defines the observed state of an Organization
-          properties:
-            statusConditions:
-              description: StatusConditions contain the different conditions that constitute the status of the Organization.
-              properties:
-                conditions:
-                  items:
-                    description: Condition contains additional information on the state of a resource.
-                    properties:
-                      lastTransitionTime:
-                        description: LastTransitionTime is the last time the condition transitioned from one status to another.
-                        format: date-time
-                        type: string
-                      message:
-                        description: Message is an optional human readable message indicating details about the last transition.
-                        type: string
-                      reason:
-                        description: Reason is a one-word, CamelCase reason for the condition's last transition.
-                        type: string
-                      status:
-                        description: Status of the condition.
-                        type: string
-                      type:
-                        description: Type of the condition.
-                        type: string
-                    required:
-                      - lastTransitionTime
-                      - status
-                      - type
-                    type: object
-                  type: array
-                  x-kubernetes-list-map-keys:
-                    - type
-                  x-kubernetes-list-type: map
-              type: object
->>>>>>> 62c37782
-          type: object
-      type: object
-    TeamMembership:
-      xml:
-        name: greenhouse.sap
-        namespace: v1alpha1
-      title: TeamMembership
-      description: TeamMembership is the Schema for the teammemberships API
-      properties:
-        apiVersion:
-          description: 'APIVersion defines the versioned schema of this representation of an object.\nServers should convert recognized schemas to the latest internal value, and\nmay reject unrecognized values.\nMore info: https://git.k8s.io/community/contributors/devel/sig-architecture/api-conventions.md#resources'
-          type: string
-        kind:
-          description: 'Kind is a string value representing the REST resource this object represents.\nServers may infer this from the endpoint the client submits requests to.\nCannot be updated.\nIn CamelCase.\nMore info: https://git.k8s.io/community/contributors/devel/sig-architecture/api-conventions.md#types-kinds'
-          type: string
-        metadata:
-          type: object
-        spec:
-          description: TeamMembershipSpec defines the desired state of TeamMembership
-          properties:
-            members:
-              description: Members list users that are part of a team.
-              items:
-                description: User specifies a human person.
-                properties:
-                  email:
-                    description: Email of the user.
-                    type: string
-                  firstName:
-                    description: FirstName of the user.
-                    type: string
-                  id:
-                    description: ID is the unique identifier of the user.
-                    type: string
-                  lastName:
-                    description: LastName of the user.
-                    type: string
-                required:
-                  - email
-                  - firstName
-                  - id
-                  - lastName
-                type: object
-              type: array
-          type: object
-        status:
-          description: TeamMembershipStatus defines the observed state of TeamMembership
-          properties:
-            lastSyncedTime:
-              description: LastSyncedTime is the information when was the last time the membership was synced
-              format: date-time
-              type: string
-            lastUpdateTime:
-              description: LastChangedTime is the information when was the last time the membership was actually changed
-              format: date-time
-              type: string
-            statusConditions:
-              description: StatusConditions contain the different conditions that constitute the status of the TeamRoleBinding.
-              properties:
-                conditions:
-                  items:
-                    description: Condition contains additional information on the state of a resource.
-                    properties:
-                      lastTransitionTime:
-                        description: LastTransitionTime is the last time the condition transitioned from one status to another.
-                        format: date-time
-                        type: string
-                      message:
-                        description: Message is an optional human readable message indicating details about the last transition.
-                        type: string
-                      reason:
-                        description: Reason is a one-word, CamelCase reason for the condition's last transition.
-                        type: string
-                      status:
-                        description: Status of the condition.
-                        type: string
-                      type:
-                        description: Type of the condition.
-                        type: string
-                    required:
-                      - lastTransitionTime
-                      - status
-                      - type
-                    type: object
-                  type: array
-                  x-kubernetes-list-map-keys:
-                    - type
-                  x-kubernetes-list-type: map
-              type: object
-          type: object
-      type: object
-    PluginPreset:
-      xml:
-        name: greenhouse.sap
-        namespace: v1alpha1
-      title: PluginPreset
-      description: PluginPreset is the Schema for the PluginPresets API
-      properties:
-        apiVersion:
-          description: 'APIVersion defines the versioned schema of this representation of an object.\nServers should convert recognized schemas to the latest internal value, and\nmay reject unrecognized values.\nMore info: https://git.k8s.io/community/contributors/devel/sig-architecture/api-conventions.md#resources'
-          type: string
-        kind:
-          description: 'Kind is a string value representing the REST resource this object represents.\nServers may infer this from the endpoint the client submits requests to.\nCannot be updated.\nIn CamelCase.\nMore info: https://git.k8s.io/community/contributors/devel/sig-architecture/api-conventions.md#types-kinds'
-          type: string
-        metadata:
-          type: object
-        spec:
-          description: PluginPresetSpec defines the desired state of PluginPreset
-          properties:
-            clusterOptionOverrides:
-              description: ClusterOptionOverrides define plugin option values to override by the PluginPreset
-              items:
-                description: ClusterOptionOverride defines which plugin option should be override in which cluster
-                properties:
-                  clusterName:
-                    type: string
-                  overrides:
-                    items:
-                      description: PluginOptionValue is the value for a PluginOption.
-                      properties:
-                        name:
-                          description: Name of the values.
-                          type: string
-                        value:
-                          description: Value is the actual value in plain text.
-                          x-kubernetes-preserve-unknown-fields: true
-                        valueFrom:
-                          description: ValueFrom references a potentially confidential value in another source.
-                          properties:
-                            secret:
-                              description: Secret references the secret containing the value.
-                              properties:
-                                key:
-                                  description: Key in the secret to select the value from.
-                                  type: string
-                                name:
-                                  description: Name of the secret in the same namespace.
-                                  type: string
-                              required:
-                                - key
-                                - name
-                              type: object
-                          type: object
-                      required:
-                        - name
-                      type: object
-                    type: array
-                required:
-                  - clusterName
-                  - overrides
-                type: object
-              type: array
-            clusterSelector:
-              description: ClusterSelector is a label selector to select the clusters the plugin bundle should be deployed to.
-              properties:
-                matchExpressions:
-                  description: matchExpressions is a list of label selector requirements. The requirements are ANDed.
-                  items:
-                    description: A label selector requirement is a selector that contains values, a key, and an operator that\nrelates the key and values.
-                    properties:
-                      key:
-                        description: key is the label key that the selector applies to.
-                        type: string
-                      operator:
-                        description: operator represents a key's relationship to a set of values.\nValid operators are In, NotIn, Exists and DoesNotExist.
-                        type: string
-                      values:
-                        description: values is an array of string values. If the operator is In or NotIn,\nthe values array must be non-empty. If the operator is Exists or DoesNotExist,\nthe values array must be empty. This array is replaced during a strategic\nmerge patch.
-                        items:
-                          type: string
-                        type: array
-                        x-kubernetes-list-type: atomic
-                    required:
-                      - key
-                      - operator
-                    type: object
-                  type: array
-                  x-kubernetes-list-type: atomic
-                matchLabels:
-                  additionalProperties:
-                    type: string
-                  description: matchLabels is a map of {key,value} pairs. A single {key,value} in the matchLabels\nmap is equivalent to an element of matchExpressions, whose key field is "key", the\noperator is "In", and the values array contains only "value". The requirements are ANDed.
-                  type: object
-              type: object
-              x-kubernetes-map-type: atomic
-            plugin:
-              description: PluginSpec is the spec of the plugin to be deployed by the PluginPreset.
-              properties:
-                clusterName:
-                  description: ClusterName is the name of the cluster the plugin is deployed to. If not set, the plugin is deployed to the greenhouse cluster.
-                  type: string
-                disabled:
-                  description: Disabled indicates that the plugin is administratively disabled.
-                  type: boolean
-                displayName:
-                  description: DisplayName is an optional name for the Plugin to be displayed in the Greenhouse UI.\nThis is especially helpful to distinguish multiple instances of a PluginDefinition in the same context.\nDefaults to a normalized version of metadata.name.
-                  type: string
-                optionValues:
-                  description: Values are the values for a PluginDefinition instance.
-                  items:
-                    description: PluginOptionValue is the value for a PluginOption.
-                    properties:
-                      name:
-                        description: Name of the values.
-                        type: string
-                      value:
-                        description: Value is the actual value in plain text.
-                        x-kubernetes-preserve-unknown-fields: true
-                      valueFrom:
-                        description: ValueFrom references a potentially confidential value in another source.
-                        properties:
-                          secret:
-                            description: Secret references the secret containing the value.
-                            properties:
-                              key:
-                                description: Key in the secret to select the value from.
-                                type: string
-                              name:
-                                description: Name of the secret in the same namespace.
-                                type: string
-                            required:
-                              - key
-                              - name
-                            type: object
-                        type: object
-                    required:
-                      - name
-                    type: object
-                  type: array
-                pluginDefinition:
-                  description: PluginDefinition is the name of the PluginDefinition this instance is for.
-                  type: string
-                releaseNamespace:
-                  description: ReleaseNamespace is the namespace in the remote cluster to which the backend is deployed.\nDefaults to the Greenhouse managed namespace if not set.
-                  type: string
-              required:
-                - disabled
-                - pluginDefinition
-              type: object
-          required:
-            - clusterSelector
-            - plugin
-          type: object
-        status:
-          description: PluginPresetStatus defines the observed state of PluginPreset
-          properties:
-            statusConditions:
-              description: StatusConditions contain the different conditions that constitute the status of the PluginPreset.
-              properties:
-                conditions:
-                  items:
-                    description: Condition contains additional information on the state of a resource.
-                    properties:
-                      lastTransitionTime:
-                        description: LastTransitionTime is the last time the condition transitioned from one status to another.
-                        format: date-time
-                        type: string
-                      message:
-                        description: Message is an optional human readable message indicating details about the last transition.
-                        type: string
-                      reason:
-                        description: Reason is a one-word, CamelCase reason for the condition's last transition.
-                        type: string
-                      status:
-                        description: Status of the condition.
-                        type: string
-                      type:
-                        description: Type of the condition.
-                        type: string
-                    required:
-                      - lastTransitionTime
-                      - status
-                      - type
-                    type: object
-                  type: array
-                  x-kubernetes-list-map-keys:
-                    - type
-                  x-kubernetes-list-type: map
-              type: object
-          type: object
-      type: object
-    Team:
-      xml:
-        name: greenhouse.sap
-        namespace: v1alpha1
-      title: Team
-      description: Team is the Schema for the teams API
-      properties:
-        apiVersion:
-          description: 'APIVersion defines the versioned schema of this representation of an object.\nServers should convert recognized schemas to the latest internal value, and\nmay reject unrecognized values.\nMore info: https://git.k8s.io/community/contributors/devel/sig-architecture/api-conventions.md#resources'
-          type: string
-        kind:
-          description: 'Kind is a string value representing the REST resource this object represents.\nServers may infer this from the endpoint the client submits requests to.\nCannot be updated.\nIn CamelCase.\nMore info: https://git.k8s.io/community/contributors/devel/sig-architecture/api-conventions.md#types-kinds'
-          type: string
-        metadata:
-          type: object
-        spec:
-          description: TeamSpec defines the desired state of Team
-          properties:
-            description:
-              description: Description provides additional details of the team.
-              type: string
-            joinUrl:
-              description: URL to join the IdP group.
-              type: string
-            mappedIdPGroup:
-              description: IdP group id matching team.
-              type: string
-          type: object
-        status:
-          description: TeamStatus defines the observed state of Team
-          properties:
-            statusConditions:
-              description: A StatusConditions contains a list of conditions.\nOnly one condition of a given type may exist in the list.
-              properties:
-                conditions:
-                  items:
-                    description: Condition contains additional information on the state of a resource.
-                    properties:
-                      lastTransitionTime:
-                        description: LastTransitionTime is the last time the condition transitioned from one status to another.
-                        format: date-time
-                        type: string
-                      message:
-                        description: Message is an optional human readable message indicating details about the last transition.
-                        type: string
-                      reason:
-                        description: Reason is a one-word, CamelCase reason for the condition's last transition.
-                        type: string
-                      status:
-                        description: Status of the condition.
-                        type: string
-                      type:
-                        description: Type of the condition.
-                        type: string
-                    required:
-                      - lastTransitionTime
-                      - status
-                      - type
-                    type: object
-                  type: array
-                  x-kubernetes-list-map-keys:
-                    - type
-                  x-kubernetes-list-type: map
-              type: object
-          required:
-            - statusConditions
-          type: object
-      type: object
-    TeamRoleBinding:
-      xml:
-        name: greenhouse.sap
-        namespace: v1alpha1
-      title: TeamRoleBinding
-      description: TeamRoleBinding is the Schema for the rolebindings API
-      properties:
-        apiVersion:
-          description: 'APIVersion defines the versioned schema of this representation of an object.\nServers should convert recognized schemas to the latest internal value, and\nmay reject unrecognized values.\nMore info: https://git.k8s.io/community/contributors/devel/sig-architecture/api-conventions.md#resources'
-          type: string
-        kind:
-          description: 'Kind is a string value representing the REST resource this object represents.\nServers may infer this from the endpoint the client submits requests to.\nCannot be updated.\nIn CamelCase.\nMore info: https://git.k8s.io/community/contributors/devel/sig-architecture/api-conventions.md#types-kinds'
-          type: string
-        metadata:
-          type: object
-        spec:
-          description: TeamRoleBindingSpec defines the desired state of a TeamRoleBinding
-          properties:
-            clusterName:
-              description: ClusterName is the name of the cluster the rbacv1 resources are created on.
-              type: string
-            clusterSelector:
-              description: ClusterSelector is a label selector to select the Clusters the TeamRoleBinding should be deployed to.
-              properties:
-                matchExpressions:
-                  description: matchExpressions is a list of label selector requirements. The requirements are ANDed.
-                  items:
-                    description: A label selector requirement is a selector that contains values, a key, and an operator that\nrelates the key and values.
-                    properties:
-                      key:
-                        description: key is the label key that the selector applies to.
-                        type: string
-                      operator:
-                        description: operator represents a key's relationship to a set of values.\nValid operators are In, NotIn, Exists and DoesNotExist.
-                        type: string
-                      values:
-                        description: values is an array of string values. If the operator is In or NotIn,\nthe values array must be non-empty. If the operator is Exists or DoesNotExist,\nthe values array must be empty. This array is replaced during a strategic\nmerge patch.
-                        items:
-                          type: string
-                        type: array
-                        x-kubernetes-list-type: atomic
-                    required:
-                      - key
-                      - operator
-                    type: object
-                  type: array
-                  x-kubernetes-list-type: atomic
-                matchLabels:
-                  additionalProperties:
-                    type: string
-                  description: matchLabels is a map of {key,value} pairs. A single {key,value} in the matchLabels\nmap is equivalent to an element of matchExpressions, whose key field is "key", the\noperator is "In", and the values array contains only "value". The requirements are ANDed.
-                  type: object
-              type: object
-              x-kubernetes-map-type: atomic
-            namespaces:
-              description: Namespaces is the immutable list of namespaces in the Greenhouse Clusters to apply the RoleBinding to.\nIf empty, a ClusterRoleBinding will be created on the remote cluster, otherwise a RoleBinding per namespace.
-              items:
-                type: string
-              type: array
-            teamRef:
-              description: TeamRef references a Greenhouse Team by name
-              type: string
-            teamRoleRef:
-              description: TeamRoleRef references a Greenhouse TeamRole by name
-              type: string
-          type: object
-        status:
-          description: TeamRoleBindingStatus defines the observed state of the TeamRoleBinding
-          properties:
-            clusters:
-              description: PropagationStatus is the list of clusters the TeamRoleBinding is applied to
-              items:
-                description: PropagationStatus defines the observed state of the TeamRoleBinding's associated rbacv1 resources  on a Cluster
-                properties:
-                  clusterName:
-                    description: ClusterName is the name of the cluster the rbacv1 resources are created on.
-                    type: string
-                  condition:
-                    description: Condition is the overall Status of the rbacv1 resources created on the cluster
-                    properties:
-                      lastTransitionTime:
-                        description: LastTransitionTime is the last time the condition transitioned from one status to another.
-                        format: date-time
-                        type: string
-                      message:
-                        description: Message is an optional human readable message indicating details about the last transition.
-                        type: string
-                      reason:
-                        description: Reason is a one-word, CamelCase reason for the condition's last transition.
-                        type: string
-                      status:
-                        description: Status of the condition.
-                        type: string
-                      type:
-                        description: Type of the condition.
-                        type: string
-                    required:
-                      - lastTransitionTime
-                      - status
-                      - type
-                    type: object
-                required:
-                  - clusterName
-                type: object
-              type: array
-              x-kubernetes-list-map-keys:
-                - clusterName
-              x-kubernetes-list-type: map
-            statusConditions:
-              description: StatusConditions contain the different conditions that constitute the status of the TeamRoleBinding.
-              properties:
-                conditions:
-                  items:
-                    description: Condition contains additional information on the state of a resource.
-                    properties:
-                      lastTransitionTime:
-                        description: LastTransitionTime is the last time the condition transitioned from one status to another.
-                        format: date-time
-                        type: string
-                      message:
-                        description: Message is an optional human readable message indicating details about the last transition.
-                        type: string
-                      reason:
-                        description: Reason is a one-word, CamelCase reason for the condition's last transition.
-                        type: string
-                      status:
-                        description: Status of the condition.
-                        type: string
-                      type:
-                        description: Type of the condition.
-                        type: string
-                    required:
-                      - lastTransitionTime
-                      - status
-                      - type
-                    type: object
-                  type: array
-                  x-kubernetes-list-map-keys:
-                    - type
-                  x-kubernetes-list-type: map
-              type: object
-          type: object
-      type: object
-    Plugin:
-      xml:
-        name: greenhouse.sap
-        namespace: v1alpha1
-      title: Plugin
-      description: Plugin is the Schema for the plugins API
-      properties:
-        apiVersion:
-          description: 'APIVersion defines the versioned schema of this representation of an object.\nServers should convert recognized schemas to the latest internal value, and\nmay reject unrecognized values.\nMore info: https://git.k8s.io/community/contributors/devel/sig-architecture/api-conventions.md#resources'
-          type: string
-        kind:
-          description: 'Kind is a string value representing the REST resource this object represents.\nServers may infer this from the endpoint the client submits requests to.\nCannot be updated.\nIn CamelCase.\nMore info: https://git.k8s.io/community/contributors/devel/sig-architecture/api-conventions.md#types-kinds'
-          type: string
-        metadata:
-          type: object
-        spec:
-          description: PluginSpec defines the desired state of Plugin
-          properties:
-            clusterName:
-              description: ClusterName is the name of the cluster the plugin is deployed to. If not set, the plugin is deployed to the greenhouse cluster.
-              type: string
-            disabled:
-              description: Disabled indicates that the plugin is administratively disabled.
-              type: boolean
-            displayName:
-              description: DisplayName is an optional name for the Plugin to be displayed in the Greenhouse UI.\nThis is especially helpful to distinguish multiple instances of a PluginDefinition in the same context.\nDefaults to a normalized version of metadata.name.
-              type: string
-            optionValues:
-              description: Values are the values for a PluginDefinition instance.
-              items:
-                description: PluginOptionValue is the value for a PluginOption.
-                properties:
-                  name:
-                    description: Name of the values.
-                    type: string
-                  value:
-                    description: Value is the actual value in plain text.
-                    x-kubernetes-preserve-unknown-fields: true
-                  valueFrom:
-                    description: ValueFrom references a potentially confidential value in another source.
-                    properties:
-                      secret:
-                        description: Secret references the secret containing the value.
-                        properties:
-                          key:
-                            description: Key in the secret to select the value from.
-                            type: string
-                          name:
-                            description: Name of the secret in the same namespace.
-                            type: string
-                        required:
-                          - key
-                          - name
-                        type: object
-                    type: object
-                required:
-                  - name
-                type: object
-              type: array
-            pluginDefinition:
-              description: PluginDefinition is the name of the PluginDefinition this instance is for.
-              type: string
-            releaseNamespace:
-              description: ReleaseNamespace is the namespace in the remote cluster to which the backend is deployed.\nDefaults to the Greenhouse managed namespace if not set.
-              type: string
-          required:
-            - disabled
-            - pluginDefinition
-          type: object
-        status:
-          description: PluginStatus defines the observed state of Plugin
-          properties:
-            description:
-              description: Description provides additional details of the plugin.
-              type: string
-            exposedServices:
-              additionalProperties:
-                description: Service references a Kubernetes service of a Plugin.
-                properties:
-                  name:
-                    description: Name is the name of the service in the target cluster.
-                    type: string
-                  namespace:
-                    description: Namespace is the namespace of the service in the target cluster.
-                    type: string
-                  port:
-                    description: Port is the port of the service.
-                    format: int32
-                    type: integer
-                  protocol:
-                    description: Protocol is the protocol of the service.
-                    type: string
-                required:
-                  - name
-                  - namespace
-                  - port
-                type: object
-              description: ExposedServices provides an overview of the Plugins services that are centrally exposed.\nIt maps the exposed URL to the service found in the manifest.
-              type: object
-            helmChart:
-              description: HelmChart contains a reference the helm chart used for the deployed pluginDefinition version.
-              properties:
-                name:
-                  description: Name of the HelmChart chart.
-                  type: string
-                repository:
-                  description: Repository of the HelmChart chart.
-                  type: string
-                version:
-                  description: Version of the HelmChart chart.
-                  type: string
-              required:
-                - name
-                - repository
-                - version
-              type: object
-            helmReleaseStatus:
-              description: HelmReleaseStatus reflects the status of the latest HelmChart release.\nThis is only configured if the pluginDefinition is backed by HelmChart.
-              properties:
-                firstDeployed:
-                  description: FirstDeployed is the timestamp of the first deployment of the release.
-                  format: date-time
-                  type: string
-                lastDeployed:
-                  description: LastDeployed is the timestamp of the last deployment of the release.
-                  format: date-time
-                  type: string
-                status:
-                  description: Status is the status of a HelmChart release.
-                  type: string
-              required:
-                - status
-              type: object
-            statusConditions:
-              description: StatusConditions contain the different conditions that constitute the status of the Plugin.
-              properties:
-                conditions:
-                  items:
-                    description: Condition contains additional information on the state of a resource.
-                    properties:
-                      lastTransitionTime:
-                        description: LastTransitionTime is the last time the condition transitioned from one status to another.
-                        format: date-time
-                        type: string
-                      message:
-                        description: Message is an optional human readable message indicating details about the last transition.
-                        type: string
-                      reason:
-                        description: Reason is a one-word, CamelCase reason for the condition's last transition.
-                        type: string
-                      status:
-                        description: Status of the condition.
-                        type: string
-                      type:
-                        description: Type of the condition.
-                        type: string
-                    required:
-                      - lastTransitionTime
-                      - status
-                      - type
-                    type: object
-                  type: array
-                  x-kubernetes-list-map-keys:
-                    - type
-                  x-kubernetes-list-type: map
-              type: object
-            uiApplication:
-              description: UIApplication contains a reference to the frontend that is used for the deployed pluginDefinition version.
-              properties:
-                name:
-                  description: Name of the UI application.
-                  type: string
-                url:
-                  description: URL specifies the url to a built javascript asset.\nBy default, assets are loaded from the Juno asset server using the provided name and version.
-                  type: string
-                version:
-                  description: Version of the frontend application.
-                  type: string
-              required:
-                - name
-                - version
-              type: object
-            version:
-              description: Version contains the latest pluginDefinition version the config was last applied with successfully.
-              type: string
-            weight:
-              description: Weight configures the order in which Plugins are shown in the Greenhouse UI.
-              format: int32
-              type: integer
-          type: object
-      type: object
-    PluginDefinition:
-      xml:
-        name: greenhouse.sap
-        namespace: v1alpha1
-      title: PluginDefinition
-      description: PluginDefinition is the Schema for the PluginDefinitions API
-      properties:
-        apiVersion:
-          description: 'APIVersion defines the versioned schema of this representation of an object.\nServers should convert recognized schemas to the latest internal value, and\nmay reject unrecognized values.\nMore info: https://git.k8s.io/community/contributors/devel/sig-architecture/api-conventions.md#resources'
-          type: string
-        kind:
-          description: 'Kind is a string value representing the REST resource this object represents.\nServers may infer this from the endpoint the client submits requests to.\nCannot be updated.\nIn CamelCase.\nMore info: https://git.k8s.io/community/contributors/devel/sig-architecture/api-conventions.md#types-kinds'
-          type: string
-        metadata:
-          type: object
-        spec:
-          description: PluginDefinitionSpec defines the desired state of PluginDefinitionSpec
-          properties:
-            description:
-              description: Description provides additional details of the pluginDefinition.
-              type: string
-            displayName:
-              description: DisplayName provides a human-readable label for the pluginDefinition.
-              type: string
-            docMarkDownUrl:
-              description: DocMarkDownUrl specifies the URL to the markdown documentation file for this plugin.\nSource needs to allow all CORS origins.
-              type: string
-            helmChart:
-              description: HelmChart specifies where the Helm Chart for this pluginDefinition can be found.
-              properties:
-                name:
-                  description: Name of the HelmChart chart.
-                  type: string
-                repository:
-                  description: Repository of the HelmChart chart.
-                  type: string
-                version:
-                  description: Version of the HelmChart chart.
-                  type: string
-              required:
-                - name
-                - repository
-                - version
-              type: object
-            icon:
-              description: 'Icon specifies the icon to be used for this plugin in the Greenhouse UI.\nIcons can be either:\n- A string representing a juno icon in camel case from this list: https://github.com/sapcc/juno/blob/main/libs/juno-ui-components/src/components/Icon/Icon.component.js#L6-L52\n- A publicly accessible image reference to a .png file. Will be displayed 100x100px'
-              type: string
-            options:
-              description: RequiredValues is a list of values required to create an instance of this PluginDefinition.
-              items:
-                properties:
-                  default:
-                    description: Default provides a default value for the option
-                    x-kubernetes-preserve-unknown-fields: true
-                  description:
-                    description: Description provides a human-readable text for the value as shown in the UI.
-                    type: string
-                  displayName:
-                    description: DisplayName provides a human-readable label for the configuration option
-                    type: string
-                  name:
-                    description: Name/Key of the config option.
-                    type: string
-                  regex:
-                    description: Regex specifies a match rule for validating configuration options.
-                    type: string
-                  required:
-                    description: Required indicates that this config option is required
-                    type: boolean
-                  type:
-                    description: Type of this configuration option.
-                    enum:
-                      - string
-                      - secret
-                      - bool
-                      - int
-                      - list
-                      - map
-                    type: string
-                required:
-                  - name
-                  - required
-                  - type
-                type: object
-              type: array
-            uiApplication:
-              description: UIApplication specifies a reference to a UI application
-              properties:
-                name:
-                  description: Name of the UI application.
-                  type: string
-                url:
-                  description: URL specifies the url to a built javascript asset.\nBy default, assets are loaded from the Juno asset server using the provided name and version.
-                  type: string
-                version:
-                  description: Version of the frontend application.
-                  type: string
-              required:
-                - name
-                - version
-              type: object
-            version:
-              description: Version of this pluginDefinition
-              type: string
-            weight:
-              description: Weight configures the order in which Plugins are shown in the Greenhouse UI.\nDefaults to alphabetical sorting if not provided or on conflict.
-              format: int32
-              type: integer
-          required:
-            - version
-          type: object
-        status:
-          description: PluginDefinitionStatus defines the observed state of PluginDefinition
           type: object
       type: object