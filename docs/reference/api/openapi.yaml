--- conflicted
+++ resolved
@@ -1,38 +1,14 @@
 openapi: 3.0.0
 info:
   title: Greenhouse
-<<<<<<< HEAD
-  version: ef24d49
-  description: PlusOne operations platform
-paths:
-  /Plugin:
-    post:
-      responses:
-        default:
-          description: Plugin
-=======
   version: f91d940
   description: PlusOne operations platform
 paths:
->>>>>>> 01ea2b0a
   /Organization:
     post:
       responses:
         default:
           description: Organization
-<<<<<<< HEAD
-  /PluginConfig:
-    post:
-      responses:
-        default:
-          description: PluginConfig
-  /RoleBinding:
-    post:
-      responses:
-        default:
-          description: RoleBinding
-=======
->>>>>>> 01ea2b0a
   /Cluster:
     post:
       responses:
@@ -42,24 +18,17 @@
     post:
       responses:
         default:
-<<<<<<< HEAD
-          description: Team
-=======
           description: PluginConfig
   /TeamRole:
     post:
       responses:
         default:
           description: TeamRole
->>>>>>> 01ea2b0a
   /TeamMembership:
     post:
       responses:
         default:
           description: TeamMembership
-<<<<<<< HEAD
-  /Role:
-=======
   /Team:
     post:
       responses:
@@ -71,131 +40,12 @@
         default:
           description: TeamRoleBinding
   /Plugin:
->>>>>>> 01ea2b0a
     post:
       responses:
         default:
           description: Role
 components:
   schemas:
-<<<<<<< HEAD
-    Plugin:
-      xml:
-        name: greenhouse.sap
-        namespace: v1alpha1
-      title: Plugin
-      description: Plugin is the Schema for the plugins API
-      properties:
-        apiVersion:
-          description: 'APIVersion defines the versioned schema of this representation of an object. Servers should convert recognized schemas to the latest internal value, and may reject unrecognized values. More info: https://git.k8s.io/community/contributors/devel/sig-architecture/api-conventions.md#resources'
-          type: string
-        kind:
-          description: 'Kind is a string value representing the REST resource this object represents. Servers may infer this from the endpoint the client submits requests to. Cannot be updated. In CamelCase. More info: https://git.k8s.io/community/contributors/devel/sig-architecture/api-conventions.md#types-kinds'
-          type: string
-        metadata:
-          type: object
-        spec:
-          description: PluginSpec defines the desired state of Plugin
-          properties:
-            description:
-              description: Description provides additional details of the plugin.
-              type: string
-            displayName:
-              description: DisplayName provides a human-readable label for the plugin
-              type: string
-            docMarkDownUrl:
-              description: DocMarkDownUrl specifies the URL to the markdown documentation file for this plugin. Source needs to allow all CORS origins.
-              type: string
-            helmChart:
-              description: HelmChart specifies where the Helm Chart for this plugin can be found.
-              properties:
-                name:
-                  description: Name of the HelmChart chart.
-                  type: string
-                repository:
-                  description: Repository of the HelmChart chart.
-                  type: string
-                version:
-                  description: Version of the HelmChart chart.
-                  type: string
-              required:
-                - name
-                - repository
-                - version
-              type: object
-            icon:
-              description: 'Icon specifies the icon to be used for this plugin in the Greenhouse UI. Icons can be either: - A string representing a juno icon in camel case from this list: https://github.com/sapcc/juno/blob/main/libs/juno-ui-components/src/components/Icon/Icon.component.js#L6-L52 - A publicly accessable image reference to a .png, .jpg or .jpeg file. Will be displayed 100x100px'
-              type: string
-            options:
-              description: RequiredValues is a list of values required to create an instance of this Plugin.
-              items:
-                properties:
-                  default:
-                    description: Default provides a default value for the option
-                    x-kubernetes-preserve-unknown-fields: true
-                  description:
-                    description: Description provides a human-readable text for the value as shown in the UI.
-                    type: string
-                  displayName:
-                    description: DisplayName provides a human-readable label for the configuration option
-                    type: string
-                  name:
-                    description: Name/Key of the config option.
-                    type: string
-                  regex:
-                    description: Regex specifies a match rule for validating configuration options.
-                    type: string
-                  required:
-                    description: Required indicates that this config option is required
-                    type: boolean
-                  type:
-                    description: Type of this configuration option.
-                    enum:
-                      - string
-                      - secret
-                      - bool
-                      - int
-                      - list
-                      - map
-                    type: string
-                required:
-                  - name
-                  - required
-                  - type
-                type: object
-              type: array
-            uiApplication:
-              description: UIApplication specifies a reference to a UI application
-              properties:
-                name:
-                  description: Name of the UI application.
-                  type: string
-                url:
-                  description: URL specifies the url to a built javascript asset. By default, assets are loaded from the Juno asset server using the provided name and version.
-                  type: string
-                version:
-                  description: Version of the frontend application.
-                  type: string
-              required:
-                - name
-                - version
-              type: object
-            version:
-              description: Version of this plugin
-              type: string
-            weight:
-              description: Weight configures the order in which Plugins are shown in the Greenhouse UI. Defaults to alphabetical sorting if not provided or on conflict.
-              format: int32
-              type: integer
-          required:
-            - version
-          type: object
-        status:
-          description: PluginStatus defines the observed state of Plugin
-          type: object
-      type: object
-=======
->>>>>>> 01ea2b0a
     Organization:
       xml:
         name: greenhouse.sap
@@ -272,262 +122,6 @@
           description: OrganizationStatus defines the observed state of an Organization
           type: object
       type: object
-<<<<<<< HEAD
-    PluginConfig:
-      xml:
-        name: greenhouse.sap
-        namespace: v1alpha1
-      title: PluginConfig
-      description: PluginConfig is the Schema for the pluginconfigs API
-      properties:
-        apiVersion:
-          description: 'APIVersion defines the versioned schema of this representation of an object. Servers should convert recognized schemas to the latest internal value, and may reject unrecognized values. More info: https://git.k8s.io/community/contributors/devel/sig-architecture/api-conventions.md#resources'
-          type: string
-        kind:
-          description: 'Kind is a string value representing the REST resource this object represents. Servers may infer this from the endpoint the client submits requests to. Cannot be updated. In CamelCase. More info: https://git.k8s.io/community/contributors/devel/sig-architecture/api-conventions.md#types-kinds'
-          type: string
-        metadata:
-          type: object
-        spec:
-          description: PluginConfigSpec defines the desired state of PluginConfig
-          properties:
-            clusterName:
-              description: ClusterName is the name of the cluster the pluginConfig is deployed to. If not set, the pluginConfig is deployed to the greenhouse cluster.
-              type: string
-            disabled:
-              description: Disabled indicates that the plugin config is administratively disabled.
-              type: boolean
-            displayName:
-              description: DisplayName is an optional name for the plugin to be displayed in the Greenhouse UI. This is especially helpful to distinguish multiple instances of a Plugin in the same context. Defaults to a normalized version of metadata.name.
-              type: string
-            optionValues:
-              description: Values are the values for a plugin instance.
-              items:
-                description: PluginOptionValue is the value for a PluginOption.
-                properties:
-                  name:
-                    description: Name of the values.
-                    type: string
-                  value:
-                    description: Value is the actual value in plain text.
-                    x-kubernetes-preserve-unknown-fields: true
-                  valueFrom:
-                    description: ValueFrom references a potentially confidential value in another source.
-                    properties:
-                      secret:
-                        description: Secret references the secret containing the value.
-                        properties:
-                          key:
-                            description: Key in the secret to select the value from.
-                            type: string
-                          name:
-                            description: Name of the secret in the same namespace.
-                            type: string
-                        required:
-                          - key
-                          - name
-                        type: object
-                    type: object
-                required:
-                  - name
-                type: object
-              type: array
-            plugin:
-              description: Plugin is the name of the plugin this instance is for.
-              type: string
-          required:
-            - disabled
-            - plugin
-          type: object
-        status:
-          description: PluginConfigStatus defines the observed state of PluginConfig
-          properties:
-            description:
-              description: Description provides additional details of the plugin.
-              type: string
-            exposedServices:
-              additionalProperties:
-                description: Service references a Kubernetes service of a PluginConfig.
-                properties:
-                  name:
-                    description: Name is the name of the service in the target cluster.
-                    type: string
-                  namespace:
-                    description: Namespace is the namespace of the service in the target cluster.
-                    type: string
-                  port:
-                    description: Port is the port of the service.
-                    format: int32
-                    type: integer
-                  protocol:
-                    description: Protocol is the protocol of the service.
-                    type: string
-                required:
-                  - name
-                  - namespace
-                  - port
-                type: object
-              description: ExposedServices provides an overview of the PluginConfigs services that are centrally exposed. It maps the exposed URL to the service found in the manifest.
-              type: object
-            helmChart:
-              description: HelmChart contains a reference the helm chart used for the deployed plugin version.
-              properties:
-                name:
-                  description: Name of the HelmChart chart.
-                  type: string
-                repository:
-                  description: Repository of the HelmChart chart.
-                  type: string
-                version:
-                  description: Version of the HelmChart chart.
-                  type: string
-              required:
-                - name
-                - repository
-                - version
-              type: object
-            helmReleaseStatus:
-              description: HelmReleaseStatus reflects the status of the latest HelmChart release. This is only configured if the plugin is backed by HelmChart.
-              properties:
-                firstDeployed:
-                  description: FirstDeployed is the timestamp of the first deployment of the release.
-                  format: date-time
-                  type: string
-                lastDeployed:
-                  description: LastDeployed is the timestamp of the last deployment of the release.
-                  format: date-time
-                  type: string
-                status:
-                  description: Status is the status of a HelmChart release.
-                  type: string
-              required:
-                - status
-              type: object
-            statusConditions:
-              description: StatusConditions contain the different conditions that constitute the status of the PluginConfig.
-              properties:
-                conditions:
-                  items:
-                    description: Condition contains additional information on the state of a resource.
-                    properties:
-                      lastTransitionTime:
-                        description: LastTransitionTime is the last time the condition transitioned from one status to another.
-                        format: date-time
-                        type: string
-                      message:
-                        description: Message is an optional human readable message indicating details about the last transition.
-                        type: string
-                      reason:
-                        description: Reason is a one-word, CamelCase reason for the condition's last transition.
-                        type: string
-                      status:
-                        description: Status of the condition.
-                        type: string
-                      type:
-                        description: Type of the condition.
-                        type: string
-                    required:
-                      - lastTransitionTime
-                      - status
-                      - type
-                    type: object
-                  type: array
-                  x-kubernetes-list-map-keys:
-                    - type
-                  x-kubernetes-list-type: map
-              type: object
-            uiApplication:
-              description: UIApplication contains a reference to the frontend that is used for the deployed plugin version.
-              properties:
-                name:
-                  description: Name of the UI application.
-                  type: string
-                url:
-                  description: URL specifies the url to a built javascript asset. By default, assets are loaded from the Juno asset server using the provided name and version.
-                  type: string
-                version:
-                  description: Version of the frontend application.
-                  type: string
-              required:
-                - name
-                - version
-              type: object
-            version:
-              description: Version contains the latest plugin version the config was last applied with successfully.
-              type: string
-            weight:
-              description: Weight configures the order in which Plugins are shown in the Greenhouse UI.
-              format: int32
-              type: integer
-          type: object
-      type: object
-    RoleBinding:
-      xml:
-        name: extensions.greenhouse.sap
-        namespace: v1alpha1
-      title: RoleBinding
-      description: RoleBinding is the Schema for the rolebindings API
-      properties:
-        apiVersion:
-          description: 'APIVersion defines the versioned schema of this representation of an object. Servers should convert recognized schemas to the latest internal value, and may reject unrecognized values. More info: https://git.k8s.io/community/contributors/devel/sig-architecture/api-conventions.md#resources'
-          type: string
-        kind:
-          description: 'Kind is a string value representing the REST resource this object represents. Servers may infer this from the endpoint the client submits requests to. Cannot be updated. In CamelCase. More info: https://git.k8s.io/community/contributors/devel/sig-architecture/api-conventions.md#types-kinds'
-          type: string
-        metadata:
-          type: object
-        spec:
-          description: RoleBindingSpec defines the desired state of RoleBinding
-          properties:
-            clusterSelector:
-              description: ClusterSelector is the immutable selector to deterimine the Greenhouse Clusters to apply the RoleBinding to
-              properties:
-                matchExpressions:
-                  description: matchExpressions is a list of label selector requirements. The requirements are ANDed.
-                  items:
-                    description: A label selector requirement is a selector that contains values, a key, and an operator that relates the key and values.
-                    properties:
-                      key:
-                        description: key is the label key that the selector applies to.
-                        type: string
-                      operator:
-                        description: operator represents a key's relationship to a set of values. Valid operators are In, NotIn, Exists and DoesNotExist.
-                        type: string
-                      values:
-                        description: values is an array of string values. If the operator is In or NotIn, the values array must be non-empty. If the operator is Exists or DoesNotExist, the values array must be empty. This array is replaced during a strategic merge patch.
-                        items:
-                          type: string
-                        type: array
-                    required:
-                      - key
-                      - operator
-                    type: object
-                  type: array
-                matchLabels:
-                  additionalProperties:
-                    type: string
-                  description: matchLabels is a map of {key,value} pairs. A single {key,value} in the matchLabels map is equivalent to an element of matchExpressions, whose key field is "key", the operator is "In", and the values array contains only "value". The requirements are ANDed.
-                  type: object
-              type: object
-              x-kubernetes-map-type: atomic
-            namespaces:
-              description: Namespaces is the immutable list of namespaces in the Greenhouse Clusters to apply the RoleBinding to
-              items:
-                type: string
-              type: array
-            roleRef:
-              description: RoleRef references a Greenhouse Role by name
-              type: string
-            teamRef:
-              description: TeamRef references a Greenhouse Team by name
-              type: string
-          type: object
-        status:
-          description: RoleBindingStatus defines the observed state of RoleBinding
-          type: object
-      type: object
-=======
->>>>>>> 01ea2b0a
     Cluster:
       xml:
         name: greenhouse.sap
@@ -739,8 +333,6 @@
               items:
                 description: User specifies a human person.
                 properties:
-<<<<<<< HEAD
-=======
                   name:
                     description: Name of the values.
                     type: string
@@ -977,7 +569,6 @@
               items:
                 description: User specifies a human person.
                 properties:
->>>>>>> 01ea2b0a
                   email:
                     description: Email of the user.
                     type: string
@@ -1011,9 +602,6 @@
               type: string
           type: object
       type: object
-<<<<<<< HEAD
-    Role:
-=======
     Team:
       xml:
         name: greenhouse.sap
@@ -1081,7 +669,6 @@
           type: object
       type: object
     Plugin:
->>>>>>> 01ea2b0a
       xml:
         name: extensions.greenhouse.sap
         namespace: v1alpha1
