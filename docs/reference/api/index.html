---
title: "API"
weight: 1
landingSectionIndex: false
description: Technical reference documentation for Greenhouse API resources
---
<p>Packages:</p>
<ul class="simple">
<li>
<a href="#greenhouse.sap%2fv1alpha1">greenhouse.sap/v1alpha1</a>
</li>
</ul>
<h2 id="greenhouse.sap/v1alpha1">greenhouse.sap/v1alpha1</h2>
Resource Types:
<ul class="simple"></ul>
<h3 id="greenhouse.sap/v1alpha1.Authentication">Authentication
</h3>
<p>
(<em>Appears on:</em>
<a href="#greenhouse.sap/v1alpha1.OrganizationSpec">OrganizationSpec</a>)
</p>
<div class="md-typeset__scrollwrap">
<div class="md-typeset__table">
<table>
<thead>
<tr>
<th>Field</th>
<th>Description</th>
</tr>
</thead>
<tbody>
<tr>
<td>
<code>oidc</code><br>
<em>
<a href="#greenhouse.sap/v1alpha1.OIDCConfig">
OIDCConfig
</a>
</em>
</td>
<td>
<p>OIDConfig configures the OIDC provider.</p>
</td>
</tr>
<tr>
<td>
<code>scim</code><br>
<em>
<a href="#greenhouse.sap/v1alpha1.SCIMConfig">
SCIMConfig
</a>
</em>
</td>
<td>
<p>SCIMConfig configures the SCIM client.</p>
</td>
</tr>
</tbody>
</table>
</div>
</div>
<h3 id="greenhouse.sap/v1alpha1.Cluster">Cluster
</h3>
<p>Cluster is the Schema for the clusters API</p>
<div class="md-typeset__scrollwrap">
<div class="md-typeset__table">
<table>
<thead>
<tr>
<th>Field</th>
<th>Description</th>
</tr>
</thead>
<tbody>
<tr>
<td>
<code>metadata</code><br>
<em>
<a href="https://kubernetes.io/docs/reference/generated/kubernetes-api/v1.24/#objectmeta-v1-meta">
Kubernetes meta/v1.ObjectMeta
</a>
</em>
</td>
<td>
Refer to the Kubernetes API documentation for the fields of the
<code>metadata</code> field.
</td>
</tr>
<tr>
<td>
<code>spec</code><br>
<em>
<a href="#greenhouse.sap/v1alpha1.ClusterSpec">
ClusterSpec
</a>
</em>
</td>
<td>
<br/>
<br/>
<table>
<tr>
<td>
<code>accessMode</code><br>
<em>
<a href="#greenhouse.sap/v1alpha1.ClusterAccessMode">
ClusterAccessMode
</a>
</em>
</td>
<td>
<p>AccessMode configures how the cluster is accessed from the Greenhouse operator.</p>
</td>
</tr>
<tr>
<td>
<code>kubeConfig</code><br>
<em>
<a href="#greenhouse.sap/v1alpha1.ClusterKubeConfig">
ClusterKubeConfig
</a>
</em>
</td>
<td>
<p>KubeConfig contains specific values for <code>KubeConfig</code> for the cluster.</p>
</td>
</tr>
</table>
</td>
</tr>
<tr>
<td>
<code>status</code><br>
<em>
<a href="#greenhouse.sap/v1alpha1.ClusterStatus">
ClusterStatus
</a>
</em>
</td>
<td>
</td>
</tr>
</tbody>
</table>
</div>
</div>
<h3 id="greenhouse.sap/v1alpha1.ClusterAccessMode">ClusterAccessMode
(<code>string</code> alias)</h3>
<p>
(<em>Appears on:</em>
<a href="#greenhouse.sap/v1alpha1.ClusterSpec">ClusterSpec</a>)
</p>
<p>ClusterAccessMode configures the access mode to the customer cluster.</p>
<h3 id="greenhouse.sap/v1alpha1.ClusterConditionType">ClusterConditionType
(<code>string</code> alias)</h3>
<p>ClusterConditionType is a valid condition of a cluster.</p>
<h3 id="greenhouse.sap/v1alpha1.ClusterKubeConfig">ClusterKubeConfig
</h3>
<p>
(<em>Appears on:</em>
<a href="#greenhouse.sap/v1alpha1.ClusterSpec">ClusterSpec</a>)
</p>
<p>ClusterKubeConfig configures kube config values.</p>
<div class="md-typeset__scrollwrap">
<div class="md-typeset__table">
<table>
<thead>
<tr>
<th>Field</th>
<th>Description</th>
</tr>
</thead>
<tbody>
<tr>
<td>
<code>maxTokenValidity</code><br>
<em>
int32
</em>
</td>
<td>
<p>MaxTokenValidity specifies the maximum duration for which a token remains valid in hours.</p>
</td>
</tr>
</tbody>
</table>
</div>
</div>
<h3 id="greenhouse.sap/v1alpha1.ClusterKubeconfig">ClusterKubeconfig
</h3>
<p>ClusterKubeconfig is the Schema for the clusterkubeconfigs API
ObjectMeta.OwnerReferences is used to link the ClusterKubeconfig to the Cluster
ObjectMeta.Generation is used to detect changes in the ClusterKubeconfig and sync local kubeconfig files
ObjectMeta.Name is designed to be the same with the Cluster name</p>
<div class="md-typeset__scrollwrap">
<div class="md-typeset__table">
<table>
<thead>
<tr>
<th>Field</th>
<th>Description</th>
</tr>
</thead>
<tbody>
<tr>
<td>
<code>metadata</code><br>
<em>
<a href="https://kubernetes.io/docs/reference/generated/kubernetes-api/v1.24/#objectmeta-v1-meta">
Kubernetes meta/v1.ObjectMeta
</a>
</em>
</td>
<td>
Refer to the Kubernetes API documentation for the fields of the
<code>metadata</code> field.
</td>
</tr>
<tr>
<td>
<code>spec</code><br>
<em>
<a href="#greenhouse.sap/v1alpha1.ClusterKubeconfigSpec">
ClusterKubeconfigSpec
</a>
</em>
</td>
<td>
<br/>
<br/>
<table>
<tr>
<td>
<code>kubeconfig</code><br>
<em>
<a href="#greenhouse.sap/v1alpha1.ClusterKubeconfigData">
ClusterKubeconfigData
</a>
</em>
</td>
<td>
</td>
</tr>
</table>
</td>
</tr>
<tr>
<td>
<code>status</code><br>
<em>
<a href="#greenhouse.sap/v1alpha1.ClusterKubeconfigStatus">
ClusterKubeconfigStatus
</a>
</em>
</td>
<td>
</td>
</tr>
</tbody>
</table>
</div>
</div>
<h3 id="greenhouse.sap/v1alpha1.ClusterKubeconfigAuthInfo">ClusterKubeconfigAuthInfo
</h3>
<p>
(<em>Appears on:</em>
<a href="#greenhouse.sap/v1alpha1.ClusterKubeconfigAuthInfoItem">ClusterKubeconfigAuthInfoItem</a>)
</p>
<div class="md-typeset__scrollwrap">
<div class="md-typeset__table">
<table>
<thead>
<tr>
<th>Field</th>
<th>Description</th>
</tr>
</thead>
<tbody>
<tr>
<td>
<code>auth-provider</code><br>
<em>
k8s.io/client-go/tools/clientcmd/api.AuthProviderConfig
</em>
</td>
<td>
</td>
</tr>
<tr>
<td>
<code>client-certificate-data</code><br>
<em>
[]byte
</em>
</td>
<td>
</td>
</tr>
<tr>
<td>
<code>client-key-data</code><br>
<em>
[]byte
</em>
</td>
<td>
</td>
</tr>
</tbody>
</table>
</div>
</div>
<h3 id="greenhouse.sap/v1alpha1.ClusterKubeconfigAuthInfoItem">ClusterKubeconfigAuthInfoItem
</h3>
<p>
(<em>Appears on:</em>
<a href="#greenhouse.sap/v1alpha1.ClusterKubeconfigData">ClusterKubeconfigData</a>)
</p>
<div class="md-typeset__scrollwrap">
<div class="md-typeset__table">
<table>
<thead>
<tr>
<th>Field</th>
<th>Description</th>
</tr>
</thead>
<tbody>
<tr>
<td>
<code>name</code><br>
<em>
string
</em>
</td>
<td>
</td>
</tr>
<tr>
<td>
<code>user</code><br>
<em>
<a href="#greenhouse.sap/v1alpha1.ClusterKubeconfigAuthInfo">
ClusterKubeconfigAuthInfo
</a>
</em>
</td>
<td>
</td>
</tr>
</tbody>
</table>
</div>
</div>
<h3 id="greenhouse.sap/v1alpha1.ClusterKubeconfigCluster">ClusterKubeconfigCluster
</h3>
<p>
(<em>Appears on:</em>
<a href="#greenhouse.sap/v1alpha1.ClusterKubeconfigClusterItem">ClusterKubeconfigClusterItem</a>)
</p>
<div class="md-typeset__scrollwrap">
<div class="md-typeset__table">
<table>
<thead>
<tr>
<th>Field</th>
<th>Description</th>
</tr>
</thead>
<tbody>
<tr>
<td>
<code>server</code><br>
<em>
string
</em>
</td>
<td>
</td>
</tr>
<tr>
<td>
<code>certificate-authority-data</code><br>
<em>
[]byte
</em>
</td>
<td>
</td>
</tr>
</tbody>
</table>
</div>
</div>
<h3 id="greenhouse.sap/v1alpha1.ClusterKubeconfigClusterItem">ClusterKubeconfigClusterItem
</h3>
<p>
(<em>Appears on:</em>
<a href="#greenhouse.sap/v1alpha1.ClusterKubeconfigData">ClusterKubeconfigData</a>)
</p>
<div class="md-typeset__scrollwrap">
<div class="md-typeset__table">
<table>
<thead>
<tr>
<th>Field</th>
<th>Description</th>
</tr>
</thead>
<tbody>
<tr>
<td>
<code>name</code><br>
<em>
string
</em>
</td>
<td>
</td>
</tr>
<tr>
<td>
<code>cluster</code><br>
<em>
<a href="#greenhouse.sap/v1alpha1.ClusterKubeconfigCluster">
ClusterKubeconfigCluster
</a>
</em>
</td>
<td>
</td>
</tr>
</tbody>
</table>
</div>
</div>
<h3 id="greenhouse.sap/v1alpha1.ClusterKubeconfigContext">ClusterKubeconfigContext
</h3>
<p>
(<em>Appears on:</em>
<a href="#greenhouse.sap/v1alpha1.ClusterKubeconfigContextItem">ClusterKubeconfigContextItem</a>)
</p>
<div class="md-typeset__scrollwrap">
<div class="md-typeset__table">
<table>
<thead>
<tr>
<th>Field</th>
<th>Description</th>
</tr>
</thead>
<tbody>
<tr>
<td>
<code>cluster</code><br>
<em>
string
</em>
</td>
<td>
</td>
</tr>
<tr>
<td>
<code>user</code><br>
<em>
string
</em>
</td>
<td>
</td>
</tr>
<tr>
<td>
<code>namespace</code><br>
<em>
string
</em>
</td>
<td>
</td>
</tr>
</tbody>
</table>
</div>
</div>
<h3 id="greenhouse.sap/v1alpha1.ClusterKubeconfigContextItem">ClusterKubeconfigContextItem
</h3>
<p>
(<em>Appears on:</em>
<a href="#greenhouse.sap/v1alpha1.ClusterKubeconfigData">ClusterKubeconfigData</a>)
</p>
<div class="md-typeset__scrollwrap">
<div class="md-typeset__table">
<table>
<thead>
<tr>
<th>Field</th>
<th>Description</th>
</tr>
</thead>
<tbody>
<tr>
<td>
<code>name</code><br>
<em>
string
</em>
</td>
<td>
</td>
</tr>
<tr>
<td>
<code>context</code><br>
<em>
<a href="#greenhouse.sap/v1alpha1.ClusterKubeconfigContext">
ClusterKubeconfigContext
</a>
</em>
</td>
<td>
</td>
</tr>
</tbody>
</table>
</div>
</div>
<h3 id="greenhouse.sap/v1alpha1.ClusterKubeconfigData">ClusterKubeconfigData
</h3>
<p>
(<em>Appears on:</em>
<a href="#greenhouse.sap/v1alpha1.ClusterKubeconfigSpec">ClusterKubeconfigSpec</a>)
</p>
<p>ClusterKubeconfigData stores the kubeconfig data ready to use kubectl or other local tooling
It is a simplified version of clientcmdapi.Config: <a href="https://pkg.go.dev/k8s.io/client-go/tools/clientcmd/api#Config">https://pkg.go.dev/k8s.io/client-go/tools/clientcmd/api#Config</a></p>
<div class="md-typeset__scrollwrap">
<div class="md-typeset__table">
<table>
<thead>
<tr>
<th>Field</th>
<th>Description</th>
</tr>
</thead>
<tbody>
<tr>
<td>
<code>kind</code><br>
<em>
string
</em>
</td>
<td>
</td>
</tr>
<tr>
<td>
<code>apiVersion</code><br>
<em>
string
</em>
</td>
<td>
</td>
</tr>
<tr>
<td>
<code>clusters</code><br>
<em>
<a href="#greenhouse.sap/v1alpha1.ClusterKubeconfigClusterItem">
[]ClusterKubeconfigClusterItem
</a>
</em>
</td>
<td>
</td>
</tr>
<tr>
<td>
<code>users</code><br>
<em>
<a href="#greenhouse.sap/v1alpha1.ClusterKubeconfigAuthInfoItem">
[]ClusterKubeconfigAuthInfoItem
</a>
</em>
</td>
<td>
</td>
</tr>
<tr>
<td>
<code>contexts</code><br>
<em>
<a href="#greenhouse.sap/v1alpha1.ClusterKubeconfigContextItem">
[]ClusterKubeconfigContextItem
</a>
</em>
</td>
<td>
</td>
</tr>
<tr>
<td>
<code>current-context</code><br>
<em>
string
</em>
</td>
<td>
</td>
</tr>
<tr>
<td>
<code>preferences</code><br>
<em>
<a href="#greenhouse.sap/v1alpha1.ClusterKubeconfigPreferences">
ClusterKubeconfigPreferences
</a>
</em>
</td>
<td>
</td>
</tr>
</tbody>
</table>
</div>
</div>
<h3 id="greenhouse.sap/v1alpha1.ClusterKubeconfigPreferences">ClusterKubeconfigPreferences
</h3>
<p>
(<em>Appears on:</em>
<a href="#greenhouse.sap/v1alpha1.ClusterKubeconfigData">ClusterKubeconfigData</a>)
</p>
<h3 id="greenhouse.sap/v1alpha1.ClusterKubeconfigSpec">ClusterKubeconfigSpec
</h3>
<p>
(<em>Appears on:</em>
<a href="#greenhouse.sap/v1alpha1.ClusterKubeconfig">ClusterKubeconfig</a>)
</p>
<p>ClusterKubeconfigSpec stores the kubeconfig data for the cluster
The idea is to use kubeconfig data locally with minimum effort (with local tools or plain kubectl):
kubectl get cluster-kubeconfig $NAME -o yaml | yq -y .spec.kubeconfig</p>
<div class="md-typeset__scrollwrap">
<div class="md-typeset__table">
<table>
<thead>
<tr>
<th>Field</th>
<th>Description</th>
</tr>
</thead>
<tbody>
<tr>
<td>
<code>kubeconfig</code><br>
<em>
<a href="#greenhouse.sap/v1alpha1.ClusterKubeconfigData">
ClusterKubeconfigData
</a>
</em>
</td>
<td>
</td>
</tr>
</tbody>
</table>
</div>
</div>
<h3 id="greenhouse.sap/v1alpha1.ClusterKubeconfigStatus">ClusterKubeconfigStatus
</h3>
<p>
(<em>Appears on:</em>
<a href="#greenhouse.sap/v1alpha1.ClusterKubeconfig">ClusterKubeconfig</a>)
</p>
<div class="md-typeset__scrollwrap">
<div class="md-typeset__table">
<table>
<thead>
<tr>
<th>Field</th>
<th>Description</th>
</tr>
</thead>
<tbody>
<tr>
<td>
<code>statusConditions</code><br>
<em>
<a href="#greenhouse.sap/v1alpha1.StatusConditions">
StatusConditions
</a>
</em>
</td>
<td>
</td>
</tr>
</tbody>
</table>
</div>
</div>
<h3 id="greenhouse.sap/v1alpha1.ClusterOptionOverride">ClusterOptionOverride
</h3>
<p>
(<em>Appears on:</em>
<a href="#greenhouse.sap/v1alpha1.PluginPresetSpec">PluginPresetSpec</a>)
</p>
<p>ClusterOptionOverride defines which plugin option should be override in which cluster</p>
<div class="md-typeset__scrollwrap">
<div class="md-typeset__table">
<table>
<thead>
<tr>
<th>Field</th>
<th>Description</th>
</tr>
</thead>
<tbody>
<tr>
<td>
<code>clusterName</code><br>
<em>
string
</em>
</td>
<td>
</td>
</tr>
<tr>
<td>
<code>overrides</code><br>
<em>
<a href="#greenhouse.sap/v1alpha1.PluginOptionValue">
[]PluginOptionValue
</a>
</em>
</td>
<td>
</td>
</tr>
</tbody>
</table>
</div>
</div>
<h3 id="greenhouse.sap/v1alpha1.ClusterSpec">ClusterSpec
</h3>
<p>
(<em>Appears on:</em>
<a href="#greenhouse.sap/v1alpha1.Cluster">Cluster</a>)
</p>
<p>ClusterSpec defines the desired state of the Cluster.</p>
<div class="md-typeset__scrollwrap">
<div class="md-typeset__table">
<table>
<thead>
<tr>
<th>Field</th>
<th>Description</th>
</tr>
</thead>
<tbody>
<tr>
<td>
<code>accessMode</code><br>
<em>
<a href="#greenhouse.sap/v1alpha1.ClusterAccessMode">
ClusterAccessMode
</a>
</em>
</td>
<td>
<p>AccessMode configures how the cluster is accessed from the Greenhouse operator.</p>
</td>
</tr>
<tr>
<td>
<code>kubeConfig</code><br>
<em>
<a href="#greenhouse.sap/v1alpha1.ClusterKubeConfig">
ClusterKubeConfig
</a>
</em>
</td>
<td>
<p>KubeConfig contains specific values for <code>KubeConfig</code> for the cluster.</p>
</td>
</tr>
</tbody>
</table>
</div>
</div>
<h3 id="greenhouse.sap/v1alpha1.ClusterStatus">ClusterStatus
</h3>
<p>
(<em>Appears on:</em>
<a href="#greenhouse.sap/v1alpha1.Cluster">Cluster</a>)
</p>
<p>ClusterStatus defines the observed state of Cluster</p>
<div class="md-typeset__scrollwrap">
<div class="md-typeset__table">
<table>
<thead>
<tr>
<th>Field</th>
<th>Description</th>
</tr>
</thead>
<tbody>
<tr>
<td>
<code>kubernetesVersion</code><br>
<em>
string
</em>
</td>
<td>
<p>KubernetesVersion reflects the detected Kubernetes version of the cluster.</p>
</td>
</tr>
<tr>
<td>
<code>bearerTokenExpirationTimestamp</code><br>
<em>
<a href="https://kubernetes.io/docs/reference/generated/kubernetes-api/v1.24/#time-v1-meta">
Kubernetes meta/v1.Time
</a>
</em>
</td>
<td>
<p>BearerTokenExpirationTimestamp reflects the expiration timestamp of the bearer token used to access the cluster.</p>
</td>
</tr>
<tr>
<td>
<code>statusConditions</code><br>
<em>
<a href="#greenhouse.sap/v1alpha1.StatusConditions">
StatusConditions
</a>
</em>
</td>
<td>
<p>StatusConditions contain the different conditions that constitute the status of the Cluster.</p>
</td>
</tr>
<tr>
<td>
<code>nodes</code><br>
<em>
<a href="#greenhouse.sap/v1alpha1.NodeStatus">
map[string]./pkg/apis/greenhouse/v1alpha1.NodeStatus
</a>
</em>
</td>
<td>
<p>Nodes provides a map of cluster node names to node statuses</p>
</td>
</tr>
</tbody>
</table>
</div>
</div>
<h3 id="greenhouse.sap/v1alpha1.Condition">Condition
</h3>
<p>
(<em>Appears on:</em>
<a href="#greenhouse.sap/v1alpha1.PropagationStatus">PropagationStatus</a>, 
<a href="#greenhouse.sap/v1alpha1.StatusConditions">StatusConditions</a>)
</p>
<p>Condition contains additional information on the state of a resource.</p>
<div class="md-typeset__scrollwrap">
<div class="md-typeset__table">
<table>
<thead>
<tr>
<th>Field</th>
<th>Description</th>
</tr>
</thead>
<tbody>
<tr>
<td>
<code>type</code><br>
<em>
<a href="#greenhouse.sap/v1alpha1.ConditionType">
ConditionType
</a>
</em>
</td>
<td>
<p>Type of the condition.</p>
</td>
</tr>
<tr>
<td>
<code>status</code><br>
<em>
<a href="https://kubernetes.io/docs/reference/generated/kubernetes-api/v1.24/#conditionstatus-v1-meta">
Kubernetes meta/v1.ConditionStatus
</a>
</em>
</td>
<td>
<p>Status of the condition.</p>
</td>
</tr>
<tr>
<td>
<code>reason</code><br>
<em>
<a href="#greenhouse.sap/v1alpha1.ConditionReason">
ConditionReason
</a>
</em>
</td>
<td>
<p>Reason is a one-word, CamelCase reason for the condition&rsquo;s last transition.</p>
</td>
</tr>
<tr>
<td>
<code>lastTransitionTime</code><br>
<em>
<a href="https://kubernetes.io/docs/reference/generated/kubernetes-api/v1.24/#time-v1-meta">
Kubernetes meta/v1.Time
</a>
</em>
</td>
<td>
<p>LastTransitionTime is the last time the condition transitioned from one status to another.</p>
</td>
</tr>
<tr>
<td>
<code>message</code><br>
<em>
string
</em>
</td>
<td>
<p>Message is an optional human readable message indicating details about the last transition.</p>
</td>
</tr>
</tbody>
</table>
</div>
</div>
<h3 id="greenhouse.sap/v1alpha1.ConditionReason">ConditionReason
(<code>string</code> alias)</h3>
<p>
(<em>Appears on:</em>
<a href="#greenhouse.sap/v1alpha1.Condition">Condition</a>)
</p>
<p>ConditionReason is a valid reason for a condition of a resource.</p>
<h3 id="greenhouse.sap/v1alpha1.ConditionType">ConditionType
(<code>string</code> alias)</h3>
<p>
(<em>Appears on:</em>
<a href="#greenhouse.sap/v1alpha1.Condition">Condition</a>)
</p>
<p>ConditionType is a valid condition of a resource.</p>
<h3 id="greenhouse.sap/v1alpha1.HelmChartReference">HelmChartReference
</h3>
<p>
(<em>Appears on:</em>
<a href="#greenhouse.sap/v1alpha1.PluginDefinitionSpec">PluginDefinitionSpec</a>, 
<a href="#greenhouse.sap/v1alpha1.PluginStatus">PluginStatus</a>)
</p>
<p>HelmChartReference references a Helm Chart in a chart repository.</p>
<div class="md-typeset__scrollwrap">
<div class="md-typeset__table">
<table>
<thead>
<tr>
<th>Field</th>
<th>Description</th>
</tr>
</thead>
<tbody>
<tr>
<td>
<code>name</code><br>
<em>
string
</em>
</td>
<td>
<p>Name of the HelmChart chart.</p>
</td>
</tr>
<tr>
<td>
<code>repository</code><br>
<em>
string
</em>
</td>
<td>
<p>Repository of the HelmChart chart.</p>
</td>
</tr>
<tr>
<td>
<code>version</code><br>
<em>
string
</em>
</td>
<td>
<p>Version of the HelmChart chart.</p>
</td>
</tr>
</tbody>
</table>
</div>
</div>
<h3 id="greenhouse.sap/v1alpha1.HelmReleaseStatus">HelmReleaseStatus
</h3>
<p>
(<em>Appears on:</em>
<a href="#greenhouse.sap/v1alpha1.PluginStatus">PluginStatus</a>)
</p>
<p>HelmReleaseStatus reflects the status of a Helm release.</p>
<div class="md-typeset__scrollwrap">
<div class="md-typeset__table">
<table>
<thead>
<tr>
<th>Field</th>
<th>Description</th>
</tr>
</thead>
<tbody>
<tr>
<td>
<code>status</code><br>
<em>
string
</em>
</td>
<td>
<p>Status is the status of a HelmChart release.</p>
</td>
</tr>
<tr>
<td>
<code>firstDeployed</code><br>
<em>
<a href="https://kubernetes.io/docs/reference/generated/kubernetes-api/v1.24/#time-v1-meta">
Kubernetes meta/v1.Time
</a>
</em>
</td>
<td>
<p>FirstDeployed is the timestamp of the first deployment of the release.</p>
</td>
</tr>
<tr>
<td>
<code>lastDeployed</code><br>
<em>
<a href="https://kubernetes.io/docs/reference/generated/kubernetes-api/v1.24/#time-v1-meta">
Kubernetes meta/v1.Time
</a>
</em>
</td>
<td>
<p>LastDeployed is the timestamp of the last deployment of the release.</p>
</td>
</tr>
</tbody>
</table>
</div>
</div>
<h3 id="greenhouse.sap/v1alpha1.NodeStatus">NodeStatus
</h3>
<p>
(<em>Appears on:</em>
<a href="#greenhouse.sap/v1alpha1.ClusterStatus">ClusterStatus</a>)
</p>
<div class="md-typeset__scrollwrap">
<div class="md-typeset__table">
<table>
<thead>
<tr>
<th>Field</th>
<th>Description</th>
</tr>
</thead>
<tbody>
<tr>
<td>
<code>statusConditions</code><br>
<em>
<a href="#greenhouse.sap/v1alpha1.StatusConditions">
StatusConditions
</a>
</em>
</td>
<td>
<p>We mirror the node conditions here for faster reference</p>
</td>
</tr>
<tr>
<td>
<code>ready</code><br>
<em>
bool
</em>
</td>
<td>
<p>Fast track to the node ready condition.</p>
</td>
</tr>
</tbody>
</table>
</div>
</div>
<h3 id="greenhouse.sap/v1alpha1.OIDCConfig">OIDCConfig
</h3>
<p>
(<em>Appears on:</em>
<a href="#greenhouse.sap/v1alpha1.Authentication">Authentication</a>)
</p>
<div class="md-typeset__scrollwrap">
<div class="md-typeset__table">
<table>
<thead>
<tr>
<th>Field</th>
<th>Description</th>
</tr>
</thead>
<tbody>
<tr>
<td>
<code>issuer</code><br>
<em>
string
</em>
</td>
<td>
<p>Issuer is the URL of the identity service.</p>
</td>
</tr>
<tr>
<td>
<code>redirectURI</code><br>
<em>
string
</em>
</td>
<td>
<p>RedirectURI is the redirect URI.
If none is specified, the Greenhouse ID proxy will be used.</p>
</td>
</tr>
<tr>
<td>
<code>clientIDReference</code><br>
<em>
<a href="#greenhouse.sap/v1alpha1.SecretKeyReference">
SecretKeyReference
</a>
</em>
</td>
<td>
<p>ClientIDReference references the Kubernetes secret containing the client id.</p>
</td>
</tr>
<tr>
<td>
<code>clientSecretReference</code><br>
<em>
<a href="#greenhouse.sap/v1alpha1.SecretKeyReference">
SecretKeyReference
</a>
</em>
</td>
<td>
<p>ClientSecretReference references the Kubernetes secret containing the client secret.</p>
</td>
</tr>
</tbody>
</table>
</div>
</div>
<h3 id="greenhouse.sap/v1alpha1.Organization">Organization
</h3>
<p>Organization is the Schema for the organizations API</p>
<div class="md-typeset__scrollwrap">
<div class="md-typeset__table">
<table>
<thead>
<tr>
<th>Field</th>
<th>Description</th>
</tr>
</thead>
<tbody>
<tr>
<td>
<code>metadata</code><br>
<em>
<a href="https://kubernetes.io/docs/reference/generated/kubernetes-api/v1.24/#objectmeta-v1-meta">
Kubernetes meta/v1.ObjectMeta
</a>
</em>
</td>
<td>
Refer to the Kubernetes API documentation for the fields of the
<code>metadata</code> field.
</td>
</tr>
<tr>
<td>
<code>spec</code><br>
<em>
<a href="#greenhouse.sap/v1alpha1.OrganizationSpec">
OrganizationSpec
</a>
</em>
</td>
<td>
<br/>
<br/>
<table>
<tr>
<td>
<code>displayName</code><br>
<em>
string
</em>
</td>
<td>
<p>DisplayName is an optional name for the organization to be displayed in the Greenhouse UI.
Defaults to a normalized version of metadata.name.</p>
</td>
</tr>
<tr>
<td>
<code>authentication</code><br>
<em>
<a href="#greenhouse.sap/v1alpha1.Authentication">
Authentication
</a>
</em>
</td>
<td>
<p>Authentication configures the organizations authentication mechanism.</p>
</td>
</tr>
<tr>
<td>
<code>description</code><br>
<em>
string
</em>
</td>
<td>
<p>Description provides additional details of the organization.</p>
</td>
</tr>
<tr>
<td>
<code>mappedOrgAdminIdPGroup</code><br>
<em>
string
</em>
</td>
<td>
<p>MappedOrgAdminIDPGroup is the IDP group ID identifying org admins</p>
</td>
</tr>
</table>
</td>
</tr>
<tr>
<td>
<code>status</code><br>
<em>
<a href="#greenhouse.sap/v1alpha1.OrganizationStatus">
OrganizationStatus
</a>
</em>
</td>
<td>
</td>
</tr>
</tbody>
</table>
</div>
</div>
<h3 id="greenhouse.sap/v1alpha1.OrganizationSpec">OrganizationSpec
</h3>
<p>
(<em>Appears on:</em>
<a href="#greenhouse.sap/v1alpha1.Organization">Organization</a>)
</p>
<p>OrganizationSpec defines the desired state of Organization</p>
<div class="md-typeset__scrollwrap">
<div class="md-typeset__table">
<table>
<thead>
<tr>
<th>Field</th>
<th>Description</th>
</tr>
</thead>
<tbody>
<tr>
<td>
<code>displayName</code><br>
<em>
string
</em>
</td>
<td>
<p>DisplayName is an optional name for the organization to be displayed in the Greenhouse UI.
Defaults to a normalized version of metadata.name.</p>
</td>
</tr>
<tr>
<td>
<code>authentication</code><br>
<em>
<a href="#greenhouse.sap/v1alpha1.Authentication">
Authentication
</a>
</em>
</td>
<td>
<p>Authentication configures the organizations authentication mechanism.</p>
</td>
</tr>
<tr>
<td>
<code>description</code><br>
<em>
string
</em>
</td>
<td>
<p>Description provides additional details of the organization.</p>
</td>
</tr>
<tr>
<td>
<code>mappedOrgAdminIdPGroup</code><br>
<em>
string
</em>
</td>
<td>
<p>MappedOrgAdminIDPGroup is the IDP group ID identifying org admins</p>
</td>
</tr>
</tbody>
</table>
</div>
</div>
<h3 id="greenhouse.sap/v1alpha1.OrganizationStatus">OrganizationStatus
</h3>
<p>
(<em>Appears on:</em>
<a href="#greenhouse.sap/v1alpha1.Organization">Organization</a>)
</p>
<p>OrganizationStatus defines the observed state of an Organization</p>
<div class="md-typeset__scrollwrap">
<div class="md-typeset__table">
<table>
<thead>
<tr>
<th>Field</th>
<th>Description</th>
</tr>
</thead>
<tbody>
<tr>
<td>
<code>statusConditions</code><br>
<em>
<a href="#greenhouse.sap/v1alpha1.StatusConditions">
StatusConditions
</a>
</em>
</td>
<td>
<<<<<<< HEAD
<p>StatusConditions contain the different conditions that constitute the status of the Organization</p>
=======
<p>StatusConditions contain the different conditions that constitute the status of the Organization.</p>
>>>>>>> 62c37782
</td>
</tr>
</tbody>
</table>
</div>
</div>
<h3 id="greenhouse.sap/v1alpha1.Plugin">Plugin
</h3>
<p>Plugin is the Schema for the plugins API</p>
<div class="md-typeset__scrollwrap">
<div class="md-typeset__table">
<table>
<thead>
<tr>
<th>Field</th>
<th>Description</th>
</tr>
</thead>
<tbody>
<tr>
<td>
<code>metadata</code><br>
<em>
<a href="https://kubernetes.io/docs/reference/generated/kubernetes-api/v1.24/#objectmeta-v1-meta">
Kubernetes meta/v1.ObjectMeta
</a>
</em>
</td>
<td>
Refer to the Kubernetes API documentation for the fields of the
<code>metadata</code> field.
</td>
</tr>
<tr>
<td>
<code>spec</code><br>
<em>
<a href="#greenhouse.sap/v1alpha1.PluginSpec">
PluginSpec
</a>
</em>
</td>
<td>
<br/>
<br/>
<table>
<tr>
<td>
<code>pluginDefinition</code><br>
<em>
string
</em>
</td>
<td>
<p>PluginDefinition is the name of the PluginDefinition this instance is for.</p>
</td>
</tr>
<tr>
<td>
<code>displayName</code><br>
<em>
string
</em>
</td>
<td>
<p>DisplayName is an optional name for the Plugin to be displayed in the Greenhouse UI.
This is especially helpful to distinguish multiple instances of a PluginDefinition in the same context.
Defaults to a normalized version of metadata.name.</p>
</td>
</tr>
<tr>
<td>
<code>disabled</code><br>
<em>
bool
</em>
</td>
<td>
<p>Disabled indicates that the plugin is administratively disabled.</p>
</td>
</tr>
<tr>
<td>
<code>optionValues</code><br>
<em>
<a href="#greenhouse.sap/v1alpha1.PluginOptionValue">
[]PluginOptionValue
</a>
</em>
</td>
<td>
<p>Values are the values for a PluginDefinition instance.</p>
</td>
</tr>
<tr>
<td>
<code>clusterName</code><br>
<em>
string
</em>
</td>
<td>
<p>ClusterName is the name of the cluster the plugin is deployed to. If not set, the plugin is deployed to the greenhouse cluster.</p>
</td>
</tr>
<tr>
<td>
<code>releaseNamespace</code><br>
<em>
string
</em>
</td>
<td>
<p>ReleaseNamespace is the namespace in the remote cluster to which the backend is deployed.
Defaults to the Greenhouse managed namespace if not set.</p>
</td>
</tr>
</table>
</td>
</tr>
<tr>
<td>
<code>status</code><br>
<em>
<a href="#greenhouse.sap/v1alpha1.PluginStatus">
PluginStatus
</a>
</em>
</td>
<td>
</td>
</tr>
</tbody>
</table>
</div>
</div>
<h3 id="greenhouse.sap/v1alpha1.PluginDefinition">PluginDefinition
</h3>
<p>PluginDefinition is the Schema for the PluginDefinitions API</p>
<div class="md-typeset__scrollwrap">
<div class="md-typeset__table">
<table>
<thead>
<tr>
<th>Field</th>
<th>Description</th>
</tr>
</thead>
<tbody>
<tr>
<td>
<code>metadata</code><br>
<em>
<a href="https://kubernetes.io/docs/reference/generated/kubernetes-api/v1.24/#objectmeta-v1-meta">
Kubernetes meta/v1.ObjectMeta
</a>
</em>
</td>
<td>
Refer to the Kubernetes API documentation for the fields of the
<code>metadata</code> field.
</td>
</tr>
<tr>
<td>
<code>spec</code><br>
<em>
<a href="#greenhouse.sap/v1alpha1.PluginDefinitionSpec">
PluginDefinitionSpec
</a>
</em>
</td>
<td>
<br/>
<br/>
<table>
<tr>
<td>
<code>displayName</code><br>
<em>
string
</em>
</td>
<td>
<p>DisplayName provides a human-readable label for the pluginDefinition.</p>
</td>
</tr>
<tr>
<td>
<code>description</code><br>
<em>
string
</em>
</td>
<td>
<p>Description provides additional details of the pluginDefinition.</p>
</td>
</tr>
<tr>
<td>
<code>helmChart</code><br>
<em>
<a href="#greenhouse.sap/v1alpha1.HelmChartReference">
HelmChartReference
</a>
</em>
</td>
<td>
<p>HelmChart specifies where the Helm Chart for this pluginDefinition can be found.</p>
</td>
</tr>
<tr>
<td>
<code>uiApplication</code><br>
<em>
<a href="#greenhouse.sap/v1alpha1.UIApplicationReference">
UIApplicationReference
</a>
</em>
</td>
<td>
<p>UIApplication specifies a reference to a UI application</p>
</td>
</tr>
<tr>
<td>
<code>options</code><br>
<em>
<a href="#greenhouse.sap/v1alpha1.PluginOption">
[]PluginOption
</a>
</em>
</td>
<td>
<p>RequiredValues is a list of values required to create an instance of this PluginDefinition.</p>
</td>
</tr>
<tr>
<td>
<code>version</code><br>
<em>
string
</em>
</td>
<td>
<p>Version of this pluginDefinition</p>
</td>
</tr>
<tr>
<td>
<code>weight</code><br>
<em>
int32
</em>
</td>
<td>
<p>Weight configures the order in which Plugins are shown in the Greenhouse UI.
Defaults to alphabetical sorting if not provided or on conflict.</p>
</td>
</tr>
<tr>
<td>
<code>icon</code><br>
<em>
string
</em>
</td>
<td>
<p>Icon specifies the icon to be used for this plugin in the Greenhouse UI.
Icons can be either:
- A string representing a juno icon in camel case from this list: <a href="https://github.com/sapcc/juno/blob/main/libs/juno-ui-components/src/components/Icon/Icon.component.js#L6-L52">https://github.com/sapcc/juno/blob/main/libs/juno-ui-components/src/components/Icon/Icon.component.js#L6-L52</a>
- A publicly accessible image reference to a .png file. Will be displayed 100x100px</p>
</td>
</tr>
<tr>
<td>
<code>docMarkDownUrl</code><br>
<em>
string
</em>
</td>
<td>
<p>DocMarkDownUrl specifies the URL to the markdown documentation file for this plugin.
Source needs to allow all CORS origins.</p>
</td>
</tr>
</table>
</td>
</tr>
<tr>
<td>
<code>status</code><br>
<em>
<a href="#greenhouse.sap/v1alpha1.PluginDefinitionStatus">
PluginDefinitionStatus
</a>
</em>
</td>
<td>
</td>
</tr>
</tbody>
</table>
</div>
</div>
<h3 id="greenhouse.sap/v1alpha1.PluginDefinitionSpec">PluginDefinitionSpec
</h3>
<p>
(<em>Appears on:</em>
<a href="#greenhouse.sap/v1alpha1.PluginDefinition">PluginDefinition</a>)
</p>
<p>PluginDefinitionSpec defines the desired state of PluginDefinitionSpec</p>
<div class="md-typeset__scrollwrap">
<div class="md-typeset__table">
<table>
<thead>
<tr>
<th>Field</th>
<th>Description</th>
</tr>
</thead>
<tbody>
<tr>
<td>
<code>displayName</code><br>
<em>
string
</em>
</td>
<td>
<p>DisplayName provides a human-readable label for the pluginDefinition.</p>
</td>
</tr>
<tr>
<td>
<code>description</code><br>
<em>
string
</em>
</td>
<td>
<p>Description provides additional details of the pluginDefinition.</p>
</td>
</tr>
<tr>
<td>
<code>helmChart</code><br>
<em>
<a href="#greenhouse.sap/v1alpha1.HelmChartReference">
HelmChartReference
</a>
</em>
</td>
<td>
<p>HelmChart specifies where the Helm Chart for this pluginDefinition can be found.</p>
</td>
</tr>
<tr>
<td>
<code>uiApplication</code><br>
<em>
<a href="#greenhouse.sap/v1alpha1.UIApplicationReference">
UIApplicationReference
</a>
</em>
</td>
<td>
<p>UIApplication specifies a reference to a UI application</p>
</td>
</tr>
<tr>
<td>
<code>options</code><br>
<em>
<a href="#greenhouse.sap/v1alpha1.PluginOption">
[]PluginOption
</a>
</em>
</td>
<td>
<p>RequiredValues is a list of values required to create an instance of this PluginDefinition.</p>
</td>
</tr>
<tr>
<td>
<code>version</code><br>
<em>
string
</em>
</td>
<td>
<p>Version of this pluginDefinition</p>
</td>
</tr>
<tr>
<td>
<code>weight</code><br>
<em>
int32
</em>
</td>
<td>
<p>Weight configures the order in which Plugins are shown in the Greenhouse UI.
Defaults to alphabetical sorting if not provided or on conflict.</p>
</td>
</tr>
<tr>
<td>
<code>icon</code><br>
<em>
string
</em>
</td>
<td>
<p>Icon specifies the icon to be used for this plugin in the Greenhouse UI.
Icons can be either:
- A string representing a juno icon in camel case from this list: <a href="https://github.com/sapcc/juno/blob/main/libs/juno-ui-components/src/components/Icon/Icon.component.js#L6-L52">https://github.com/sapcc/juno/blob/main/libs/juno-ui-components/src/components/Icon/Icon.component.js#L6-L52</a>
- A publicly accessible image reference to a .png file. Will be displayed 100x100px</p>
</td>
</tr>
<tr>
<td>
<code>docMarkDownUrl</code><br>
<em>
string
</em>
</td>
<td>
<p>DocMarkDownUrl specifies the URL to the markdown documentation file for this plugin.
Source needs to allow all CORS origins.</p>
</td>
</tr>
</tbody>
</table>
</div>
</div>
<h3 id="greenhouse.sap/v1alpha1.PluginDefinitionStatus">PluginDefinitionStatus
</h3>
<p>
(<em>Appears on:</em>
<a href="#greenhouse.sap/v1alpha1.PluginDefinition">PluginDefinition</a>)
</p>
<p>PluginDefinitionStatus defines the observed state of PluginDefinition</p>
<h3 id="greenhouse.sap/v1alpha1.PluginOption">PluginOption
</h3>
<p>
(<em>Appears on:</em>
<a href="#greenhouse.sap/v1alpha1.PluginDefinitionSpec">PluginDefinitionSpec</a>)
</p>
<div class="md-typeset__scrollwrap">
<div class="md-typeset__table">
<table>
<thead>
<tr>
<th>Field</th>
<th>Description</th>
</tr>
</thead>
<tbody>
<tr>
<td>
<code>name</code><br>
<em>
string
</em>
</td>
<td>
<p>Name/Key of the config option.</p>
</td>
</tr>
<tr>
<td>
<code>default</code><br>
<em>
k8s.io/apiextensions-apiserver/pkg/apis/apiextensions/v1.JSON
</em>
</td>
<td>
<em>(Optional)</em>
<p>Default provides a default value for the option</p>
</td>
</tr>
<tr>
<td>
<code>description</code><br>
<em>
string
</em>
</td>
<td>
<p>Description provides a human-readable text for the value as shown in the UI.</p>
</td>
</tr>
<tr>
<td>
<code>displayName</code><br>
<em>
string
</em>
</td>
<td>
<p>DisplayName provides a human-readable label for the configuration option</p>
</td>
</tr>
<tr>
<td>
<code>required</code><br>
<em>
bool
</em>
</td>
<td>
<p>Required indicates that this config option is required</p>
</td>
</tr>
<tr>
<td>
<code>type</code><br>
<em>
<a href="#greenhouse.sap/v1alpha1.PluginOptionType">
PluginOptionType
</a>
</em>
</td>
<td>
<p>Type of this configuration option.</p>
</td>
</tr>
<tr>
<td>
<code>regex</code><br>
<em>
string
</em>
</td>
<td>
<p>Regex specifies a match rule for validating configuration options.</p>
</td>
</tr>
</tbody>
</table>
</div>
</div>
<h3 id="greenhouse.sap/v1alpha1.PluginOptionType">PluginOptionType
(<code>string</code> alias)</h3>
<p>
(<em>Appears on:</em>
<a href="#greenhouse.sap/v1alpha1.PluginOption">PluginOption</a>)
</p>
<p>PluginOptionType specifies the type of PluginOption.</p>
<h3 id="greenhouse.sap/v1alpha1.PluginOptionValue">PluginOptionValue
</h3>
<p>
(<em>Appears on:</em>
<a href="#greenhouse.sap/v1alpha1.ClusterOptionOverride">ClusterOptionOverride</a>, 
<a href="#greenhouse.sap/v1alpha1.PluginSpec">PluginSpec</a>)
</p>
<p>PluginOptionValue is the value for a PluginOption.</p>
<div class="md-typeset__scrollwrap">
<div class="md-typeset__table">
<table>
<thead>
<tr>
<th>Field</th>
<th>Description</th>
</tr>
</thead>
<tbody>
<tr>
<td>
<code>name</code><br>
<em>
string
</em>
</td>
<td>
<p>Name of the values.</p>
</td>
</tr>
<tr>
<td>
<code>value</code><br>
<em>
k8s.io/apiextensions-apiserver/pkg/apis/apiextensions/v1.JSON
</em>
</td>
<td>
<p>Value is the actual value in plain text.</p>
</td>
</tr>
<tr>
<td>
<code>valueFrom</code><br>
<em>
<a href="#greenhouse.sap/v1alpha1.ValueFromSource">
ValueFromSource
</a>
</em>
</td>
<td>
<p>ValueFrom references a potentially confidential value in another source.</p>
</td>
</tr>
</tbody>
</table>
</div>
</div>
<h3 id="greenhouse.sap/v1alpha1.PluginPreset">PluginPreset
</h3>
<p>PluginPreset is the Schema for the PluginPresets API</p>
<div class="md-typeset__scrollwrap">
<div class="md-typeset__table">
<table>
<thead>
<tr>
<th>Field</th>
<th>Description</th>
</tr>
</thead>
<tbody>
<tr>
<td>
<code>metadata</code><br>
<em>
<a href="https://kubernetes.io/docs/reference/generated/kubernetes-api/v1.24/#objectmeta-v1-meta">
Kubernetes meta/v1.ObjectMeta
</a>
</em>
</td>
<td>
Refer to the Kubernetes API documentation for the fields of the
<code>metadata</code> field.
</td>
</tr>
<tr>
<td>
<code>spec</code><br>
<em>
<a href="#greenhouse.sap/v1alpha1.PluginPresetSpec">
PluginPresetSpec
</a>
</em>
</td>
<td>
<br/>
<br/>
<table>
<tr>
<td>
<code>plugin</code><br>
<em>
<a href="#greenhouse.sap/v1alpha1.PluginSpec">
PluginSpec
</a>
</em>
</td>
<td>
<p>PluginSpec is the spec of the plugin to be deployed by the PluginPreset.</p>
</td>
</tr>
<tr>
<td>
<code>clusterSelector</code><br>
<em>
<a href="https://kubernetes.io/docs/reference/generated/kubernetes-api/v1.24/#labelselector-v1-meta">
Kubernetes meta/v1.LabelSelector
</a>
</em>
</td>
<td>
<p>ClusterSelector is a label selector to select the clusters the plugin bundle should be deployed to.</p>
</td>
</tr>
<tr>
<td>
<code>clusterOptionOverrides</code><br>
<em>
<a href="#greenhouse.sap/v1alpha1.ClusterOptionOverride">
[]ClusterOptionOverride
</a>
</em>
</td>
<td>
<p>ClusterOptionOverrides define plugin option values to override by the PluginPreset</p>
</td>
</tr>
</table>
</td>
</tr>
<tr>
<td>
<code>status</code><br>
<em>
<a href="#greenhouse.sap/v1alpha1.PluginPresetStatus">
PluginPresetStatus
</a>
</em>
</td>
<td>
</td>
</tr>
</tbody>
</table>
</div>
</div>
<h3 id="greenhouse.sap/v1alpha1.PluginPresetSpec">PluginPresetSpec
</h3>
<p>
(<em>Appears on:</em>
<a href="#greenhouse.sap/v1alpha1.PluginPreset">PluginPreset</a>)
</p>
<p>PluginPresetSpec defines the desired state of PluginPreset</p>
<div class="md-typeset__scrollwrap">
<div class="md-typeset__table">
<table>
<thead>
<tr>
<th>Field</th>
<th>Description</th>
</tr>
</thead>
<tbody>
<tr>
<td>
<code>plugin</code><br>
<em>
<a href="#greenhouse.sap/v1alpha1.PluginSpec">
PluginSpec
</a>
</em>
</td>
<td>
<p>PluginSpec is the spec of the plugin to be deployed by the PluginPreset.</p>
</td>
</tr>
<tr>
<td>
<code>clusterSelector</code><br>
<em>
<a href="https://kubernetes.io/docs/reference/generated/kubernetes-api/v1.24/#labelselector-v1-meta">
Kubernetes meta/v1.LabelSelector
</a>
</em>
</td>
<td>
<p>ClusterSelector is a label selector to select the clusters the plugin bundle should be deployed to.</p>
</td>
</tr>
<tr>
<td>
<code>clusterOptionOverrides</code><br>
<em>
<a href="#greenhouse.sap/v1alpha1.ClusterOptionOverride">
[]ClusterOptionOverride
</a>
</em>
</td>
<td>
<p>ClusterOptionOverrides define plugin option values to override by the PluginPreset</p>
</td>
</tr>
</tbody>
</table>
</div>
</div>
<h3 id="greenhouse.sap/v1alpha1.PluginPresetStatus">PluginPresetStatus
</h3>
<p>
(<em>Appears on:</em>
<a href="#greenhouse.sap/v1alpha1.PluginPreset">PluginPreset</a>)
</p>
<p>PluginPresetStatus defines the observed state of PluginPreset</p>
<div class="md-typeset__scrollwrap">
<div class="md-typeset__table">
<table>
<thead>
<tr>
<th>Field</th>
<th>Description</th>
</tr>
</thead>
<tbody>
<tr>
<td>
<code>statusConditions</code><br>
<em>
<a href="#greenhouse.sap/v1alpha1.StatusConditions">
StatusConditions
</a>
</em>
</td>
<td>
<p>StatusConditions contain the different conditions that constitute the status of the PluginPreset.</p>
</td>
</tr>
</tbody>
</table>
</div>
</div>
<h3 id="greenhouse.sap/v1alpha1.PluginSpec">PluginSpec
</h3>
<p>
(<em>Appears on:</em>
<a href="#greenhouse.sap/v1alpha1.Plugin">Plugin</a>, 
<a href="#greenhouse.sap/v1alpha1.PluginPresetSpec">PluginPresetSpec</a>)
</p>
<p>PluginSpec defines the desired state of Plugin</p>
<div class="md-typeset__scrollwrap">
<div class="md-typeset__table">
<table>
<thead>
<tr>
<th>Field</th>
<th>Description</th>
</tr>
</thead>
<tbody>
<tr>
<td>
<code>pluginDefinition</code><br>
<em>
string
</em>
</td>
<td>
<p>PluginDefinition is the name of the PluginDefinition this instance is for.</p>
</td>
</tr>
<tr>
<td>
<code>displayName</code><br>
<em>
string
</em>
</td>
<td>
<p>DisplayName is an optional name for the Plugin to be displayed in the Greenhouse UI.
This is especially helpful to distinguish multiple instances of a PluginDefinition in the same context.
Defaults to a normalized version of metadata.name.</p>
</td>
</tr>
<tr>
<td>
<code>disabled</code><br>
<em>
bool
</em>
</td>
<td>
<p>Disabled indicates that the plugin is administratively disabled.</p>
</td>
</tr>
<tr>
<td>
<code>optionValues</code><br>
<em>
<a href="#greenhouse.sap/v1alpha1.PluginOptionValue">
[]PluginOptionValue
</a>
</em>
</td>
<td>
<p>Values are the values for a PluginDefinition instance.</p>
</td>
</tr>
<tr>
<td>
<code>clusterName</code><br>
<em>
string
</em>
</td>
<td>
<p>ClusterName is the name of the cluster the plugin is deployed to. If not set, the plugin is deployed to the greenhouse cluster.</p>
</td>
</tr>
<tr>
<td>
<code>releaseNamespace</code><br>
<em>
string
</em>
</td>
<td>
<p>ReleaseNamespace is the namespace in the remote cluster to which the backend is deployed.
Defaults to the Greenhouse managed namespace if not set.</p>
</td>
</tr>
</tbody>
</table>
</div>
</div>
<h3 id="greenhouse.sap/v1alpha1.PluginStatus">PluginStatus
</h3>
<p>
(<em>Appears on:</em>
<a href="#greenhouse.sap/v1alpha1.Plugin">Plugin</a>)
</p>
<p>PluginStatus defines the observed state of Plugin</p>
<div class="md-typeset__scrollwrap">
<div class="md-typeset__table">
<table>
<thead>
<tr>
<th>Field</th>
<th>Description</th>
</tr>
</thead>
<tbody>
<tr>
<td>
<code>helmReleaseStatus</code><br>
<em>
<a href="#greenhouse.sap/v1alpha1.HelmReleaseStatus">
HelmReleaseStatus
</a>
</em>
</td>
<td>
<p>HelmReleaseStatus reflects the status of the latest HelmChart release.
This is only configured if the pluginDefinition is backed by HelmChart.</p>
</td>
</tr>
<tr>
<td>
<code>version</code><br>
<em>
string
</em>
</td>
<td>
<p>Version contains the latest pluginDefinition version the config was last applied with successfully.</p>
</td>
</tr>
<tr>
<td>
<code>helmChart</code><br>
<em>
<a href="#greenhouse.sap/v1alpha1.HelmChartReference">
HelmChartReference
</a>
</em>
</td>
<td>
<p>HelmChart contains a reference the helm chart used for the deployed pluginDefinition version.</p>
</td>
</tr>
<tr>
<td>
<code>uiApplication</code><br>
<em>
<a href="#greenhouse.sap/v1alpha1.UIApplicationReference">
UIApplicationReference
</a>
</em>
</td>
<td>
<p>UIApplication contains a reference to the frontend that is used for the deployed pluginDefinition version.</p>
</td>
</tr>
<tr>
<td>
<code>weight</code><br>
<em>
int32
</em>
</td>
<td>
<p>Weight configures the order in which Plugins are shown in the Greenhouse UI.</p>
</td>
</tr>
<tr>
<td>
<code>description</code><br>
<em>
string
</em>
</td>
<td>
<p>Description provides additional details of the plugin.</p>
</td>
</tr>
<tr>
<td>
<code>exposedServices</code><br>
<em>
<a href="#greenhouse.sap/v1alpha1.Service">
map[string]./pkg/apis/greenhouse/v1alpha1.Service
</a>
</em>
</td>
<td>
<p>ExposedServices provides an overview of the Plugins services that are centrally exposed.
It maps the exposed URL to the service found in the manifest.</p>
</td>
</tr>
<tr>
<td>
<code>statusConditions</code><br>
<em>
<a href="#greenhouse.sap/v1alpha1.StatusConditions">
StatusConditions
</a>
</em>
</td>
<td>
<p>StatusConditions contain the different conditions that constitute the status of the Plugin.</p>
</td>
</tr>
</tbody>
</table>
</div>
</div>
<h3 id="greenhouse.sap/v1alpha1.PropagationStatus">PropagationStatus
</h3>
<p>
(<em>Appears on:</em>
<a href="#greenhouse.sap/v1alpha1.TeamRoleBindingStatus">TeamRoleBindingStatus</a>)
</p>
<p>PropagationStatus defines the observed state of the TeamRoleBinding&rsquo;s associated rbacv1 resources  on a Cluster</p>
<div class="md-typeset__scrollwrap">
<div class="md-typeset__table">
<table>
<thead>
<tr>
<th>Field</th>
<th>Description</th>
</tr>
</thead>
<tbody>
<tr>
<td>
<code>clusterName</code><br>
<em>
string
</em>
</td>
<td>
<p>ClusterName is the name of the cluster the rbacv1 resources are created on.</p>
</td>
</tr>
<tr>
<td>
<code>condition</code><br>
<em>
<a href="#greenhouse.sap/v1alpha1.Condition">
Condition
</a>
</em>
</td>
<td>
<p>Condition is the overall Status of the rbacv1 resources created on the cluster</p>
</td>
</tr>
</tbody>
</table>
</div>
</div>
<h3 id="greenhouse.sap/v1alpha1.SCIMConfig">SCIMConfig
</h3>
<p>
(<em>Appears on:</em>
<a href="#greenhouse.sap/v1alpha1.Authentication">Authentication</a>)
</p>
<div class="md-typeset__scrollwrap">
<div class="md-typeset__table">
<table>
<thead>
<tr>
<th>Field</th>
<th>Description</th>
</tr>
</thead>
<tbody>
<tr>
<td>
<code>baseURL</code><br>
<em>
string
</em>
</td>
<td>
<p>URL to the SCIM server.</p>
</td>
</tr>
<tr>
<td>
<code>basicAuthUser</code><br>
<em>
<a href="#greenhouse.sap/v1alpha1.ValueFromSource">
ValueFromSource
</a>
</em>
</td>
<td>
<p>User to be used for basic authentication.</p>
</td>
</tr>
<tr>
<td>
<code>basicAuthPw</code><br>
<em>
<a href="#greenhouse.sap/v1alpha1.ValueFromSource">
ValueFromSource
</a>
</em>
</td>
<td>
<p>Password to be used for basic authentication.</p>
</td>
</tr>
</tbody>
</table>
</div>
</div>
<h3 id="greenhouse.sap/v1alpha1.SecretKeyReference">SecretKeyReference
</h3>
<p>
(<em>Appears on:</em>
<a href="#greenhouse.sap/v1alpha1.OIDCConfig">OIDCConfig</a>, 
<a href="#greenhouse.sap/v1alpha1.ValueFromSource">ValueFromSource</a>)
</p>
<p>SecretKeyReference specifies the secret and key containing the value.</p>
<div class="md-typeset__scrollwrap">
<div class="md-typeset__table">
<table>
<thead>
<tr>
<th>Field</th>
<th>Description</th>
</tr>
</thead>
<tbody>
<tr>
<td>
<code>name</code><br>
<em>
string
</em>
</td>
<td>
<p>Name of the secret in the same namespace.</p>
</td>
</tr>
<tr>
<td>
<code>key</code><br>
<em>
string
</em>
</td>
<td>
<p>Key in the secret to select the value from.</p>
</td>
</tr>
</tbody>
</table>
</div>
</div>
<h3 id="greenhouse.sap/v1alpha1.Service">Service
</h3>
<p>
(<em>Appears on:</em>
<a href="#greenhouse.sap/v1alpha1.PluginStatus">PluginStatus</a>)
</p>
<p>Service references a Kubernetes service of a Plugin.</p>
<div class="md-typeset__scrollwrap">
<div class="md-typeset__table">
<table>
<thead>
<tr>
<th>Field</th>
<th>Description</th>
</tr>
</thead>
<tbody>
<tr>
<td>
<code>namespace</code><br>
<em>
string
</em>
</td>
<td>
<p>Namespace is the namespace of the service in the target cluster.</p>
</td>
</tr>
<tr>
<td>
<code>name</code><br>
<em>
string
</em>
</td>
<td>
<p>Name is the name of the service in the target cluster.</p>
</td>
</tr>
<tr>
<td>
<code>port</code><br>
<em>
int32
</em>
</td>
<td>
<p>Port is the port of the service.</p>
</td>
</tr>
<tr>
<td>
<code>protocol</code><br>
<em>
string
</em>
</td>
<td>
<p>Protocol is the protocol of the service.</p>
</td>
</tr>
</tbody>
</table>
</div>
</div>
<h3 id="greenhouse.sap/v1alpha1.StatusConditions">StatusConditions
</h3>
<p>
(<em>Appears on:</em>
<a href="#greenhouse.sap/v1alpha1.ClusterKubeconfigStatus">ClusterKubeconfigStatus</a>, 
<a href="#greenhouse.sap/v1alpha1.ClusterStatus">ClusterStatus</a>, 
<a href="#greenhouse.sap/v1alpha1.NodeStatus">NodeStatus</a>, 
<a href="#greenhouse.sap/v1alpha1.OrganizationStatus">OrganizationStatus</a>, 
<a href="#greenhouse.sap/v1alpha1.PluginPresetStatus">PluginPresetStatus</a>, 
<a href="#greenhouse.sap/v1alpha1.PluginStatus">PluginStatus</a>, 
<a href="#greenhouse.sap/v1alpha1.TeamMembershipStatus">TeamMembershipStatus</a>, 
<a href="#greenhouse.sap/v1alpha1.TeamRoleBindingStatus">TeamRoleBindingStatus</a>, 
<a href="#greenhouse.sap/v1alpha1.TeamStatus">TeamStatus</a>)
</p>
<p>A StatusConditions contains a list of conditions.
Only one condition of a given type may exist in the list.</p>
<div class="md-typeset__scrollwrap">
<div class="md-typeset__table">
<table>
<thead>
<tr>
<th>Field</th>
<th>Description</th>
</tr>
</thead>
<tbody>
<tr>
<td>
<code>conditions</code><br>
<em>
<a href="#greenhouse.sap/v1alpha1.Condition">
[]Condition
</a>
</em>
</td>
<td>
</td>
</tr>
</tbody>
</table>
</div>
</div>
<h3 id="greenhouse.sap/v1alpha1.Team">Team
</h3>
<p>Team is the Schema for the teams API</p>
<div class="md-typeset__scrollwrap">
<div class="md-typeset__table">
<table>
<thead>
<tr>
<th>Field</th>
<th>Description</th>
</tr>
</thead>
<tbody>
<tr>
<td>
<code>metadata</code><br>
<em>
<a href="https://kubernetes.io/docs/reference/generated/kubernetes-api/v1.24/#objectmeta-v1-meta">
Kubernetes meta/v1.ObjectMeta
</a>
</em>
</td>
<td>
Refer to the Kubernetes API documentation for the fields of the
<code>metadata</code> field.
</td>
</tr>
<tr>
<td>
<code>spec</code><br>
<em>
<a href="#greenhouse.sap/v1alpha1.TeamSpec">
TeamSpec
</a>
</em>
</td>
<td>
<br/>
<br/>
<table>
<tr>
<td>
<code>description</code><br>
<em>
string
</em>
</td>
<td>
<p>Description provides additional details of the team.</p>
</td>
</tr>
<tr>
<td>
<code>mappedIdPGroup</code><br>
<em>
string
</em>
</td>
<td>
<p>IdP group id matching team.</p>
</td>
</tr>
<tr>
<td>
<code>joinUrl</code><br>
<em>
string
</em>
</td>
<td>
<p>URL to join the IdP group.</p>
</td>
</tr>
</table>
</td>
</tr>
<tr>
<td>
<code>status</code><br>
<em>
<a href="#greenhouse.sap/v1alpha1.TeamStatus">
TeamStatus
</a>
</em>
</td>
<td>
</td>
</tr>
</tbody>
</table>
</div>
</div>
<h3 id="greenhouse.sap/v1alpha1.TeamMembership">TeamMembership
</h3>
<p>TeamMembership is the Schema for the teammemberships API</p>
<div class="md-typeset__scrollwrap">
<div class="md-typeset__table">
<table>
<thead>
<tr>
<th>Field</th>
<th>Description</th>
</tr>
</thead>
<tbody>
<tr>
<td>
<code>metadata</code><br>
<em>
<a href="https://kubernetes.io/docs/reference/generated/kubernetes-api/v1.24/#objectmeta-v1-meta">
Kubernetes meta/v1.ObjectMeta
</a>
</em>
</td>
<td>
Refer to the Kubernetes API documentation for the fields of the
<code>metadata</code> field.
</td>
</tr>
<tr>
<td>
<code>spec</code><br>
<em>
<a href="#greenhouse.sap/v1alpha1.TeamMembershipSpec">
TeamMembershipSpec
</a>
</em>
</td>
<td>
<br/>
<br/>
<table>
<tr>
<td>
<code>members</code><br>
<em>
<a href="#greenhouse.sap/v1alpha1.User">
[]User
</a>
</em>
</td>
<td>
<em>(Optional)</em>
<p>Members list users that are part of a team.</p>
</td>
</tr>
</table>
</td>
</tr>
<tr>
<td>
<code>status</code><br>
<em>
<a href="#greenhouse.sap/v1alpha1.TeamMembershipStatus">
TeamMembershipStatus
</a>
</em>
</td>
<td>
</td>
</tr>
</tbody>
</table>
</div>
</div>
<h3 id="greenhouse.sap/v1alpha1.TeamMembershipSpec">TeamMembershipSpec
</h3>
<p>
(<em>Appears on:</em>
<a href="#greenhouse.sap/v1alpha1.TeamMembership">TeamMembership</a>)
</p>
<p>TeamMembershipSpec defines the desired state of TeamMembership</p>
<div class="md-typeset__scrollwrap">
<div class="md-typeset__table">
<table>
<thead>
<tr>
<th>Field</th>
<th>Description</th>
</tr>
</thead>
<tbody>
<tr>
<td>
<code>members</code><br>
<em>
<a href="#greenhouse.sap/v1alpha1.User">
[]User
</a>
</em>
</td>
<td>
<em>(Optional)</em>
<p>Members list users that are part of a team.</p>
</td>
</tr>
</tbody>
</table>
</div>
</div>
<h3 id="greenhouse.sap/v1alpha1.TeamMembershipStatus">TeamMembershipStatus
</h3>
<p>
(<em>Appears on:</em>
<a href="#greenhouse.sap/v1alpha1.TeamMembership">TeamMembership</a>)
</p>
<p>TeamMembershipStatus defines the observed state of TeamMembership</p>
<div class="md-typeset__scrollwrap">
<div class="md-typeset__table">
<table>
<thead>
<tr>
<th>Field</th>
<th>Description</th>
</tr>
</thead>
<tbody>
<tr>
<td>
<code>lastSyncedTime</code><br>
<em>
<a href="https://kubernetes.io/docs/reference/generated/kubernetes-api/v1.24/#time-v1-meta">
Kubernetes meta/v1.Time
</a>
</em>
</td>
<td>
<em>(Optional)</em>
<p>LastSyncedTime is the information when was the last time the membership was synced</p>
</td>
</tr>
<tr>
<td>
<code>lastUpdateTime</code><br>
<em>
<a href="https://kubernetes.io/docs/reference/generated/kubernetes-api/v1.24/#time-v1-meta">
Kubernetes meta/v1.Time
</a>
</em>
</td>
<td>
<em>(Optional)</em>
<p>LastChangedTime is the information when was the last time the membership was actually changed</p>
</td>
</tr>
<tr>
<td>
<code>statusConditions</code><br>
<em>
<a href="#greenhouse.sap/v1alpha1.StatusConditions">
StatusConditions
</a>
</em>
</td>
<td>
<p>StatusConditions contain the different conditions that constitute the status of the TeamMembership.</p>
</td>
</tr>
</tbody>
</table>
</div>
</div>
<h3 id="greenhouse.sap/v1alpha1.TeamRole">TeamRole
</h3>
<p>TeamRole is the Schema for the TeamRoles API</p>
<div class="md-typeset__scrollwrap">
<div class="md-typeset__table">
<table>
<thead>
<tr>
<th>Field</th>
<th>Description</th>
</tr>
</thead>
<tbody>
<tr>
<td>
<code>metadata</code><br>
<em>
<a href="https://kubernetes.io/docs/reference/generated/kubernetes-api/v1.24/#objectmeta-v1-meta">
Kubernetes meta/v1.ObjectMeta
</a>
</em>
</td>
<td>
Refer to the Kubernetes API documentation for the fields of the
<code>metadata</code> field.
</td>
</tr>
<tr>
<td>
<code>spec</code><br>
<em>
<a href="#greenhouse.sap/v1alpha1.TeamRoleSpec">
TeamRoleSpec
</a>
</em>
</td>
<td>
<br/>
<br/>
<table>
<tr>
<td>
<code>rules</code><br>
<em>
<a href="https://kubernetes.io/docs/reference/generated/kubernetes-api/v1.24/#policyrule-v1-rbac">
[]Kubernetes rbac/v1.PolicyRule
</a>
</em>
</td>
<td>
<p>Rules is a list of rbacv1.PolicyRules used on a managed RBAC (Cluster)Role</p>
</td>
</tr>
<tr>
<td>
<code>aggregationRule</code><br>
<em>
<a href="https://kubernetes.io/docs/reference/generated/kubernetes-api/v1.24/#aggregationrule-v1-rbac">
Kubernetes rbac/v1.AggregationRule
</a>
</em>
</td>
<td>
<p>AggregationRule describes how to locate ClusterRoles to aggregate into the ClusterRole on the remote cluster</p>
</td>
</tr>
<tr>
<td>
<code>labels</code><br>
<em>
map[string]string
</em>
</td>
<td>
<p>Labels are applied to the ClusterRole created on the remote cluster.
This allows using TeamRoles as part of AggregationRules by other TeamRoles</p>
</td>
</tr>
</table>
</td>
</tr>
<tr>
<td>
<code>status</code><br>
<em>
<a href="#greenhouse.sap/v1alpha1.TeamRoleStatus">
TeamRoleStatus
</a>
</em>
</td>
<td>
</td>
</tr>
</tbody>
</table>
</div>
</div>
<h3 id="greenhouse.sap/v1alpha1.TeamRoleBinding">TeamRoleBinding
</h3>
<p>TeamRoleBinding is the Schema for the rolebindings API</p>
<div class="md-typeset__scrollwrap">
<div class="md-typeset__table">
<table>
<thead>
<tr>
<th>Field</th>
<th>Description</th>
</tr>
</thead>
<tbody>
<tr>
<td>
<code>metadata</code><br>
<em>
<a href="https://kubernetes.io/docs/reference/generated/kubernetes-api/v1.24/#objectmeta-v1-meta">
Kubernetes meta/v1.ObjectMeta
</a>
</em>
</td>
<td>
Refer to the Kubernetes API documentation for the fields of the
<code>metadata</code> field.
</td>
</tr>
<tr>
<td>
<code>spec</code><br>
<em>
<a href="#greenhouse.sap/v1alpha1.TeamRoleBindingSpec">
TeamRoleBindingSpec
</a>
</em>
</td>
<td>
<br/>
<br/>
<table>
<tr>
<td>
<code>teamRoleRef</code><br>
<em>
string
</em>
</td>
<td>
<p>TeamRoleRef references a Greenhouse TeamRole by name</p>
</td>
</tr>
<tr>
<td>
<code>teamRef</code><br>
<em>
string
</em>
</td>
<td>
<p>TeamRef references a Greenhouse Team by name</p>
</td>
</tr>
<tr>
<td>
<code>clusterName</code><br>
<em>
string
</em>
</td>
<td>
<p>ClusterName is the name of the cluster the rbacv1 resources are created on.</p>
</td>
</tr>
<tr>
<td>
<code>clusterSelector</code><br>
<em>
<a href="https://kubernetes.io/docs/reference/generated/kubernetes-api/v1.24/#labelselector-v1-meta">
Kubernetes meta/v1.LabelSelector
</a>
</em>
</td>
<td>
<p>ClusterSelector is a label selector to select the Clusters the TeamRoleBinding should be deployed to.</p>
</td>
</tr>
<tr>
<td>
<code>namespaces</code><br>
<em>
[]string
</em>
</td>
<td>
<p>Namespaces is the immutable list of namespaces in the Greenhouse Clusters to apply the RoleBinding to.
If empty, a ClusterRoleBinding will be created on the remote cluster, otherwise a RoleBinding per namespace.</p>
</td>
</tr>
</table>
</td>
</tr>
<tr>
<td>
<code>status</code><br>
<em>
<a href="#greenhouse.sap/v1alpha1.TeamRoleBindingStatus">
TeamRoleBindingStatus
</a>
</em>
</td>
<td>
</td>
</tr>
</tbody>
</table>
</div>
</div>
<h3 id="greenhouse.sap/v1alpha1.TeamRoleBindingSpec">TeamRoleBindingSpec
</h3>
<p>
(<em>Appears on:</em>
<a href="#greenhouse.sap/v1alpha1.TeamRoleBinding">TeamRoleBinding</a>)
</p>
<p>TeamRoleBindingSpec defines the desired state of a TeamRoleBinding</p>
<div class="md-typeset__scrollwrap">
<div class="md-typeset__table">
<table>
<thead>
<tr>
<th>Field</th>
<th>Description</th>
</tr>
</thead>
<tbody>
<tr>
<td>
<code>teamRoleRef</code><br>
<em>
string
</em>
</td>
<td>
<p>TeamRoleRef references a Greenhouse TeamRole by name</p>
</td>
</tr>
<tr>
<td>
<code>teamRef</code><br>
<em>
string
</em>
</td>
<td>
<p>TeamRef references a Greenhouse Team by name</p>
</td>
</tr>
<tr>
<td>
<code>clusterName</code><br>
<em>
string
</em>
</td>
<td>
<p>ClusterName is the name of the cluster the rbacv1 resources are created on.</p>
</td>
</tr>
<tr>
<td>
<code>clusterSelector</code><br>
<em>
<a href="https://kubernetes.io/docs/reference/generated/kubernetes-api/v1.24/#labelselector-v1-meta">
Kubernetes meta/v1.LabelSelector
</a>
</em>
</td>
<td>
<p>ClusterSelector is a label selector to select the Clusters the TeamRoleBinding should be deployed to.</p>
</td>
</tr>
<tr>
<td>
<code>namespaces</code><br>
<em>
[]string
</em>
</td>
<td>
<p>Namespaces is the immutable list of namespaces in the Greenhouse Clusters to apply the RoleBinding to.
If empty, a ClusterRoleBinding will be created on the remote cluster, otherwise a RoleBinding per namespace.</p>
</td>
</tr>
</tbody>
</table>
</div>
</div>
<h3 id="greenhouse.sap/v1alpha1.TeamRoleBindingStatus">TeamRoleBindingStatus
</h3>
<p>
(<em>Appears on:</em>
<a href="#greenhouse.sap/v1alpha1.TeamRoleBinding">TeamRoleBinding</a>)
</p>
<p>TeamRoleBindingStatus defines the observed state of the TeamRoleBinding</p>
<div class="md-typeset__scrollwrap">
<div class="md-typeset__table">
<table>
<thead>
<tr>
<th>Field</th>
<th>Description</th>
</tr>
</thead>
<tbody>
<tr>
<td>
<code>statusConditions</code><br>
<em>
<a href="#greenhouse.sap/v1alpha1.StatusConditions">
StatusConditions
</a>
</em>
</td>
<td>
<p>StatusConditions contain the different conditions that constitute the status of the TeamRoleBinding.</p>
</td>
</tr>
<tr>
<td>
<code>clusters</code><br>
<em>
<a href="#greenhouse.sap/v1alpha1.PropagationStatus">
[]PropagationStatus
</a>
</em>
</td>
<td>
<p>PropagationStatus is the list of clusters the TeamRoleBinding is applied to</p>
</td>
</tr>
</tbody>
</table>
</div>
</div>
<h3 id="greenhouse.sap/v1alpha1.TeamRoleSpec">TeamRoleSpec
</h3>
<p>
(<em>Appears on:</em>
<a href="#greenhouse.sap/v1alpha1.TeamRole">TeamRole</a>)
</p>
<p>TeamRoleSpec defines the desired state of a TeamRole</p>
<div class="md-typeset__scrollwrap">
<div class="md-typeset__table">
<table>
<thead>
<tr>
<th>Field</th>
<th>Description</th>
</tr>
</thead>
<tbody>
<tr>
<td>
<code>rules</code><br>
<em>
<a href="https://kubernetes.io/docs/reference/generated/kubernetes-api/v1.24/#policyrule-v1-rbac">
[]Kubernetes rbac/v1.PolicyRule
</a>
</em>
</td>
<td>
<p>Rules is a list of rbacv1.PolicyRules used on a managed RBAC (Cluster)Role</p>
</td>
</tr>
<tr>
<td>
<code>aggregationRule</code><br>
<em>
<a href="https://kubernetes.io/docs/reference/generated/kubernetes-api/v1.24/#aggregationrule-v1-rbac">
Kubernetes rbac/v1.AggregationRule
</a>
</em>
</td>
<td>
<p>AggregationRule describes how to locate ClusterRoles to aggregate into the ClusterRole on the remote cluster</p>
</td>
</tr>
<tr>
<td>
<code>labels</code><br>
<em>
map[string]string
</em>
</td>
<td>
<p>Labels are applied to the ClusterRole created on the remote cluster.
This allows using TeamRoles as part of AggregationRules by other TeamRoles</p>
</td>
</tr>
</tbody>
</table>
</div>
</div>
<h3 id="greenhouse.sap/v1alpha1.TeamRoleStatus">TeamRoleStatus
</h3>
<p>
(<em>Appears on:</em>
<a href="#greenhouse.sap/v1alpha1.TeamRole">TeamRole</a>)
</p>
<p>TeamRoleStatus defines the observed state of a TeamRole</p>
<h3 id="greenhouse.sap/v1alpha1.TeamSpec">TeamSpec
</h3>
<p>
(<em>Appears on:</em>
<a href="#greenhouse.sap/v1alpha1.Team">Team</a>)
</p>
<p>TeamSpec defines the desired state of Team</p>
<div class="md-typeset__scrollwrap">
<div class="md-typeset__table">
<table>
<thead>
<tr>
<th>Field</th>
<th>Description</th>
</tr>
</thead>
<tbody>
<tr>
<td>
<code>description</code><br>
<em>
string
</em>
</td>
<td>
<p>Description provides additional details of the team.</p>
</td>
</tr>
<tr>
<td>
<code>mappedIdPGroup</code><br>
<em>
string
</em>
</td>
<td>
<p>IdP group id matching team.</p>
</td>
</tr>
<tr>
<td>
<code>joinUrl</code><br>
<em>
string
</em>
</td>
<td>
<p>URL to join the IdP group.</p>
</td>
</tr>
</tbody>
</table>
</div>
</div>
<h3 id="greenhouse.sap/v1alpha1.TeamStatus">TeamStatus
</h3>
<p>
(<em>Appears on:</em>
<a href="#greenhouse.sap/v1alpha1.Team">Team</a>)
</p>
<p>TeamStatus defines the observed state of Team</p>
<div class="md-typeset__scrollwrap">
<div class="md-typeset__table">
<table>
<thead>
<tr>
<th>Field</th>
<th>Description</th>
</tr>
</thead>
<tbody>
<tr>
<td>
<code>statusConditions</code><br>
<em>
<a href="#greenhouse.sap/v1alpha1.StatusConditions">
StatusConditions
</a>
</em>
</td>
<td>
</td>
</tr>
</tbody>
</table>
</div>
</div>
<h3 id="greenhouse.sap/v1alpha1.UIApplicationReference">UIApplicationReference
</h3>
<p>
(<em>Appears on:</em>
<a href="#greenhouse.sap/v1alpha1.PluginDefinitionSpec">PluginDefinitionSpec</a>, 
<a href="#greenhouse.sap/v1alpha1.PluginStatus">PluginStatus</a>)
</p>
<p>UIApplicationReference references the UI pluginDefinition to use.</p>
<div class="md-typeset__scrollwrap">
<div class="md-typeset__table">
<table>
<thead>
<tr>
<th>Field</th>
<th>Description</th>
</tr>
</thead>
<tbody>
<tr>
<td>
<code>url</code><br>
<em>
string
</em>
</td>
<td>
<p>URL specifies the url to a built javascript asset.
By default, assets are loaded from the Juno asset server using the provided name and version.</p>
</td>
</tr>
<tr>
<td>
<code>name</code><br>
<em>
string
</em>
</td>
<td>
<p>Name of the UI application.</p>
</td>
</tr>
<tr>
<td>
<code>version</code><br>
<em>
string
</em>
</td>
<td>
<p>Version of the frontend application.</p>
</td>
</tr>
</tbody>
</table>
</div>
</div>
<h3 id="greenhouse.sap/v1alpha1.User">User
</h3>
<p>
(<em>Appears on:</em>
<a href="#greenhouse.sap/v1alpha1.TeamMembershipSpec">TeamMembershipSpec</a>)
</p>
<p>User specifies a human person.</p>
<div class="md-typeset__scrollwrap">
<div class="md-typeset__table">
<table>
<thead>
<tr>
<th>Field</th>
<th>Description</th>
</tr>
</thead>
<tbody>
<tr>
<td>
<code>id</code><br>
<em>
string
</em>
</td>
<td>
<p>ID is the unique identifier of the user.</p>
</td>
</tr>
<tr>
<td>
<code>firstName</code><br>
<em>
string
</em>
</td>
<td>
<p>FirstName of the user.</p>
</td>
</tr>
<tr>
<td>
<code>lastName</code><br>
<em>
string
</em>
</td>
<td>
<p>LastName of the user.</p>
</td>
</tr>
<tr>
<td>
<code>email</code><br>
<em>
string
</em>
</td>
<td>
<p>Email of the user.</p>
</td>
</tr>
</tbody>
</table>
</div>
</div>
<h3 id="greenhouse.sap/v1alpha1.ValueFromSource">ValueFromSource
</h3>
<p>
(<em>Appears on:</em>
<a href="#greenhouse.sap/v1alpha1.PluginOptionValue">PluginOptionValue</a>, 
<a href="#greenhouse.sap/v1alpha1.SCIMConfig">SCIMConfig</a>)
</p>
<p>ValueFromSource is a valid source for a value.</p>
<div class="md-typeset__scrollwrap">
<div class="md-typeset__table">
<table>
<thead>
<tr>
<th>Field</th>
<th>Description</th>
</tr>
</thead>
<tbody>
<tr>
<td>
<code>secret</code><br>
<em>
<a href="#greenhouse.sap/v1alpha1.SecretKeyReference">
SecretKeyReference
</a>
</em>
</td>
<td>
<p>Secret references the secret containing the value.</p>
</td>
</tr>
</tbody>
</table>
</div>
</div>
<div class="admonition note">
<p class="last">This page was automatically generated with <code>gen-crd-api-reference-docs</code>
</p>
</div><|MERGE_RESOLUTION|>--- conflicted
+++ resolved
@@ -1386,11 +1386,7 @@
 </em>
 </td>
 <td>
-<<<<<<< HEAD
-<p>StatusConditions contain the different conditions that constitute the status of the Organization</p>
-=======
 <p>StatusConditions contain the different conditions that constitute the status of the Organization.</p>
->>>>>>> 62c37782
 </td>
 </tr>
 </tbody>
