// SPDX-FileCopyrightText: 2024 SAP SE or an SAP affiliate company and Greenhouse contributors
// SPDX-License-Identifier: Apache-2.0

package main

import (
	"context"
	"errors"
	"fmt"
	"log"
	"log/slog"
	"net"
	"net/http"
	"os"
	"syscall"
	"time"

	"github.com/dexidp/dex/server"
	"github.com/dexidp/dex/storage"
	"github.com/dexidp/dex/storage/sql"
	"github.com/go-logr/logr"
	"github.com/oklog/run"
	"github.com/open-feature/go-sdk/openfeature"
	"github.com/prometheus/client_golang/prometheus"
	"github.com/prometheus/client_golang/prometheus/collectors"
	"github.com/prometheus/client_golang/prometheus/promhttp"
	flag "github.com/spf13/pflag"
	_ "k8s.io/client-go/plugin/pkg/client/auth/oidc"
	ctrl "sigs.k8s.io/controller-runtime/pkg/client/config"
	logk "sigs.k8s.io/controller-runtime/pkg/log"

<<<<<<< HEAD
	greenhousesapv1alpha1 "github.com/cloudoperators/greenhouse/pkg/apis/greenhouse/v1alpha1"
	"github.com/cloudoperators/greenhouse/pkg/features"
	"github.com/cloudoperators/greenhouse/pkg/idproxy"
	"github.com/cloudoperators/greenhouse/pkg/idproxy/web"
=======
	"github.com/cloudoperators/greenhouse/pkg/clientutil"
	"github.com/cloudoperators/greenhouse/pkg/dex"
	dexstore "github.com/cloudoperators/greenhouse/pkg/dex/store"
	"github.com/cloudoperators/greenhouse/pkg/dex/web"
	"github.com/cloudoperators/greenhouse/pkg/features"
>>>>>>> a3f1211b
)

func main() {
	var issuer string
	var idTokenValidity time.Duration
	var listenAddr, metricsAddr string
	var allowedOrigins []string
	// DB connection parameters
	var postgresDB sql.NetworkDB
	var dexStorage storage.Storage
	var err error

	logger := slog.New(slog.NewJSONHandler(os.Stdout, nil))
	// set default logger to be used by log
	slog.SetDefault(logger)
	// set default deferred logger to be used by controller-runtime
	logk.SetLogger(logr.FromSlogHandler(logger.Handler()))

<<<<<<< HEAD
	flag.StringVar(&kubeconfig, "kubeconfig", os.Getenv("KUBECONFIG"), "Use kubeconfig for authentication")
	flag.StringVar(&kubecontext, "kubecontext", os.Getenv("KUBECONTEXT"), "Use context from kubeconfig")
	flag.StringVar(&kubenamespace, "kubenamespace", os.Getenv("KUBENAMESPACE"), "Use namespace")
	flag.StringVar(&postgresDB.Database, "database", os.Getenv("DEX_POSTGRES_DATABASE"), "Database name")
	flag.StringVar(&postgresDB.Host, "dbHost", os.Getenv("DEX_POSTGRES_HOST"), "Database host")
	flag.Uint16Var(&postgresDB.Port, "dbPort", 5432, "Database port")
	flag.StringVar(&postgresDB.User, "dbUser", os.Getenv("DEX_POSTGRES_USER"), "Database user")
	flag.StringVar(&postgresDB.Password, "dbPassword", os.Getenv("DEX_POSTGRES_PASSWORD"), "Database password")
=======
>>>>>>> a3f1211b
	flag.StringVar(&issuer, "issuer", "", "Issuer URL")
	flag.StringVar(&listenAddr, "listen-addr", ":8080", "oidc listen address")
	flag.StringVar(&metricsAddr, "metrics-addr", ":6543", "bind address for metrics")
	flag.StringSliceVar(&allowedOrigins, "allowed-origins", []string{"*"}, "list of allowed origins for CORS requests on discovery, token and keys endpoint")
	flag.DurationVar(&idTokenValidity, "id-token-validity", 1*time.Hour, "Maximum validity of issued id tokens")
	flag.Parse()

	if issuer == "" {
		log.Fatal("No --issuer given")
	}

<<<<<<< HEAD
	// Initialize open-feature client
	ofClient := features.NewOfClient("idproxy")
	evalCtx := openfeature.NewEvaluationContext(
		"backend",
		map[string]interface{}{},
	)
	// Get the value of dex-sql-backend and dex-kubernetes-backend
	postgresBackend, err := ofClient.BooleanValue(context.TODO(), "dex-sql-backend", false, evalCtx)
	if err != nil {
		log.Fatalf("Failed to get dex-sql-backend value details: %s", err)
	}

	k8sBackend, err := ofClient.BooleanValue(context.TODO(), "dex-kubernetes-backend", false, evalCtx)
	if err != nil {
		log.Fatalf("Failed to get dex-kubernetes-backend value details: %s", err)
	}
	// Exactly one of dex-sql-backend or dex-kubernetes-backend must be true
	switch {
	case postgresBackend:
		dexStorage, err = idproxy.NewPostgresStorage(sql.SSL{Mode: "disable"}, postgresDB, logger.With("component", "storage"))
		if err != nil {
			log.Fatalf("Failed to initialize postgres storage: %s", err)
		}
	case k8sBackend:
		dexStorage, err = idproxy.NewKubernetesStorage(kubeconfig, kubecontext, kubenamespace, logger.With("component", "storage"))
		if err != nil {
			log.Fatalf("Failed to initialize kubernetes storage: %s", err)
		}
	default:
		log.Fatalf("Exactly one of dex-sql-backend or dex-kubernetes-backend must be true")
=======
	restCfg := ctrl.GetConfigOrDie()
	ctx := context.TODO()
	k8sClient, err := clientutil.NewK8sClient(restCfg)
	if err != nil {
		log.Fatalf("failed to create k8s client: %s", err)
>>>>>>> a3f1211b
	}
	backend := clientutil.Ptr("kubernetes")
	ghFeatures, err := features.NewFeatures(ctx, k8sClient)
	if err != nil {
		log.Fatalf("failed to get greenhouse features: %s", err)
	}
	if ghFeatures != nil {
		backend = ghFeatures.GetDexStorageType(ctx)
	}
	dexter, err := dexstore.NewDexStorageFactory(logger.With("component", "storage"), *backend)
	if err != nil {
		log.Fatalf("failed to create dex storage interface: %s", err)
	}
	logger.Info("using dex storage - ", "type", *backend)
	dexStorage := dexter.GetStorage()

	refreshPolicy, err := server.NewRefreshTokenPolicy(logger.With("component", "refreshtokenpolicy"), true, "24h", "24h", "5s")
	if err != nil {
		log.Fatalf("Failed to setup refresh token policy: %s", err)
	}

	registry := prometheus.NewRegistry()
	registry.MustRegister(collectors.NewProcessCollector(collectors.ProcessCollectorOpts{}))
	registry.MustRegister(collectors.NewGoCollector())

	config := server.Config{
		Issuer:             issuer,
		SkipApprovalScreen: true,
		Logger:             logger.With("component", "server"),
		Storage:            dexStorage,
		AllowedOrigins:     allowedOrigins,
		IDTokensValidFor:   idTokenValidity,
		RefreshTokenPolicy: refreshPolicy,
		PrometheusRegistry: registry,
		Web: server.WebConfig{
			WebFS: web.FS(),
		},
	}

	server.ConnectorsConfig["greenhouse-oidc"] = func() server.ConnectorConfig {
		oidcConfig := new(dex.OIDCConfig)
		oidcConfig.AddClient(k8sClient)
		oidcConfig.AddRedirectURI(issuer + "/callback")

		return oidcConfig
	}

	var g run.Group

	// Add signal handler
	g.Add(run.SignalHandler(context.Background(), syscall.SIGINT, syscall.SIGTERM))

	// oidc server
	ctx, cancel := context.WithCancel(context.Background())
	serv, err := server.NewServer(ctx, config)
	if err != nil {
		log.Fatalf("OIDC server setup failed: %s", err)
	}
	s := &http.Server{Handler: serv}
	g.Add(func() error {
		ln, err := net.Listen("tcp", listenAddr)
		if err != nil {
			return fmt.Errorf("failed to listen on %s: %w", listenAddr, err)
		}
		logger.Info("OIDC server listening ", "address", listenAddr)
		return s.Serve(ln)
	}, func(_ error) {
		cancel()
		timeoutCtx, c := context.WithTimeout(context.Background(), 5*time.Second)
		defer c()
		s.Shutdown(timeoutCtx) //nolint: errcheck
	})

	// metrics server
	ms := &http.Server{Handler: promhttp.HandlerFor(registry, promhttp.HandlerOpts{Registry: registry})}
	g.Add(func() error {
		ln, err := net.Listen("tcp", metricsAddr)
		if err != nil {
			return fmt.Errorf("failed to listen on %s: %w", metricsAddr, err)
		}
		logger.Info("Metrics server listing", "address", metricsAddr)
		return ms.Serve(ln)
	}, func(_ error) {
		ms.Close()
	})

	err = g.Run()
	var signalErr run.SignalError
	if ok := errors.As(err, &signalErr); ok {
		return
	}
	log.Fatal(err)
}<|MERGE_RESOLUTION|>--- conflicted
+++ resolved
@@ -16,11 +16,8 @@
 	"time"
 
 	"github.com/dexidp/dex/server"
-	"github.com/dexidp/dex/storage"
-	"github.com/dexidp/dex/storage/sql"
 	"github.com/go-logr/logr"
 	"github.com/oklog/run"
-	"github.com/open-feature/go-sdk/openfeature"
 	"github.com/prometheus/client_golang/prometheus"
 	"github.com/prometheus/client_golang/prometheus/collectors"
 	"github.com/prometheus/client_golang/prometheus/promhttp"
@@ -29,18 +26,11 @@
 	ctrl "sigs.k8s.io/controller-runtime/pkg/client/config"
 	logk "sigs.k8s.io/controller-runtime/pkg/log"
 
-<<<<<<< HEAD
-	greenhousesapv1alpha1 "github.com/cloudoperators/greenhouse/pkg/apis/greenhouse/v1alpha1"
-	"github.com/cloudoperators/greenhouse/pkg/features"
-	"github.com/cloudoperators/greenhouse/pkg/idproxy"
-	"github.com/cloudoperators/greenhouse/pkg/idproxy/web"
-=======
 	"github.com/cloudoperators/greenhouse/pkg/clientutil"
 	"github.com/cloudoperators/greenhouse/pkg/dex"
 	dexstore "github.com/cloudoperators/greenhouse/pkg/dex/store"
 	"github.com/cloudoperators/greenhouse/pkg/dex/web"
 	"github.com/cloudoperators/greenhouse/pkg/features"
->>>>>>> a3f1211b
 )
 
 func main() {
@@ -48,28 +38,12 @@
 	var idTokenValidity time.Duration
 	var listenAddr, metricsAddr string
 	var allowedOrigins []string
-	// DB connection parameters
-	var postgresDB sql.NetworkDB
-	var dexStorage storage.Storage
-	var err error
-
 	logger := slog.New(slog.NewJSONHandler(os.Stdout, nil))
 	// set default logger to be used by log
 	slog.SetDefault(logger)
 	// set default deferred logger to be used by controller-runtime
 	logk.SetLogger(logr.FromSlogHandler(logger.Handler()))
 
-<<<<<<< HEAD
-	flag.StringVar(&kubeconfig, "kubeconfig", os.Getenv("KUBECONFIG"), "Use kubeconfig for authentication")
-	flag.StringVar(&kubecontext, "kubecontext", os.Getenv("KUBECONTEXT"), "Use context from kubeconfig")
-	flag.StringVar(&kubenamespace, "kubenamespace", os.Getenv("KUBENAMESPACE"), "Use namespace")
-	flag.StringVar(&postgresDB.Database, "database", os.Getenv("DEX_POSTGRES_DATABASE"), "Database name")
-	flag.StringVar(&postgresDB.Host, "dbHost", os.Getenv("DEX_POSTGRES_HOST"), "Database host")
-	flag.Uint16Var(&postgresDB.Port, "dbPort", 5432, "Database port")
-	flag.StringVar(&postgresDB.User, "dbUser", os.Getenv("DEX_POSTGRES_USER"), "Database user")
-	flag.StringVar(&postgresDB.Password, "dbPassword", os.Getenv("DEX_POSTGRES_PASSWORD"), "Database password")
-=======
->>>>>>> a3f1211b
 	flag.StringVar(&issuer, "issuer", "", "Issuer URL")
 	flag.StringVar(&listenAddr, "listen-addr", ":8080", "oidc listen address")
 	flag.StringVar(&metricsAddr, "metrics-addr", ":6543", "bind address for metrics")
@@ -81,44 +55,11 @@
 		log.Fatal("No --issuer given")
 	}
 
-<<<<<<< HEAD
-	// Initialize open-feature client
-	ofClient := features.NewOfClient("idproxy")
-	evalCtx := openfeature.NewEvaluationContext(
-		"backend",
-		map[string]interface{}{},
-	)
-	// Get the value of dex-sql-backend and dex-kubernetes-backend
-	postgresBackend, err := ofClient.BooleanValue(context.TODO(), "dex-sql-backend", false, evalCtx)
-	if err != nil {
-		log.Fatalf("Failed to get dex-sql-backend value details: %s", err)
-	}
-
-	k8sBackend, err := ofClient.BooleanValue(context.TODO(), "dex-kubernetes-backend", false, evalCtx)
-	if err != nil {
-		log.Fatalf("Failed to get dex-kubernetes-backend value details: %s", err)
-	}
-	// Exactly one of dex-sql-backend or dex-kubernetes-backend must be true
-	switch {
-	case postgresBackend:
-		dexStorage, err = idproxy.NewPostgresStorage(sql.SSL{Mode: "disable"}, postgresDB, logger.With("component", "storage"))
-		if err != nil {
-			log.Fatalf("Failed to initialize postgres storage: %s", err)
-		}
-	case k8sBackend:
-		dexStorage, err = idproxy.NewKubernetesStorage(kubeconfig, kubecontext, kubenamespace, logger.With("component", "storage"))
-		if err != nil {
-			log.Fatalf("Failed to initialize kubernetes storage: %s", err)
-		}
-	default:
-		log.Fatalf("Exactly one of dex-sql-backend or dex-kubernetes-backend must be true")
-=======
 	restCfg := ctrl.GetConfigOrDie()
 	ctx := context.TODO()
 	k8sClient, err := clientutil.NewK8sClient(restCfg)
 	if err != nil {
 		log.Fatalf("failed to create k8s client: %s", err)
->>>>>>> a3f1211b
 	}
 	backend := clientutil.Ptr("kubernetes")
 	ghFeatures, err := features.NewFeatures(ctx, k8sClient)
